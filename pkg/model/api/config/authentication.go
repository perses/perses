// Copyright 2023 The Perses Authors
// Licensed under the Apache License, Version 2.0 (the "License");
// you may not use this file except in compliance with the License.
// You may obtain a copy of the License at
//
// http://www.apache.org/licenses/LICENSE-2.0
//
// Unless required by applicable law or agreed to in writing, software
// distributed under the License is distributed on an "AS IS" BASIS,
// WITHOUT WARRANTIES OR CONDITIONS OF ANY KIND, either express or implied.
// See the License for the specific language governing permissions and
// limitations under the License.

package config

import (
	"encoding/json"
	"errors"
	"fmt"
	"slices"
	"time"

	"github.com/perses/perses/pkg/model/api/v1/common"
	"github.com/perses/perses/pkg/model/api/v1/secret"
)

const (
	DefaultAccessTokenTTL  = time.Minute * 15
	DefaultRefreshTokenTTL = time.Hour * 24
	DefaultProviderTimeout = time.Minute * 1
)

type OAuthOverride struct {
	ClientID     secret.Hidden `json:"client_id" yaml:"client_id"`
	ClientSecret secret.Hidden `json:"client_secret" yaml:"client_secret"`
	Scopes       []string      `json:"scopes" yaml:"scopes"`
}

// appendIfMissing will append the value in the slice, only if not already present.
// Will return a boolean saying if the value has been appended or not.
func appendIfMissing[T comparable](slice []T, value T) ([]T, bool) {
	if slices.Contains(slice, value) {
		return slice, false
	}
	return append(slice, value), true
}

type HTTP struct {
	Timeout   common.Duration   `json:"timeout" yaml:"timeout"`
	TLSConfig *secret.TLSConfig `json:"tls_config" yaml:"tls_config"`
}

func (h HTTP) MarshalYAML() (any, error) {
	cfg := secret.NewPublicTLSConfig(h.TLSConfig)
	return struct {
		Timeout   common.Duration         `json:"timeout" yaml:"timeout"`
		TLSConfig *secret.PublicTLSConfig `json:"tls_config" yaml:"tls_config"`
	}{
		Timeout:   h.Timeout,
		TLSConfig: cfg,
	}, nil
}

func (h HTTP) MarshalJSON() ([]byte, error) {
	cfg := secret.NewPublicTLSConfig(h.TLSConfig)
	return json.Marshal(struct {
		Timeout   common.Duration         `json:"timeout"`
		TLSConfig *secret.PublicTLSConfig `json:"tls_config"`
	}{
		Timeout:   h.Timeout,
		TLSConfig: cfg,
	})
}

func (h *HTTP) Verify() error {
	if h.Timeout == 0 {
		h.Timeout = common.Duration(DefaultProviderTimeout)
	}
	return nil
}

type Provider struct {
	SlugID            string         `json:"slug_id" yaml:"slug_id"`
	Name              string         `json:"name" yaml:"name"`
	ClientID          secret.Hidden  `json:"client_id" yaml:"client_id"`
	ClientSecret      secret.Hidden  `json:"client_secret,omitempty" yaml:"client_secret,omitempty"`
	DeviceCode        *OAuthOverride `json:"device_code,omitempty" yaml:"device_code,omitempty"`
	ClientCredentials *OAuthOverride `json:"client_credentials,omitempty" yaml:"client_credentials,omitempty"`
	RedirectURI       common.URL     `json:"redirect_uri,omitempty" yaml:"redirect_uri,omitempty"`
	Scopes            []string       `json:"scopes,omitempty" yaml:"scopes,omitempty"`
	HTTP              HTTP           `json:"http" yaml:"http"`
}

func (p *Provider) Verify() error {
	if p.SlugID == "" {
		return errors.New("provider's `slug_id` is mandatory")
	}
	if p.Name == "" {
		return errors.New("provider's `name` is mandatory")
	}
	if p.ClientID == "" {
		return errors.New("provider's `client_id` is mandatory")
	}
	return nil
}

<<<<<<< HEAD
type K8sAuthnProvider struct {
	Enable bool `json:"enable" yaml:"enable"`
=======
type OIDCLogout struct {
	Enabled bool `json:"enabled" yaml:"enabled"`
>>>>>>> 71b57bc4
}

type OIDCProvider struct {
	Provider     `json:",inline" yaml:",inline"`
	Issuer       common.URL        `json:"issuer" yaml:"issuer"`
	DiscoveryURL common.URL        `json:"discovery_url,omitempty" yaml:"discovery_url,omitempty"`
	URLParams    map[string]string `json:"url_params,omitempty" yaml:"url_params,omitempty"`
	DisablePKCE  bool              `json:"disable_pkce" yaml:"disable_pkce"`
	Logout       OIDCLogout        `json:"logout" yaml:"logout"`
}

func (p *OIDCProvider) Verify() error {
	if p.Issuer.IsNilOrEmpty() {
		return errors.New("provider's `issuer` is mandatory")
	}
	return nil
}

type OAuthProvider struct {
	Provider            `json:",inline" yaml:",inline"`
	AuthURL             common.URL `json:"auth_url" yaml:"auth_url"`
	TokenURL            common.URL `json:"token_url" yaml:"token_url"`
	UserInfosURL        common.URL `json:"user_infos_url" yaml:"user_infos_url"`
	DeviceAuthURL       common.URL `json:"device_auth_url" yaml:"device_auth_url"`
	CustomLoginProperty string     `json:"custom_login_property,omitempty" yaml:"custom_login_property,omitempty"`
}

func (p *OAuthProvider) Verify() error {
	if p.AuthURL.IsNilOrEmpty() {
		return errors.New("provider's `auth_url` is mandatory")
	}
	if p.TokenURL.IsNilOrEmpty() {
		return errors.New("provider's `token_url` is mandatory")
	}
	if p.UserInfosURL.IsNilOrEmpty() {
		return errors.New("provider's `user_infos_url` is mandatory")
	}
	return nil
}

type AuthenticationProviders struct {
	EnableNative bool `json:"enable_native" yaml:"enable_native"`
	// +optional
	KubernetesProvider K8sAuthnProvider `json:"kubernetes,omitzero" yaml:"kubernetes,omitempty"`
	OAuth              []OAuthProvider  `json:"oauth,omitempty" yaml:"oauth,omitempty"`
	OIDC               []OIDCProvider   `json:"oidc,omitempty" yaml:"oidc,omitempty"`
}

func (p *AuthenticationProviders) Verify() error {
	var tmpOIDCSlugIDs []string
	for _, prov := range p.OIDC {
		var ok bool
		tmpOIDCSlugIDs, ok = appendIfMissing(tmpOIDCSlugIDs, prov.SlugID)
		if !ok {
			return fmt.Errorf("several OIDC providers exist with the same slug_id %q", prov.SlugID)
		}
	}
	var tmpOAuthSlugIDs []string
	for _, prov := range p.OAuth {
		var ok bool
		tmpOAuthSlugIDs, ok = appendIfMissing(tmpOAuthSlugIDs, prov.SlugID)
		if !ok {
			return fmt.Errorf("several OAuth providers exist with the same slug_id %q", prov.SlugID)
		}
	}
	return nil
}

type AuthenticationConfig struct {
	// AccessTokenTTL is the time to live of the access token. By default, it is 15 minutes.
	AccessTokenTTL common.Duration `json:"access_token_ttl,omitempty" yaml:"access_token_ttl,omitempty"`
	// RefreshTokenTTL is the time to live of the refresh token.
	// The refresh token is used to get a new access token when it is expired.
	// By default, it is 24 hours.
	RefreshTokenTTL common.Duration `json:"refresh_token_ttl,omitempty" yaml:"refresh_token_ttl,omitempty"`
	// DisableSignUp deactivates the Sign-up page in the UI.
	// It also disables the endpoint that gives the possibility to create a user.
	DisableSignUp bool `json:"disable_sign_up" yaml:"disable_sign_up"`
	// Providers configure the different authentication providers
	Providers AuthenticationProviders `json:"providers" yaml:"providers"`
}

func (a *AuthenticationConfig) Verify() error {
	if a.AccessTokenTTL == 0 {
		a.AccessTokenTTL = common.Duration(DefaultAccessTokenTTL)
	}
	if a.RefreshTokenTTL == 0 {
		a.RefreshTokenTTL = common.Duration(DefaultRefreshTokenTTL)
	}
	return nil
}<|MERGE_RESOLUTION|>--- conflicted
+++ resolved
@@ -104,13 +104,12 @@
 	return nil
 }
 
-<<<<<<< HEAD
 type K8sAuthnProvider struct {
 	Enable bool `json:"enable" yaml:"enable"`
-=======
+}
+
 type OIDCLogout struct {
 	Enabled bool `json:"enabled" yaml:"enabled"`
->>>>>>> 71b57bc4
 }
 
 type OIDCProvider struct {
