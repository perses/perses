[
  {
    "kind": "Dashboard",
    "metadata": {
      "name": "Demo",
      "project": "perses",
      "created_at": "2021-11-09T00:00:00Z",
      "updated_at": "2021-11-09T00:00:00Z",
      "version": 0
    },
    "spec": {
      "duration": "5m",
      "variables": [
        { "kind": "TextVariable", "spec": { "name": "job", "value": "node" } },
        {
          "kind": "ListVariable",
          "spec": {
            "name": "instance",
            "plugin": {
              "kind": "StaticListVariable",
              "spec": {
                "values": [
                  "demo.do.prometheus.io:9100",
                  "demo.do.prometheus.io:3000",
                  "demo.promlabs.com:9100"
                ]
              }
            }
          }
        },
        {
          "kind": "ListVariable",
          "spec": {
            "name": "interval",
            "plugin": {
              "kind": "StaticListVariable",
              "spec": { "values": ["1m", "5m"] }
            }
          }
        }
      ],
      "panels": {
        "seriesTest": {
          "kind": "Panel",
          "spec": {
            "display": {
              "name": "1500+ Series",
              "description": "This is a line chart"
            },
            "plugin": {
              "kind": "TimeSeriesChart",
              "spec": {
                "queries": [
                  {
                    "kind": "TimeSeriesQuery",
                    "spec": {
                      "plugin": {
                        "kind": "PrometheusTimeSeriesQuery",
                        "spec": {
                          "query": "rate(caddy_http_request_duration_seconds_bucket[$interval])"
                        }
                      }
                    }
                  }
                ],
                "unit": { "kind": "Bytes" }
              }
            }
          }
        },
        "seriesTestAlt": {
          "kind": "Panel",
          "spec": {
            "display": {
              "name": "~130 Series",
              "description": "This is a line chart"
            },
            "plugin": {
              "kind": "TimeSeriesChart",
              "spec": {
                "queries": [
                  {
                    "kind": "TimeSeriesQuery",
                    "spec": {
                      "plugin": {
                        "kind": "PrometheusTimeSeriesQuery",
                        "spec": {
                          "query": "rate(caddy_http_response_duration_seconds_sum[$interval])"
                        }
                      }
                    }
                  }
                ],
                "unit": { "kind": "Bytes" }
              }
            }
          }
        },
        "basicEx": {
          "kind": "Panel",
          "spec": {
            "display": { "name": "Single Query" },
            "plugin": {
              "kind": "TimeSeriesChart",
              "spec": {
                "queries": [
                  {
                    "kind": "TimeSeriesQuery",
                    "spec": {
                      "plugin": {
                        "kind": "PrometheusTimeSeriesQuery",
                        "spec": {
                          "series_name_format": "Node memory - {{device}} {{instance}}",
                          "query": "1 - node_filesystem_free_bytes{job='$job',instance=~'$instance',fstype!=\"rootfs\",mountpoint!~\"/(run|var).*\",mountpoint!=\"\"} / node_filesystem_size_bytes{job='$job',instance=~'$instance'}"
                        }
                      }
                    }
                  }
                ],
                "unit": { "kind": "Decimal" },
                "legend": {
                  "position": "right"
                }
              }
            }
          }
        },
        "legendEx": {
          "kind": "Panel",
          "spec": {
            "display": { "name": "Legend Example" },
            "plugin": {
              "kind": "TimeSeriesChart",
              "spec": {
                "queries": [
                  {
                    "kind": "TimeSeriesQuery",
                    "spec": {
                      "plugin": {
                        "kind": "PrometheusTimeSeriesQuery",
                        "spec": {
                          "series_name_format": "Node memory total",
                          "query": "node_memory_MemTotal_bytes{job='$job',instance=~'$instance'} - node_memory_MemFree_bytes{job='$job',instance=~'$instance'} - node_memory_Buffers_bytes{job='$job',instance=~'$instance'} - node_memory_Cached_bytes{job='$job',instance=~'$instance'}"
                        }
                      }
                    }
                  },
                  {
                    "kind": "TimeSeriesQuery",
                    "spec": {
                      "plugin": {
                        "kind": "PrometheusTimeSeriesQuery",
                        "spec": {
                          "series_name_format": "Memory (buffers) - {{instance}}",
                          "query": "node_memory_Buffers_bytes{job='$job',instance=~'$instance'}"
                        }
                      }
                    }
                  },
                  {
                    "kind": "TimeSeriesQuery",
                    "spec": {
                      "plugin": {
                        "kind": "PrometheusTimeSeriesQuery",
                        "spec": {
                          "series_name_format": "Cached Bytes",
                          "query": "node_memory_Cached_bytes{job='$job',instance=~'$instance'}"
                        }
                      }
                    }
                  },
                  {
                    "kind": "TimeSeriesQuery",
                    "spec": {
                      "plugin": {
                        "kind": "PrometheusTimeSeriesQuery",
                        "spec": {
                          "series_name_format": "MemFree Bytes",
                          "query": "node_memory_MemFree_bytes{job='$job',instance=~'$instance'}"
                        }
                      }
                    }
                  }
                ],
                "legend": {
                  "position": "bottom"
                },
                "y_axis": {
                  "show": true,
                  "unit": { "kind": "Bytes" }
                }
              }
            }
          }
        },
        "testNodeQuery": {
          "kind": "Panel",
          "spec": {
            "display": {
              "name": "Test Query",
              "description": "Description text"
            },
            "plugin": {
              "kind": "TimeSeriesChart",
              "spec": {
                "queries": [
                  {
                    "kind": "TimeSeriesQuery",
                    "spec": {
                      "plugin": {
                        "kind": "PrometheusTimeSeriesQuery",
                        "spec": {
                          "query": "node_load15{instance=~\"(demo.do.prometheus.io:9100)\",job='$job'}",
                          "series_name_format": "Test {{job}} {{instance}}"
                        }
                      }
                    }
                  }
                ],
                "unit": { "kind": "Decimal", "decimal_places": 2 },
                "legend": {
                  "position": "right"
                }
              }
            }
          }
        },
        "testQueryAlt": {
          "kind": "Panel",
          "spec": {
            "display": {
              "name": "Test Query Alt",
              "description": "Description text"
            },
            "plugin": {
              "kind": "TimeSeriesChart",
              "spec": {
                "queries": [
                  {
                    "kind": "TimeSeriesQuery",
                    "spec": {
                      "plugin": {
                        "kind": "PrometheusTimeSeriesQuery",
                        "spec": {
                          "query": "node_load1{instance=~\"(demo.do.prometheus.io:9100)\",job='$job'}"
                        }
                      }
                    }
                  }
                ],
                "legend": {
                  "position": "right"
                },
                "unit": { "kind": "PercentDecimal", "decimal_places": 1 },
                "thresholds": {
                  "steps": [
                    {
                      "value": 0.4,
                      "name": "Alert: Warning condition example"
                    },
                    {
                      "value": 0.75,
                      "name": "Alert: Critical condition example"
                    }
                  ]
                }
              }
            }
          }
        },
        "cpuLine": {
          "kind": "Panel",
          "spec": {
            "display": {
              "name": "CPU - Line (Multi Series)",
              "description": "This is a line chart test"
            },
            "plugin": {
              "kind": "TimeSeriesChart",
              "spec": {
                "queries": [
                  {
                    "kind": "TimeSeriesQuery",
                    "spec": {
                      "plugin": {
                        "kind": "PrometheusTimeSeriesQuery",
                        "spec": {
                          "series_name_format": "{{mode}} mode - {{job}} {{instance}}",
                          "query": "avg without (cpu)(rate(node_cpu_seconds_total{job='$job',instance=~'$instance',mode!=\"nice\",mode!=\"steal\",mode!=\"irq\"}[$interval]))"
                        }
                      }
                    }
                  }
                ],
                "y_axis": {
                  "show": false,
                  "label": "CPU Label",
                  "unit": {
                    "kind": "PercentDecimal",
                    "decimal_places": 0
                  }
                },
                "legend": {
                  "position": "bottom"
                },
                "thresholds": {
                  "steps": [{ "value": 0.2 }, { "value": 0.35 }]
                }
              }
            }
          }
        },
        "cpuGauge": {
          "kind": "Panel",
          "spec": {
            "display": {
              "name": "CPU - Gauge (Multi Series)",
              "description": "This is a gauge chart test"
            },
            "plugin": {
              "kind": "GaugeChart",
              "spec": {
                "query": {
                  "kind": "TimeSeriesQuery",
                  "spec": {
                    "plugin": {
                      "kind": "PrometheusTimeSeriesQuery",
                      "spec": {
                        "series_name_format": "{{mode}} mode - {{job}} {{instance}}",
                        "query": "avg without (cpu)(rate(node_cpu_seconds_total{job='$job',instance=~'$instance',mode!=\"nice\",mode!=\"steal\",mode!=\"irq\"}[$interval]))"
                      }
                    }
                  }
                },
                "calculation": "LastNumber",
                "unit": { "kind": "PercentDecimal" },
                "thresholds": {
                  "steps": [{ "value": 0.2 }, { "value": 0.35 }]
                }
              }
            }
          }
        },
        "statSm": {
          "kind": "Panel",
          "spec": {
            "display": { "name": "Stat Sm" },
            "plugin": {
              "kind": "StatChart",
              "spec": {
                "query": {
                  "kind": "TimeSeriesQuery",
                  "spec": {
                    "plugin": {
                      "kind": "PrometheusTimeSeriesQuery",
                      "spec": {
                        "query": "node_time_seconds{job='$job',instance=~'$instance'} - node_boot_time_seconds{job='$job',instance=~'$instance'}"
                      }
                    }
                  }
                },
                "calculation": "Mean",
                "unit": {
                  "kind": "Decimal",
                  "decimal_places": 1,
                  "abbreviate": true
                }
              }
            }
          }
        },
        "gaugeRAM": {
          "kind": "Panel",
          "spec": {
            "display": {
              "name": "RAM Used",
              "description": "This is a stat chart"
            },
            "plugin": {
              "kind": "GaugeChart",
              "spec": {
                "query": {
                  "kind": "TimeSeriesQuery",
                  "spec": {
                    "plugin": {
                      "kind": "PrometheusTimeSeriesQuery",
                      "spec": {
                        "query": "100 - ((node_memory_MemAvailable_bytes{job='$job',instance=~'$instance'} * 100) / node_memory_MemTotal_bytes{job='$job',instance=~'$instance'})"
                      }
                    }
                  }
                },
                "calculation": "LastNumber",
                "unit": { "kind": "Percent" },
                "thresholds": { "steps": [{ "value": 85 }, { "value": 95 }] }
              }
            }
          }
        },
        "statRAM": {
          "kind": "Panel",
          "spec": {
            "display": {
              "name": "RAM Used",
              "description": "This is a stat chart"
            },
            "plugin": {
              "kind": "StatChart",
              "spec": {
                "query": {
                  "kind": "TimeSeriesQuery",
                  "spec": {
                    "plugin": {
                      "kind": "PrometheusTimeSeriesQuery",
                      "spec": {
                        "query": "100 - ((node_memory_MemAvailable_bytes{job='$job',instance=~'$instance'} * 100) / node_memory_MemTotal_bytes{job='$job',instance=~'$instance'})"
                      }
                    }
                  }
                },
                "calculation": "LastNumber",
                "unit": { "kind": "Percent" }
              }
            }
          }
        },
        "statTotalRAM": {
          "kind": "Panel",
          "spec": {
            "display": {
              "name": "RAM Total",
              "description": "This is a stat chart"
            },
            "plugin": {
              "kind": "StatChart",
              "spec": {
                "query": {
                  "kind": "TimeSeriesQuery",
                  "spec": {
                    "plugin": {
                      "kind": "PrometheusTimeSeriesQuery",
                      "spec": {
                        "query": "node_memory_MemTotal_bytes{job='$job',instance=~'$instance'}"
                      }
                    }
                  }
                },
                "calculation": "LastNumber",
                "unit": { "kind": "Bytes", "decimal_places": 1 }
              }
            }
          }
        },
        "statMd": {
          "kind": "Panel",
          "spec": {
            "display": { "name": "Stat Md" },
            "plugin": {
              "kind": "StatChart",
              "spec": {
                "query": {
                  "kind": "TimeSeriesQuery",
                  "spec": {
                    "plugin": {
                      "kind": "PrometheusTimeSeriesQuery",
                      "spec": {
                        "query": "avg(node_load15{job='node',instance=~'$instance'}) /  count(count(node_cpu_seconds_total{job='node',instance=~'$instance'}) by (cpu)) * 100"
                      }
                    }
                  }
                },
                "calculation": "Sum",
                "unit": {
                  "kind": "Decimal",
                  "decimal_places": 2,
                  "abbreviate": true
                },
                "sparkline": { "color": "#e65013", "width": 1.5 }
              }
            }
          }
        },
        "statLg": {
          "kind": "Panel",
          "spec": {
            "display": {
              "name": "Stat Lg",
              "description": "This is a stat chart"
            },
            "plugin": {
              "kind": "StatChart",
              "spec": {
                "query": {
                  "kind": "TimeSeriesQuery",
                  "spec": {
                    "plugin": {
                      "kind": "PrometheusTimeSeriesQuery",
                      "spec": {
                        "query": "(((count(count(node_cpu_seconds_total{job='$job',instance=~'$instance'}) by (cpu))) - avg(sum by (mode)(rate(node_cpu_seconds_total{mode=\"idle\",job='$job',instance=~'$instance'}[$interval])))) * 100) / count(count(node_cpu_seconds_total{job='$job',instance=~'$instance'}) by (cpu))"
                      }
                    }
                  }
                },
                "calculation": "Mean",
                "unit": { "kind": "Percent" }
              }
            }
          }
        },
        "gaugeEx": {
          "kind": "Panel",
          "spec": {
            "display": {
              "name": "Gauge Ex",
              "description": "This is a gauge chart"
            },
            "plugin": {
              "kind": "GaugeChart",
              "spec": {
                "query": {
                  "kind": "TimeSeriesQuery",
                  "spec": {
                    "plugin": {
                      "kind": "PrometheusTimeSeriesQuery",
                      "spec": {
                        "query": "(((count(count(node_cpu_seconds_total{job='$job',instance=~'$instance'}) by (cpu))) - avg(sum by (mode)(rate(node_cpu_seconds_total{mode=\"idle\",job='$job',instance=~'$instance'}[$interval])))) * 100) / count(count(node_cpu_seconds_total{job='$job',instance=~'$instance'}) by (cpu))"
                      }
                    }
                  }
                },
                "calculation": "LastNumber",
                "unit": { "kind": "Percent" },
                "thresholds": { "steps": [{ "value": 85 }, { "value": 95 }] }
              }
            }
          }
        },
        "gaugeAltEx": {
          "kind": "Panel",
          "spec": {
            "display": {
              "name": "Gauge Alt Ex",
              "description": "GaugeChart description text"
            },
            "plugin": {
              "kind": "GaugeChart",
              "spec": {
                "query": {
                  "kind": "TimeSeriesQuery",
                  "spec": {
                    "plugin": {
                      "kind": "PrometheusTimeSeriesQuery",
                      "spec": {
                        "query": "node_load15{instance=~'$instance',job='$job'}"
                      }
                    }
                  }
                },
                "calculation": "LastNumber",
                "unit": { "kind": "PercentDecimal", "decimal_places": 1 },
                "thresholds": {
                  "steps": [
                    {
                      "value": 0.5,
                      "name": "Alert: Warning condition example"
                    },
                    {
                      "value": 0.75,
                      "name": "Alert: Critical condition example"
                    }
                  ]
                }
              }
            }
          }
        },
        "gaugeFormatTest": {
          "kind": "Panel",
          "spec": {
            "display": { "name": "Gauge Format Test" },
            "plugin": {
              "kind": "GaugeChart",
              "spec": {
                "query": {
                  "kind": "TimeSeriesQuery",
                  "spec": {
                    "plugin": {
                      "kind": "PrometheusTimeSeriesQuery",
                      "spec": {
                        "query": "node_time_seconds{job='$job',instance=~'$instance'} - node_boot_time_seconds{job='$job',instance=~'$instance'}"
                      }
                    }
                  }
                },
                "calculation": "LastNumber",
                "unit": { "kind": "Bytes" },
                "max": 95000000,
                "thresholds": {
                  "steps": [{ "value": 71000000 }, { "value": 82000000 }]
                }
              }
            }
          }
        }
      },
      "layouts": [
        {
          "kind": "Grid",
          "spec": {
            "display": { "title": "Row 1", "collapse": { "open": true } },
            "items": [
              {
                "x": 0,
                "y": 0,
                "width": 2,
                "height": 3,
                "content": { "$ref": "#/spec/panels/statRAM" }
              },
              {
                "x": 0,
                "y": 4,
                "width": 2,
                "height": 3,
                "content": { "$ref": "#/spec/panels/statTotalRAM" }
              },
              {
                "x": 2,
                "y": 0,
                "width": 4,
                "height": 6,
                "content": { "$ref": "#/spec/panels/statMd" }
              },
              {
                "x": 6,
                "y": 0,
                "width": 10,
                "height": 6,
                "content": { "$ref": "#/spec/panels/statLg" }
              },
              {
                "x": 16,
                "y": 0,
                "width": 4,
                "height": 6,
                "content": { "$ref": "#/spec/panels/gaugeFormatTest" }
              },
              {
                "x": 20,
                "y": 0,
                "width": 4,
                "height": 6,
                "content": { "$ref": "#/spec/panels/gaugeRAM" }
              }
            ]
          }
        },
        {
          "kind": "Grid",
          "spec": {
            "display": { "title": "Row 2", "collapse": { "open": true } },
            "items": [
              {
                "x": 0,
                "y": 0,
                "width": 12,
                "height": 6,
                "content": { "$ref": "#/spec/panels/legendEx" }
              },
              {
                "x": 12,
                "y": 0,
                "width": 12,
                "height": 6,
                "content": { "$ref": "#/spec/panels/basicEx" }
              }
            ]
          }
        },
        {
          "kind": "Grid",
          "spec": {
            "display": { "title": "Row 3", "collapse": { "open": false } },
            "items": [
              {
                "x": 0,
                "y": 0,
                "width": 24,
                "height": 6,
                "content": { "$ref": "#/spec/panels/cpuGauge" }
              },
              {
                "x": 0,
                "y": 6,
                "width": 24,
                "height": 8,
                "content": { "$ref": "#/spec/panels/cpuLine" }
              }
            ]
          }
        }
      ]
    }
  },
  {
    "kind": "Dashboard",
    "metadata": {
      "name": "Benchmark",
      "project": "perses",
      "created_at": "2021-11-09T00:00:00Z",
      "updated_at": "2021-11-09T00:00:00Z",
      "version": 0
    },
    "spec": {
      "duration": "6h",
      "variables": [
        {
          "kind": "ListVariable",
          "spec": {
            "name": "job",
            "allow_multiple": false,
            "allow_all_value": true,
            "default_value": "node",
            "plugin": {
              "kind": "PrometheusLabelValuesVariable",
              "spec": {
                "label_name": "job"
              }
            }
          }
        },
        {
          "kind": "ListVariable",
          "spec": {
            "name": "instance",
            "allow_multiple": false,
            "allow_all_value": false,
            "default_value": "demo.do.prometheus.io:9100",
            "plugin": {
              "kind": "PrometheusLabelValuesVariable",
              "spec": {
                "label_name": "instance",
                "matchers": ["up{job=~\"$job\"}"]
              }
            }
          }
        },
        {
          "kind": "ListVariable",
          "spec": {
            "name": "interval",
            "plugin": {
              "kind": "StaticListVariable",
              "spec": {
                "values": ["1m", "5m"]
              }
            }
          }
        }
      ],
      "panels": {
        "markdownEx": {
          "kind": "Panel",
          "spec": {
            "display": {
              "name": "Dashboard Team Overview",
              "description": "This is a markdown panel"
            },
            "plugin": {
              "kind": "Markdown",
              "spec": {
                "text": "## Dashboard Team!\nOn this page, you'll find charts used by the dashboard team.\n\nHere is `some inline code`.\n\n```\n{ look: 'at this code' }\n```\n\n1. One\n2. Two\n3. Three\n\n* two bullet\n* points\n\nDo you want to [visit the google](https://www.google.com)?\n| Dashboard | Link |\n| :----------- | :----------- |\n| Dashboard 1 | [link](www.google.com) |\n| Dashboard 2 | [link](www.google.com) | \n\n<script>alert('xss');</script>\n> Will this <a \n> href='javascript:alert()'>block-quote attack work?</a>\n\n<h1>When inlining HTML, will this header be here?</h1><a href='www.google.com'>Will this regular link be here?</a> <a href='javascript:alert('xss')>Will this javascript link be here?</a>\n\n"
              }
            }
          }
        },
        "seriesTest": {
          "kind": "Panel",
          "spec": {
            "display": {
              "name": "1500+ Series",
              "description": "This is a line chart"
            },
            "plugin": {
              "kind": "TimeSeriesChart",
              "spec": {
                "queries": [
                  {
                    "kind": "TimeSeriesQuery",
                    "spec": {
                      "plugin": {
                        "kind": "PrometheusTimeSeriesQuery",
                        "spec": {
                          "query": "rate(caddy_http_request_duration_seconds_bucket[$interval])"
                        }
                      }
                    }
                  }
                ],
                "unit": {
                  "kind": "Bytes"
                }
              }
            }
          }
        },
        "seriesTestAlt": {
          "kind": "Panel",
          "spec": {
            "display": {
              "name": "~130 Series",
              "description": "This is a line chart"
            },
            "plugin": {
              "kind": "TimeSeriesChart",
              "spec": {
                "queries": [
                  {
                    "kind": "TimeSeriesQuery",
                    "spec": {
                      "plugin": {
                        "kind": "PrometheusTimeSeriesQuery",
                        "spec": {
                          "query": "rate(caddy_http_response_duration_seconds_sum[$interval])"
                        }
                      }
                    }
                  }
                ],
                "unit": {
                  "kind": "Decimal",
                  "decimal_places": 4
                }
              }
            }
          }
        },
        "basicEx": {
          "kind": "Panel",
          "spec": {
            "display": {
              "name": "Single Query"
            },
            "plugin": {
              "kind": "TimeSeriesChart",
              "spec": {
                "queries": [
                  {
                    "kind": "TimeSeriesQuery",
                    "spec": {
                      "plugin": {
                        "kind": "PrometheusTimeSeriesQuery",
                        "spec": {
                          "query": "1 - node_filesystem_free_bytes{job=\"node\",instance=\"$instance\",fstype!=\"rootfs\",mountpoint!~\"/(run|var).*\",mountpoint!=\"\"} / node_filesystem_size_bytes{job=\"node\",instance=\"$instance\"}"
                        }
                      }
                    }
                  }
                ],
                "unit": {
                  "kind": "PercentDecimal",
                  "decimal_places": 0
                }
              }
            }
          }
        },
        "legendEx": {
          "kind": "Panel",
          "spec": {
            "display": {
              "name": "Legend Example"
            },
            "plugin": {
              "kind": "TimeSeriesChart",
              "spec": {
                "queries": [
                  {
                    "kind": "TimeSeriesQuery",
                    "spec": {
                      "plugin": {
                        "kind": "PrometheusTimeSeriesQuery",
                        "spec": {
                          "query": "node_memory_MemTotal_bytes{job=\"node\",instance=\"$instance\"} - node_memory_MemFree_bytes{job=\"node\",instance=\"$instance\"} - node_memory_Buffers_bytes{job=\"node\",instance=\"$instance\"} - node_memory_Cached_bytes{job=\"node\",instance=\"$instance\"}"
                        }
                      }
                    }
                  },
                  {
                    "kind": "TimeSeriesQuery",
                    "spec": {
                      "plugin": {
                        "kind": "PrometheusTimeSeriesQuery",
                        "spec": {
                          "query": "node_memory_Buffers_bytes{job=\"node\",instance=\"$instance\"}"
                        }
                      }
                    }
                  },
                  {
                    "kind": "TimeSeriesQuery",
                    "spec": {
                      "plugin": {
                        "kind": "PrometheusTimeSeriesQuery",
                        "spec": {
                          "query": "node_memory_Cached_bytes{job=\"node\",instance=\"$instance\"}"
                        }
                      }
                    }
                  },
                  {
                    "kind": "TimeSeriesQuery",
                    "spec": {
                      "plugin": {
                        "kind": "PrometheusTimeSeriesQuery",
                        "spec": {
                          "query": "node_memory_MemFree_bytes{job=\"node\",instance=\"$instance\"}"
                        }
                      }
                    }
                  }
                ],
                "legend": {
                  "position": "bottom"
                },
                "unit": {
                  "kind": "Bytes"
                }
              }
            }
          }
        },
        "doubleQueries": {
          "kind": "Panel",
          "spec": {
            "display": {
              "name": "Thresholds Example",
              "description": "Description text"
            },
            "plugin": {
              "kind": "TimeSeriesChart",
              "spec": {
                "queries": [
                  {
                    "kind": "TimeSeriesQuery",
                    "spec": {
                      "plugin": {
                        "kind": "PrometheusTimeSeriesQuery",
                        "spec": {
                          "query": "node_load15{instance=\"$instance\",job=\"node\"}"
                        }
                      }
                    }
                  },
                  {
                    "kind": "TimeSeriesQuery",
                    "spec": {
                      "plugin": {
                        "kind": "PrometheusTimeSeriesQuery",
                        "spec": {
                          "query": "node_load1{instance=\"$instance\",job=\"node\"}"
                        }
                      }
                    }
                  }
                ],
                "y_axis": {
                  "show": true,
                  "unit": {
                    "kind": "Percent",
                    "decimal_places": 1
                  }
                },
                "thresholds": {
                  "steps": [
                    {
                      "value": 0.4,
                      "name": "Alert: Warning condition example"
                    },
                    {
                      "value": 0.75,
                      "name": "Alert: Critical condition example"
                    }
                  ]
                }
              }
            }
          }
        },
        "cpu": {
          "kind": "Panel",
          "spec": {
            "display": { "name": "CPU", "description": "This is a line chart" },
            "plugin": {
              "kind": "TimeSeriesChart",
              "spec": {
                "queries": [
                  {
                    "kind": "TimeSeriesQuery",
                    "spec": {
                      "plugin": {
                        "kind": "PrometheusTimeSeriesQuery",
                        "spec": {
                          "series_name_format": "Custom {{job}} - {{device}} {{instance}}",
                          "query": "avg without (cpu)(rate(node_cpu_seconds_total{job='$job',instance=~'$instance',mode!=\"idle\"}[$interval]))"
                        }
                      }
                    }
                  }
                ],
                "unit": { "kind": "PercentDecimal", "decimal_places": 0 },
                "legend": {
                  "position": "bottom"
                },
<<<<<<< HEAD
                "thresholds": {
                  "steps": [{ "value": 0.01 }, { "value": 0.02 }]
=======
                "legend": {
                  "position": "bottom"
>>>>>>> 40c96a7a
                }
              }
            }
          }
        },
        "statSm": {
          "kind": "Panel",
          "spec": {
            "display": {
              "name": "Stat Sm"
            },
            "plugin": {
              "kind": "StatChart",
              "spec": {
                "query": {
                  "kind": "TimeSeriesQuery",
                  "spec": {
                    "plugin": {
                      "kind": "PrometheusTimeSeriesQuery",
                      "spec": {
                        "query": "node_time_seconds{job=\"node\",instance=\"$instance\"} - node_boot_time_seconds{job=\"node\",instance=\"$instance\"}"
                      }
                    }
                  }
                },
                "calculation": "Mean",
                "unit": {
                  "kind": "Decimal",
                  "decimal_places": 1,
                  "abbreviate": true
                }
              }
            }
          }
        },
        "statRAM": {
          "kind": "Panel",
          "spec": {
            "display": {
              "name": "RAM Used",
              "description": "This is a stat chart"
            },
            "plugin": {
              "kind": "StatChart",
              "spec": {
                "query": {
                  "kind": "TimeSeriesQuery",
                  "spec": {
                    "plugin": {
                      "kind": "PrometheusTimeSeriesQuery",
                      "spec": {
                        "query": "100 - ((node_memory_MemAvailable_bytes{job=\"node\",instance=\"$instance\"} * 100) / node_memory_MemTotal_bytes{job=\"node\",instance=\"$instance\"})"
                      }
                    }
                  }
                },
                "calculation": "LastNumber",
                "unit": {
                  "kind": "Percent"
                }
              }
            }
          }
        },
        "statTotalRAM": {
          "kind": "Panel",
          "spec": {
            "display": {
              "name": "RAM Total",
              "description": "This is a stat chart"
            },
            "plugin": {
              "kind": "StatChart",
              "spec": {
                "query": {
                  "kind": "TimeSeriesQuery",
                  "spec": {
                    "plugin": {
                      "kind": "PrometheusTimeSeriesQuery",
                      "spec": {
                        "query": "node_memory_MemTotal_bytes{job=\"node\",instance=\"$instance\"}"
                      }
                    }
                  }
                },
                "calculation": "LastNumber",
                "unit": {
                  "kind": "Bytes",
                  "decimal_places": 1
                }
              }
            }
          }
        },
        "statMd": {
          "kind": "Panel",
          "spec": {
            "display": {
              "name": "Stat Md"
            },
            "plugin": {
              "kind": "StatChart",
              "spec": {
                "query": {
                  "kind": "TimeSeriesQuery",
                  "spec": {
                    "plugin": {
                      "kind": "PrometheusTimeSeriesQuery",
                      "spec": {
                        "query": "avg(node_load15{job=\"node\",instance=\"$instance\"}) /  count(count(node_cpu_seconds_total{job=\"node\",instance=\"$instance\"}) by (cpu)) * 100"
                      }
                    }
                  }
                },
                "calculation": "Sum",
                "unit": {
                  "kind": "Decimal",
                  "decimal_places": 2,
                  "abbreviate": true
                },
                "sparkline": {
                  "color": "#e65013",
                  "width": 1.5
                }
              }
            }
          }
        },
        "statLg": {
          "kind": "Panel",
          "spec": {
            "display": {
              "name": "Stat Lg",
              "description": "This is a stat chart"
            },
            "plugin": {
              "kind": "StatChart",
              "spec": {
                "query": {
                  "kind": "TimeSeriesQuery",
                  "spec": {
                    "plugin": {
                      "kind": "PrometheusTimeSeriesQuery",
                      "spec": {
                        "query": "(((count(count(node_cpu_seconds_total{job=\"node\",instance=\"$instance\"}) by (cpu))) - avg(sum by (mode)(rate(node_cpu_seconds_total{mode=\"idle\",job=\"node\",instance=\"$instance\"}[$interval])))) * 100) / count(count(node_cpu_seconds_total{job=\"node\",instance=\"$instance\"}) by (cpu))"
                      }
                    }
                  }
                },
                "sparkline": {},
                "calculation": "Mean",
                "unit": {
                  "kind": "Percent"
                }
              }
            }
          }
        },
        "gaugeEx": {
          "kind": "Panel",
          "spec": {
            "display": {
              "name": "Gauge Ex",
              "description": "This is a gauge chart"
            },
            "plugin": {
              "kind": "GaugeChart",
              "spec": {
                "query": {
                  "kind": "TimeSeriesQuery",
                  "spec": {
                    "plugin": {
                      "kind": "PrometheusTimeSeriesQuery",
                      "spec": {
                        "query": "(((count(count(node_cpu_seconds_total{job=\"node\",instance=\"$instance\"}) by (cpu))) - avg(sum by (mode)(rate(node_cpu_seconds_total{mode=\"idle\",job=\"node\",instance=\"$instance\"}[$interval])))) * 100) / count(count(node_cpu_seconds_total{job=\"node\",instance=\"$instance\"}) by (cpu))"
                      }
                    }
                  }
                },
                "calculation": "LastNumber",
                "unit": {
                  "kind": "Percent"
                },
                "thresholds": {
                  "steps": [
                    {
                      "value": 85
                    },
                    {
                      "value": 95
                    }
                  ]
                }
              }
            }
          }
        },
        "gaugeAltEx": {
          "kind": "Panel",
          "spec": {
            "display": {
              "name": "Gauge Alt Ex",
              "description": "GaugeChart description text"
            },
            "plugin": {
              "kind": "GaugeChart",
              "spec": {
                "query": {
                  "kind": "TimeSeriesQuery",
                  "spec": {
                    "plugin": {
                      "kind": "PrometheusTimeSeriesQuery",
                      "spec": {
                        "query": "node_load15{instance=\"$instance\",job=\"node\"}"
                      }
                    }
                  }
                },
                "calculation": "LastNumber",
                "unit": {
                  "kind": "PercentDecimal",
                  "decimal_places": 1
                },
                "thresholds": {
                  "steps": [
                    {
                      "value": 0.5,
                      "name": "Alert: Warning condition example"
                    },
                    {
                      "value": 0.75,
                      "name": "Alert: Critical condition example"
                    }
                  ]
                }
              }
            }
          }
        },
        "gaugeFormatTest": {
          "kind": "Panel",
          "spec": {
            "display": {
              "name": "Gauge Format Test"
            },
            "plugin": {
              "kind": "GaugeChart",
              "spec": {
                "query": {
                  "kind": "TimeSeriesQuery",
                  "spec": {
                    "plugin": {
                      "kind": "PrometheusTimeSeriesQuery",
                      "spec": {
                        "query": "node_time_seconds{job=\"node\",instance=\"$instance\"} - node_boot_time_seconds{job=\"node\",instance=\"$instance\"}"
                      }
                    }
                  }
                },
                "calculation": "LastNumber",
                "unit": {
                  "kind": "Decimal"
                },
                "max": 95000000,
                "thresholds": {
                  "steps": [
                    {
                      "value": 71000000
                    },
                    {
                      "value": 82000000
                    }
                  ]
                }
              }
            }
          }
        }
      },
      "layouts": [
        {
          "kind": "Grid",
          "spec": {
            "display": {
              "title": "Row 1",
              "collapse": {
                "open": true
              }
            },
            "items": [
              {
                "x": 0,
                "y": 0,
                "width": 12,
                "height": 6,
                "content": {
                  "$ref": "#/spec/panels/markdownEx"
                }
              },
              {
                "x": 12,
                "y": 0,
                "width": 12,
                "height": 6,
                "content": {
                  "$ref": "#/spec/panels/legendEx"
                }
              },
              {
                "x": 0,
                "y": 6,
                "width": 12,
                "height": 6,
                "content": {
                  "$ref": "#/spec/panels/doubleQueries"
                }
              },
              {
                "x": 12,
                "y": 6,
                "width": 12,
                "height": 6,
                "content": {
                  "$ref": "#/spec/panels/basicEx"
                }
              }
            ]
          }
        },
        {
          "kind": "Grid",
          "spec": {
            "display": {
              "title": "Row 2",
              "collapse": {
                "open": false
              }
            },
            "items": [
              {
                "x": 0,
                "y": 0,
                "width": 12,
                "height": 6,
                "content": {
                  "$ref": "#/spec/panels/legendEx"
                }
              },
              {
                "x": 12,
                "y": 0,
                "width": 12,
                "height": 6,
                "content": {
                  "$ref": "#/spec/panels/basicEx"
                }
              }
            ]
          }
        },
        {
          "kind": "Grid",
          "spec": {
            "display": {
              "title": "Row 3",
              "collapse": {
                "open": false
              }
            },
            "items": [
              {
                "x": 0,
                "y": 0,
                "width": 12,
                "height": 6,
                "content": {
                  "$ref": "#/spec/panels/cpu"
                }
              },
              {
                "x": 12,
                "y": 0,
                "width": 12,
                "height": 6,
                "content": {
                  "$ref": "#/spec/panels/doubleQueries"
                }
              }
            ]
          }
        },
        {
          "kind": "Grid",
          "spec": {
            "display": {
              "title": "Row 4",
              "collapse": {
                "open": false
              }
            },
            "items": [
              {
                "x": 0,
                "y": 0,
                "width": 2,
                "height": 2,
                "content": {
                  "$ref": "#/spec/panels/statSm"
                }
              },
              {
                "x": 0,
                "y": 2,
                "width": 2,
                "height": 2,
                "content": {
                  "$ref": "#/spec/panels/statRAM"
                }
              },
              {
                "x": 0,
                "y": 4,
                "width": 2,
                "height": 2,
                "content": {
                  "$ref": "#/spec/panels/statTotalRAM"
                }
              },
              {
                "x": 2,
                "y": 0,
                "width": 4,
                "height": 6,
                "content": {
                  "$ref": "#/spec/panels/statMd"
                }
              },
              {
                "x": 6,
                "y": 0,
                "width": 10,
                "height": 6,
                "content": {
                  "$ref": "#/spec/panels/statLg"
                }
              },
              {
                "x": 16,
                "y": 0,
                "width": 8,
                "height": 6,
                "content": {
                  "$ref": "#/spec/panels/gaugeFormatTest"
                }
              }
            ]
          }
        }
      ]
    }
  }
]<|MERGE_RESOLUTION|>--- conflicted
+++ resolved
@@ -1011,13 +1011,8 @@
                 "legend": {
                   "position": "bottom"
                 },
-<<<<<<< HEAD
                 "thresholds": {
                   "steps": [{ "value": 0.01 }, { "value": 0.02 }]
-=======
-                "legend": {
-                  "position": "bottom"
->>>>>>> 40c96a7a
                 }
               }
             }
