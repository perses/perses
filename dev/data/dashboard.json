[
  {
    "kind": "Dashboard",
    "metadata": {
      "name": "Demo",
      "project": "perses",
      "created_at": "2021-11-09T00:00:00Z",
      "updated_at": "2021-11-09T00:00:00Z",
      "version": 0
    },
    "spec": {
      "duration": "5m",
      "variables": [
        {
          "kind": "ListVariable",
          "spec": {
            "name": "job",
            "allow_multiple": false,
            "allow_all_value": false,
            "plugin": {
              "kind": "PrometheusLabelValuesVariable",
              "spec": {
                "label_name": "job"
              }
            }
          }
        },
        {
          "kind": "ListVariable",
          "spec": {
            "name": "instance",
            "allow_multiple": false,
            "allow_all_value": false,
            "plugin": {
              "kind": "PrometheusLabelValuesVariable",
              "spec": {
                "label_name": "instance",
                "matchers": ["up{job=~\"$job\"}"]
              }
            }
          }
        },
        {
          "kind": "ListVariable",
          "spec": {
            "name": "interval",
            "plugin": {
              "kind": "StaticListVariable",
              "spec": { "values": ["1m", "5m"] }
            }
          }
        },
        { "kind": "TextVariable", "spec": { "name": "text", "value": "test" } }
      ],
      "panels": {
        "defaultTimeSeriesChart": {
          "kind": "Panel",
          "spec": {
            "display": { "name": "Default Time Series Panel" },
            "plugin": {
              "kind": "TimeSeriesChart",
              "spec": {}
            },
            "queries": [
              {
                "kind": "TimeSeriesQuery",
                "spec": {
                  "plugin": {
                    "kind": "PrometheusTimeSeriesQuery",
                    "spec": {
                      "query": "up"
                    }
                  }
                }
              }
            ]
          }
        },
        "seriesTest": {
          "kind": "Panel",
          "spec": {
            "display": {
              "name": "~130 Series",
              "description": "This is a line chart"
            },
            "plugin": {
              "kind": "TimeSeriesChart",
              "spec": {
                "y_axis": {
                  "unit": {
                    "kind": "Bytes",
                    "abbreviate": true
                  }
                }
              }
            },
            "queries": [
              {
                "kind": "TimeSeriesQuery",
                "spec": {
                  "plugin": {
                    "kind": "PrometheusTimeSeriesQuery",
                    "spec": {
                      "query": "rate(caddy_http_response_duration_seconds_sum[$interval])"
                    }
                  }
                }
              }
            ]
          }
        },
        "basicEx": {
          "kind": "Panel",
          "spec": {
            "display": { "name": "Single Query" },
            "plugin": {
              "kind": "TimeSeriesChart",
              "spec": {
                "y_axis": {
                  "unit": { "kind": "Decimal" }
                },
                "legend": {
                  "position": "right"
                }
              }
            },
            "queries": [
              {
                "kind": "TimeSeriesQuery",
                "spec": {
                  "plugin": {
                    "kind": "PrometheusTimeSeriesQuery",
                    "spec": {
                      "series_name_format": "Node memory - {{device}} {{instance}}",
                      "query": "1 - node_filesystem_free_bytes{job='$job',instance=~'$instance',fstype!=\"rootfs\",mountpoint!~\"/(run|var).*\",mountpoint!=\"\"} / node_filesystem_size_bytes{job='$job',instance=~'$instance'}"
                    }
                  }
                }
              }
            ]
          }
        },
        "legendEx": {
          "kind": "Panel",
          "spec": {
            "display": { "name": "Legend Example" },
            "plugin": {
              "kind": "TimeSeriesChart",
              "spec": {
                "legend": {
                  "position": "bottom"
                },
                "y_axis": {
                  "show": true,
                  "unit": {
                    "kind": "Bytes",
                    "abbreviate": true
                  }
                }
              }
            },
            "queries": [
              {
                "kind": "TimeSeriesQuery",
                "spec": {
                  "plugin": {
                    "kind": "PrometheusTimeSeriesQuery",
                    "spec": {
                      "series_name_format": "Node memory total",
                      "query": "node_memory_MemTotal_bytes{job='$job',instance=~'$instance'} - node_memory_MemFree_bytes{job='$job',instance=~'$instance'} - node_memory_Buffers_bytes{job='$job',instance=~'$instance'} - node_memory_Cached_bytes{job='$job',instance=~'$instance'}"
                    }
                  }
                }
              },
              {
                "kind": "TimeSeriesQuery",
                "spec": {
                  "plugin": {
                    "kind": "PrometheusTimeSeriesQuery",
                    "spec": {
                      "series_name_format": "Memory (buffers) - {{instance}}",
                      "query": "node_memory_Buffers_bytes{job='$job',instance=~'$instance'}"
                    }
                  }
                }
              },
              {
                "kind": "TimeSeriesQuery",
                "spec": {
                  "plugin": {
                    "kind": "PrometheusTimeSeriesQuery",
                    "spec": {
                      "series_name_format": "Cached Bytes",
                      "query": "node_memory_Cached_bytes{job='$job',instance=~'$instance'}"
                    }
                  }
                }
              },
              {
                "kind": "TimeSeriesQuery",
                "spec": {
                  "plugin": {
                    "kind": "PrometheusTimeSeriesQuery",
                    "spec": {
                      "series_name_format": "MemFree Bytes",
                      "query": "node_memory_MemFree_bytes{job='$job',instance=~'$instance'}"
                    }
                  }
                }
              }
            ]
          }
        },
        "testNodeQuery": {
          "kind": "Panel",
          "spec": {
            "display": {
              "name": "Test Query",
              "description": "Description text"
            },
            "plugin": {
              "kind": "TimeSeriesChart",
              "spec": {
                "y_axis": {
                  "unit": { "kind": "Decimal", "decimal_places": 2 }
                },
                "legend": {
                  "position": "right"
                }
              }
            },
            "queries": [
              {
                "kind": "TimeSeriesQuery",
                "spec": {
                  "plugin": {
                    "kind": "PrometheusTimeSeriesQuery",
                    "spec": {
                      "query": "node_load15{instance=~\"(demo.do.prometheus.io:9100)\",job='$job'}",
                      "series_name_format": "Test {{job}} {{instance}}"
                    }
                  }
                }
              }
            ]
          }
        },
        "testQueryAlt": {
          "kind": "Panel",
          "spec": {
            "display": {
              "name": "Test Query Alt",
              "description": "Description text"
            },
            "plugin": {
              "kind": "TimeSeriesChart",
              "spec": {
                "legend": {
                  "position": "right"
                },
                "y_axis": {
                  "unit": { "kind": "PercentDecimal", "decimal_places": 1 }
                },
                "thresholds": {
                  "steps": [
                    {
                      "value": 0.4,
                      "name": "Alert: Warning condition example"
                    },
                    {
                      "value": 0.75,
                      "name": "Alert: Critical condition example"
                    }
                  ]
                }
              }
            },
            "queries": [
              {
                "kind": "TimeSeriesQuery",
                "spec": {
                  "plugin": {
                    "kind": "PrometheusTimeSeriesQuery",
                    "spec": {
                      "query": "node_load1{instance=~\"(demo.do.prometheus.io:9100)\",job='$job'}"
                    }
                  }
                }
              }
            ]
          }
        },
        "cpuLine": {
          "kind": "Panel",
          "spec": {
            "display": {
              "name": "CPU - Line (Multi Series)",
              "description": "This is a line chart test"
            },
            "plugin": {
              "kind": "TimeSeriesChart",
              "spec": {
                "y_axis": {
                  "show": false,
                  "label": "CPU Label",
                  "unit": {
                    "kind": "PercentDecimal",
                    "decimal_places": 0
                  }
                },
                "legend": {
                  "position": "bottom"
                },
                "thresholds": {
                  "steps": [{ "value": 0.2 }, { "value": 0.35 }]
                }
              }
            },
            "queries": [
              {
                "kind": "TimeSeriesQuery",
                "spec": {
                  "plugin": {
                    "kind": "PrometheusTimeSeriesQuery",
                    "spec": {
                      "series_name_format": "{{mode}} mode - {{job}} {{instance}}",
                      "query": "avg without (cpu)(rate(node_cpu_seconds_total{job='$job',instance=~'$instance',mode!=\"nice\",mode!=\"steal\",mode!=\"irq\"}[$interval]))"
                    }
                  }
                }
              }
            ]
          }
        },
        "cpuGauge": {
          "kind": "Panel",
          "spec": {
            "display": {
              "name": "CPU - Gauge (Multi Series)",
              "description": "This is a gauge chart test"
            },
            "plugin": {
              "kind": "GaugeChart",
              "spec": {
                "calculation": "last-number",
                "unit": { "kind": "PercentDecimal" },
                "thresholds": {
                  "steps": [{ "value": 0.2 }, { "value": 0.35 }]
                }
              }
            },
            "queries": [
              {
                "kind": "TimeSeriesQuery",
                "spec": {
                  "plugin": {
                    "kind": "PrometheusTimeSeriesQuery",
                    "spec": {
                      "series_name_format": "{{mode}} mode - {{job}} {{instance}}",
                      "query": "avg without (cpu)(rate(node_cpu_seconds_total{job='$job',instance=~'$instance',mode!=\"nice\",mode!=\"steal\",mode!=\"irq\"}[$interval]))"
                    }
                  }
                }
              }
            ]
          }
        },
        "statSm": {
          "kind": "Panel",
          "spec": {
            "display": { "name": "Stat Sm" },
            "plugin": {
              "kind": "StatChart",
              "spec": {
                "calculation": "mean",
                "unit": {
                  "kind": "Decimal",
                  "decimal_places": 1,
                  "abbreviate": true
                }
              }
            },
            "queries": [
              {
                "kind": "TimeSeriesQuery",
                "spec": {
                  "plugin": {
                    "kind": "PrometheusTimeSeriesQuery",
                    "spec": {
                      "query": "node_time_seconds{job='$job',instance=~'$instance'} - node_boot_time_seconds{job='$job',instance=~'$instance'}"
                    }
                  }
                }
              }
            ]
          }
        },
        "gaugeRAM": {
          "kind": "Panel",
          "spec": {
            "display": {
              "name": "RAM Used",
              "description": "This is a stat chart"
            },
            "plugin": {
              "kind": "GaugeChart",
              "spec": {
                "calculation": "last-number",
                "unit": { "kind": "Percent" },
                "thresholds": { "steps": [{ "value": 85 }, { "value": 95 }] }
              }
            },
            "queries": [
              {
                "kind": "TimeSeriesQuery",
                "spec": {
                  "plugin": {
                    "kind": "PrometheusTimeSeriesQuery",
                    "spec": {
                      "query": "100 - ((node_memory_MemAvailable_bytes{job='$job',instance=~'$instance'} * 100) / node_memory_MemTotal_bytes{job='$job',instance=~'$instance'})"
                    }
                  }
                }
              }
            ]
          }
        },
        "statRAM": {
          "kind": "Panel",
          "spec": {
            "display": {
              "name": "RAM Used",
              "description": "This is a stat chart"
            },
            "plugin": {
              "kind": "StatChart",
              "spec": {
                "calculation": "last-number",
                "unit": { "kind": "Percent" }
              }
            },
            "queries": [
              {
                "kind": "TimeSeriesQuery",
                "spec": {
                  "plugin": {
                    "kind": "PrometheusTimeSeriesQuery",
                    "spec": {
                      "query": "100 - ((node_memory_MemAvailable_bytes{job='$job',instance=~'$instance'} * 100) / node_memory_MemTotal_bytes{job='$job',instance=~'$instance'})"
                    }
                  }
                }
              }
            ]
          }
        },
        "statTotalRAM": {
          "kind": "Panel",
          "spec": {
            "display": {
              "name": "RAM Total",
              "description": "This is a stat chart"
            },
            "plugin": {
              "kind": "StatChart",
              "spec": {
                "calculation": "last-number",
                "unit": { "kind": "Bytes", "decimal_places": 1 }
              }
            },
            "queries": [
              {
                "kind": "TimeSeriesQuery",
                "spec": {
                  "plugin": {
                    "kind": "PrometheusTimeSeriesQuery",
                    "spec": {
                      "query": "node_memory_MemTotal_bytes{job='$job',instance=~'$instance'}"
                    }
                  }
                }
              }
            ]
          }
        },
        "statMd": {
          "kind": "Panel",
          "spec": {
            "display": { "name": "Stat Md" },
            "plugin": {
              "kind": "StatChart",
              "spec": {
                "calculation": "sum",
                "unit": {
                  "kind": "Decimal",
                  "decimal_places": 2,
                  "abbreviate": true
                },
                "sparkline": { "color": "#e65013", "width": 1.5 }
              }
            },
            "queries": [
              {
                "kind": "TimeSeriesQuery",
                "spec": {
                  "plugin": {
                    "kind": "PrometheusTimeSeriesQuery",
                    "spec": {
                      "query": "avg(node_load15{job='node',instance=~'$instance'}) /  count(count(node_cpu_seconds_total{job='node',instance=~'$instance'}) by (cpu)) * 100"
                    }
                  }
                }
              }
            ]
          }
        },
        "statLg": {
          "kind": "Panel",
          "spec": {
            "display": {
              "name": "Stat Lg",
              "description": "This is a stat chart"
            },
            "plugin": {
              "kind": "StatChart",
              "spec": {
                "calculation": "mean",
                "unit": { "kind": "Percent" }
              }
            },
            "queries": [
              {
                "kind": "TimeSeriesQuery",
                "spec": {
                  "plugin": {
                    "kind": "PrometheusTimeSeriesQuery",
                    "spec": {
                      "query": "(((count(count(node_cpu_seconds_total{job='$job',instance=~'$instance'}) by (cpu))) - avg(sum by (mode)(rate(node_cpu_seconds_total{mode=\"idle\",job='$job',instance=~'$instance'}[$interval])))) * 100) / count(count(node_cpu_seconds_total{job='$job',instance=~'$instance'}) by (cpu))"
                    }
                  }
                }
              }
            ]
          }
        },
        "gaugeEx": {
          "kind": "Panel",
          "spec": {
            "display": {
              "name": "Gauge Ex",
              "description": "This is a gauge chart"
            },
            "plugin": {
              "kind": "GaugeChart",
              "spec": {
                "calculation": "last-number",
                "unit": { "kind": "Percent" },
                "thresholds": { "steps": [{ "value": 85 }, { "value": 95 }] }
              }
            },
            "queries": [
              {
                "kind": "TimeSeriesQuery",
                "spec": {
                  "plugin": {
                    "kind": "PrometheusTimeSeriesQuery",
                    "spec": {
                      "query": "(((count(count(node_cpu_seconds_total{job='$job',instance=~'$instance'}) by (cpu))) - avg(sum by (mode)(rate(node_cpu_seconds_total{mode=\"idle\",job='$job',instance=~'$instance'}[$interval])))) * 100) / count(count(node_cpu_seconds_total{job='$job',instance=~'$instance'}) by (cpu))"
                    }
                  }
                }
              }
            ]
          }
        },
        "gaugeAltEx": {
          "kind": "Panel",
          "spec": {
            "display": {
              "name": "Gauge Alt Ex",
              "description": "GaugeChart description text"
            },
            "plugin": {
              "kind": "GaugeChart",
              "spec": {
                "calculation": "last-number",
                "unit": { "kind": "PercentDecimal", "decimal_places": 1 },
                "thresholds": {
                  "steps": [
                    {
                      "value": 0.5,
                      "name": "Alert: Warning condition example"
                    },
                    {
                      "value": 0.75,
                      "name": "Alert: Critical condition example"
                    }
                  ]
                }
              }
            },
            "queries": [
              {
                "kind": "TimeSeriesQuery",
                "spec": {
                  "plugin": {
                    "kind": "PrometheusTimeSeriesQuery",
                    "spec": {
                      "query": "node_load15{instance=~'$instance',job='$job'}"
                    }
                  }
                }
              }
            ]
          }
        },
        "gaugeFormatTest": {
          "kind": "Panel",
          "spec": {
            "display": { "name": "Gauge Format Test" },
            "plugin": {
              "kind": "GaugeChart",
              "spec": {
                "calculation": "last-number",
                "unit": { "kind": "Bytes" },
                "max": 95000000,
                "thresholds": {
                  "steps": [{ "value": 71000000 }, { "value": 82000000 }]
                }
              }
            },
            "queries": [
              {
                "kind": "TimeSeriesQuery",
                "spec": {
                  "plugin": {
                    "kind": "PrometheusTimeSeriesQuery",
                    "spec": {
                      "query": "node_time_seconds{job='$job',instance=~'$instance'} - node_boot_time_seconds{job='$job',instance=~'$instance'}"
                    }
                  }
                }
              }
            ]
          }
        }
      },
      "layouts": [
        {
          "kind": "Grid",
          "spec": {
            "display": { "title": "Row 1", "collapse": { "open": true } },
            "items": [
              {
                "x": 0,
                "y": 0,
                "width": 2,
                "height": 3,
                "content": { "$ref": "#/spec/panels/statRAM" }
              },
              {
                "x": 0,
                "y": 4,
                "width": 2,
                "height": 3,
                "content": { "$ref": "#/spec/panels/statTotalRAM" }
              },
              {
                "x": 2,
                "y": 0,
                "width": 4,
                "height": 6,
                "content": { "$ref": "#/spec/panels/statMd" }
              },
              {
                "x": 6,
                "y": 0,
                "width": 10,
                "height": 6,
                "content": { "$ref": "#/spec/panels/statLg" }
              },
              {
                "x": 16,
                "y": 0,
                "width": 4,
                "height": 6,
                "content": { "$ref": "#/spec/panels/gaugeFormatTest" }
              },
              {
                "x": 20,
                "y": 0,
                "width": 4,
                "height": 6,
                "content": { "$ref": "#/spec/panels/gaugeRAM" }
              }
            ]
          }
        },
        {
          "kind": "Grid",
          "spec": {
            "display": { "title": "Row 2", "collapse": { "open": true } },
            "items": [
              {
                "x": 0,
                "y": 0,
                "width": 12,
                "height": 6,
                "content": { "$ref": "#/spec/panels/legendEx" }
              },
              {
                "x": 12,
                "y": 0,
                "width": 12,
                "height": 6,
                "content": { "$ref": "#/spec/panels/basicEx" }
              }
            ]
          }
        },
        {
          "kind": "Grid",
          "spec": {
            "display": { "title": "Row 3", "collapse": { "open": false } },
            "items": [
              {
                "x": 0,
                "y": 0,
                "width": 24,
                "height": 6,
                "content": { "$ref": "#/spec/panels/cpuGauge" }
              },
              {
                "x": 0,
                "y": 6,
                "width": 12,
                "height": 8,
                "content": { "$ref": "#/spec/panels/cpuLine" }
              },
              {
                "x": 12,
                "y": 0,
                "width": 12,
                "height": 8,
                "content": { "$ref": "#/spec/panels/defaultTimeSeriesChart" }
              }
            ]
          }
        }
      ]
    }
  },
  {
    "kind": "Dashboard",
    "metadata": {
      "name": "Benchmark",
      "project": "perses",
      "created_at": "2021-11-09T00:00:00Z",
      "updated_at": "2021-11-09T00:00:00Z",
      "version": 0
    },
    "spec": {
      "duration": "6h",
      "variables": [
        {
          "kind": "ListVariable",
          "spec": {
            "name": "job",
            "allow_multiple": false,
            "allow_all_value": true,
            "default_value": "node",
            "plugin": {
              "kind": "PrometheusLabelValuesVariable",
              "spec": {
                "label_name": "job"
              }
            }
          }
        },
        {
          "kind": "ListVariable",
          "spec": {
            "name": "instance",
            "allow_multiple": false,
            "allow_all_value": false,
            "default_value": "demo.do.prometheus.io:9100",
            "plugin": {
              "kind": "PrometheusLabelValuesVariable",
              "spec": {
                "label_name": "instance",
                "matchers": ["up{job=~\"$job\"}"]
              }
            }
          }
        },
        {
          "kind": "ListVariable",
          "spec": {
            "name": "interval",
            "plugin": {
              "kind": "StaticListVariable",
              "spec": {
                "values": ["1m", "5m"]
              }
            }
          }
        }
      ],
      "panels": {
        "defaultTimeSeriesChart": {
          "kind": "Panel",
          "spec": {
            "display": { "name": "Default Time Series Panel" },
            "plugin": {
              "kind": "TimeSeriesChart",
              "spec": {}
            },
            "queries": [
              {
                "kind": "TimeSeriesQuery",
                "spec": {
                  "plugin": {
                    "kind": "PrometheusTimeSeriesQuery",
                    "spec": {
                      "query": "up"
                    }
                  }
                }
              }
            ]
          }
        },
        "markdownEx": {
          "kind": "Panel",
          "spec": {
            "display": {
              "name": "Dashboard Team Overview",
              "description": "This is a markdown panel"
            },
            "plugin": {
              "kind": "Markdown",
              "spec": {
                "text": "# First header\n\nFirst header\n=========\n\n## Second header\n\nSecond header\n---------\n\n### Third header\n\n#### Fourth header\n\n*Italic*\n\n_Italic_\n\n**Bold**\n\n__Bold__\n\n[Link](http://a.com)\n\n[Link][1]\n\n[1]: http://b.org\n\n> Blockquote\n\n* List\n* List\n* List\n\n- List\n- List\n- List\n\n1. One\n2. Two\n3. Three\n\n1) One\n2) Two\n3) Three\n\n---\n\n***\n\n`Inline code` with backticks\n\n```\n# code block\nprint '3 backticks or'\nprint 'indent 4 spaces'\n```\n\n| Name | Data |\n| -- | -- |\n| Row 1 | Hi |\n| Row 2 | Hi |\n\n## Attempts at XSS\n\n<script>alert('xss');</script>\n> Will this <a \n> href='javascript:alert()'>block-quote attack work?</a>\n\n<h3>When inlining HTML, will this header be here?</h3><a href='www.google.com'>Will this regular link be here?</a><br/><a href='javascript:alert('xss')>Will this javascript link be here?</a>\n\nUse variables such as job: $job"
              }
            }
          }
        },
        "seriesTest": {
          "kind": "Panel",
          "spec": {
            "display": {
              "name": "~130 Series",
              "description": "This is a line chart"
            },
            "plugin": {
              "kind": "TimeSeriesChart",
              "spec": {
                "y_axis": {
                  "unit": {
                    "kind": "Decimal",
                    "decimal_places": 4
                  }
                }
              }
            },
            "queries": [
              {
                "kind": "TimeSeriesQuery",
                "spec": {
                  "plugin": {
                    "kind": "PrometheusTimeSeriesQuery",
                    "spec": {
                      "query": "rate(caddy_http_response_duration_seconds_sum[$interval])"
                    }
                  }
                }
              }
            ]
          }
        },
        "basicEx": {
          "kind": "Panel",
          "spec": {
            "display": {
              "name": "Single Query"
            },
            "plugin": {
              "kind": "TimeSeriesChart",
              "spec": {
                "y_axis": {
                  "unit": {
                    "kind": "PercentDecimal",
                    "decimal_places": 0
                  }
                }
              }
            },
            "queries": [
              {
                "kind": "TimeSeriesQuery",
                "spec": {
                  "plugin": {
                    "kind": "PrometheusTimeSeriesQuery",
                    "spec": {
                      "query": "1 - node_filesystem_free_bytes{job=\"node\",instance=\"$instance\",fstype!=\"rootfs\",mountpoint!~\"/(run|var).*\",mountpoint!=\"\"} / node_filesystem_size_bytes{job=\"node\",instance=\"$instance\"}"
                    }
                  }
                }
              }
            ]
          }
        },
        "legendEx": {
          "kind": "Panel",
          "spec": {
            "display": { "name": "Legend Example" },
            "plugin": {
              "kind": "TimeSeriesChart",
              "spec": {
                "legend": {
                  "position": "bottom"
                },
                "y_axis": {
                  "show": true,
                  "unit": {
                    "kind": "Bytes",
                    "abbreviate": true
                  }
                }
              }
            },
            "queries": [
              {
                "kind": "TimeSeriesQuery",
                "spec": {
                  "plugin": {
                    "kind": "PrometheusTimeSeriesQuery",
                    "spec": {
                      "series_name_format": "Node memory total",
                      "query": "node_memory_MemTotal_bytes{job='$job',instance=~'$instance'} - node_memory_MemFree_bytes{job='$job',instance=~'$instance'} - node_memory_Buffers_bytes{job='$job',instance=~'$instance'} - node_memory_Cached_bytes{job='$job',instance=~'$instance'}"
                    }
                  }
                }
              },
              {
                "kind": "TimeSeriesQuery",
                "spec": {
                  "plugin": {
                    "kind": "PrometheusTimeSeriesQuery",
                    "spec": {
                      "series_name_format": "Memory (buffers) - {{instance}}",
                      "query": "node_memory_Buffers_bytes{job='$job',instance=~'$instance'}"
                    }
                  }
                }
              },
              {
                "kind": "TimeSeriesQuery",
                "spec": {
                  "plugin": {
                    "kind": "PrometheusTimeSeriesQuery",
                    "spec": {
                      "series_name_format": "Cached Bytes",
                      "query": "node_memory_Cached_bytes{job='$job',instance=~'$instance'}"
                    }
                  }
                }
              },
              {
                "kind": "TimeSeriesQuery",
                "spec": {
                  "plugin": {
                    "kind": "PrometheusTimeSeriesQuery",
                    "spec": {
                      "series_name_format": "MemFree Bytes",
                      "query": "node_memory_MemFree_bytes{job='$job',instance=~'$instance'}"
                    }
                  }
                }
              }
            ]
          }
        },
        "thresholdsEx": {
          "kind": "Panel",
          "spec": {
            "display": {
              "name": "Thresholds Example",
              "description": "Description text"
            },
            "plugin": {
              "kind": "TimeSeriesChart",
              "spec": {
                "y_axis": {
                  "show": true,
                  "unit": {
                    "kind": "Percent",
                    "decimal_places": 1
                  }
                },
                "thresholds": {
                  "steps": [
                    {
                      "value": 1.5,
                      "name": "Alert: Warning condition example"
                    },
                    {
                      "value": 3,
                      "name": "Alert: Critical condition example"
                    }
                  ]
                }
              }
            },
            "queries": [
              {
                "kind": "TimeSeriesQuery",
                "spec": {
                  "plugin": {
                    "kind": "PrometheusTimeSeriesQuery",
                    "spec": {
                      "query": "node_load15{instance=\"$instance\",job=\"node\"}"
                    }
                  }
                }
              },
              {
                "kind": "TimeSeriesQuery",
                "spec": {
                  "plugin": {
                    "kind": "PrometheusTimeSeriesQuery",
                    "spec": {
                      "query": "node_load1{instance=\"$instance\",job=\"node\"}"
                    }
                  }
                }
              }
            ]
          }
        },
        "cpu": {
          "kind": "Panel",
          "spec": {
            "display": { "name": "CPU", "description": "This is a line chart" },
            "plugin": {
              "kind": "TimeSeriesChart",
              "spec": {
                "y_axis": {
                  "unit": { "kind": "PercentDecimal", "decimal_places": 0 }
                },
                "legend": {
                  "position": "bottom"
                },
                "thresholds": {
                  "steps": [{ "value": 0.01 }, { "value": 0.02 }]
                }
              }
            },
            "queries": [
              {
                "kind": "TimeSeriesQuery",
                "spec": {
                  "plugin": {
                    "kind": "PrometheusTimeSeriesQuery",
                    "spec": {
                      "series_name_format": "Custom {{job}} - {{device}} {{instance}}",
                      "query": "avg without (cpu)(rate(node_cpu_seconds_total{job='$job',instance=~'$instance',mode!=\"idle\"}[$interval]))"
                    }
                  }
                }
              }
            ]
          }
        },
        "statSm": {
          "kind": "Panel",
          "spec": {
            "display": {
              "name": "Stat Sm"
            },
            "plugin": {
              "kind": "StatChart",
              "spec": {
                "calculation": "mean",
                "unit": {
                  "kind": "Decimal",
                  "decimal_places": 1,
                  "abbreviate": true
                }
              }
            },
            "queries": [
              {
                "kind": "TimeSeriesQuery",
                "spec": {
                  "plugin": {
                    "kind": "PrometheusTimeSeriesQuery",
                    "spec": {
                      "query": "node_time_seconds{job=\"node\",instance=\"$instance\"} - node_boot_time_seconds{job=\"node\",instance=\"$instance\"}"
                    }
                  }
                }
              }
            ]
          }
        },
        "statRAM": {
          "kind": "Panel",
          "spec": {
            "display": {
              "name": "RAM Used",
              "description": "This is a stat chart"
            },
            "plugin": {
              "kind": "StatChart",
              "spec": {
                "calculation": "last-number",
                "unit": {
                  "kind": "Percent"
                }
              }
            },
            "queries": [
              {
                "kind": "TimeSeriesQuery",
                "spec": {
                  "plugin": {
                    "kind": "PrometheusTimeSeriesQuery",
                    "spec": {
                      "query": "100 - ((node_memory_MemAvailable_bytes{job=\"node\",instance=\"$instance\"} * 100) / node_memory_MemTotal_bytes{job=\"node\",instance=\"$instance\"})"
                    }
                  }
                }
              }
            ]
          }
        },
        "statTotalRAM": {
          "kind": "Panel",
          "spec": {
            "display": {
              "name": "RAM Total",
              "description": "This is a stat chart"
            },
            "plugin": {
              "kind": "StatChart",
              "spec": {
                "calculation": "last-number",
                "unit": {
                  "kind": "Bytes",
                  "decimal_places": 1
                }
              }
            },
            "queries": [
              {
                "kind": "TimeSeriesQuery",
                "spec": {
                  "plugin": {
                    "kind": "PrometheusTimeSeriesQuery",
                    "spec": {
                      "query": "node_memory_MemTotal_bytes{job=\"node\",instance=\"$instance\"}"
                    }
                  }
                }
              }
            ]
          }
        },
        "statMd": {
          "kind": "Panel",
          "spec": {
            "display": {
              "name": "Stat Md"
            },
            "plugin": {
              "kind": "StatChart",
              "spec": {
                "calculation": "sum",
                "unit": {
                  "kind": "Decimal",
                  "decimal_places": 2,
                  "abbreviate": true
                },
                "sparkline": {
                  "color": "#e65013",
                  "width": 1.5
                }
              }
            },
            "queries": [
              {
                "kind": "TimeSeriesQuery",
                "spec": {
                  "plugin": {
                    "kind": "PrometheusTimeSeriesQuery",
                    "spec": {
                      "query": "avg(node_load15{job=\"node\",instance=\"$instance\"}) /  count(count(node_cpu_seconds_total{job=\"node\",instance=\"$instance\"}) by (cpu)) * 100"
                    }
                  }
                }
              }
            ]
          }
        },
        "statLg": {
          "kind": "Panel",
          "spec": {
            "display": {
              "name": "Stat Lg",
              "description": "This is a stat chart"
            },
            "plugin": {
              "kind": "StatChart",
              "spec": {
                "sparkline": {},
                "calculation": "mean",
                "unit": {
                  "kind": "Percent"
                }
              }
            },
            "queries": [
              {
                "kind": "TimeSeriesQuery",
                "spec": {
                  "plugin": {
                    "kind": "PrometheusTimeSeriesQuery",
                    "spec": {
                      "query": "(((count(count(node_cpu_seconds_total{job=\"node\",instance=\"$instance\"}) by (cpu))) - avg(sum by (mode)(rate(node_cpu_seconds_total{mode=\"idle\",job=\"node\",instance=\"$instance\"}[$interval])))) * 100) / count(count(node_cpu_seconds_total{job=\"node\",instance=\"$instance\"}) by (cpu))"
                    }
                  }
                }
              }
            ]
          }
        },
        "gaugeEx": {
          "kind": "Panel",
          "spec": {
            "display": {
              "name": "Gauge Ex",
              "description": "This is a gauge chart"
            },
            "plugin": {
              "kind": "GaugeChart",
              "spec": {
                "calculation": "last-number",
                "unit": {
                  "kind": "Percent"
                },
                "thresholds": {
                  "steps": [
                    {
                      "value": 85
                    },
                    {
                      "value": 95
                    }
                  ]
                }
              }
            },
            "queries": [
              {
                "kind": "TimeSeriesQuery",
                "spec": {
                  "plugin": {
                    "kind": "PrometheusTimeSeriesQuery",
                    "spec": {
                      "query": "(((count(count(node_cpu_seconds_total{job=\"node\",instance=\"$instance\"}) by (cpu))) - avg(sum by (mode)(rate(node_cpu_seconds_total{mode=\"idle\",job=\"node\",instance=\"$instance\"}[$interval])))) * 100) / count(count(node_cpu_seconds_total{job=\"node\",instance=\"$instance\"}) by (cpu))"
                    }
                  }
                }
              }
            ]
          }
        },
        "gaugeAltEx": {
          "kind": "Panel",
          "spec": {
            "display": {
              "name": "Gauge Alt Ex",
              "description": "GaugeChart description text"
            },
            "plugin": {
              "kind": "GaugeChart",
              "spec": {
                "calculation": "last-number",
                "unit": {
                  "kind": "PercentDecimal",
                  "decimal_places": 1
                },
                "thresholds": {
                  "steps": [
                    {
                      "value": 0.5,
                      "name": "Alert: Warning condition example"
                    },
                    {
                      "value": 0.75,
                      "name": "Alert: Critical condition example"
                    }
                  ]
                }
              }
            },
            "queries": [
              {
                "kind": "TimeSeriesQuery",
                "spec": {
                  "plugin": {
                    "kind": "PrometheusTimeSeriesQuery",
                    "spec": {
                      "query": "node_load15{instance=\"$instance\",job=\"node\"}"
                    }
                  }
                }
              }
            ]
          }
        },
        "gaugeFormatTest": {
          "kind": "Panel",
          "spec": {
            "display": {
              "name": "Gauge Format Test"
            },
            "plugin": {
              "kind": "GaugeChart",
              "spec": {
                "calculation": "last-number",
                "unit": {
                  "kind": "Decimal"
                },
                "max": 95000000,
                "thresholds": {
                  "steps": [
                    {
                      "value": 71000000
                    },
                    {
                      "value": 82000000
                    }
                  ]
                }
              }
            },
            "queries": [
              {
                "kind": "TimeSeriesQuery",
                "spec": {
                  "plugin": {
                    "kind": "PrometheusTimeSeriesQuery",
                    "spec": {
                      "query": "node_time_seconds{job=\"node\",instance=\"$instance\"} - node_boot_time_seconds{job=\"node\",instance=\"$instance\"}"
                    }
                  }
                }
              }
            ]
          }
        }
      },
      "layouts": [
        {
          "kind": "Grid",
          "spec": {
            "display": {
              "title": "Row 1",
              "collapse": {
                "open": true
              }
            },
            "items": [
              {
                "x": 0,
                "y": 0,
                "width": 12,
                "height": 6,
                "content": {
                  "$ref": "#/spec/panels/markdownEx"
                }
              },
              {
                "x": 12,
                "y": 0,
                "width": 12,
                "height": 6,
                "content": {
                  "$ref": "#/spec/panels/legendEx"
                }
              },
              {
                "x": 0,
                "y": 6,
                "width": 12,
                "height": 6,
                "content": {
                  "$ref": "#/spec/panels/thresholdsEx"
                }
              },
              {
                "x": 12,
                "y": 6,
                "width": 12,
                "height": 6,
                "content": {
                  "$ref": "#/spec/panels/basicEx"
                }
              }
            ]
          }
        },
        {
          "kind": "Grid",
          "spec": {
            "display": {
              "title": "Row 2",
              "collapse": {
                "open": false
              }
            },
            "items": [
              {
                "x": 0,
                "y": 0,
                "width": 8,
                "height": 6,
                "content": {
                  "$ref": "#/spec/panels/cpu"
                }
              },
              {
                "x": 8,
                "y": 0,
                "width": 8,
                "height": 6,
                "content": {
                  "$ref": "#/spec/panels/basicEx"
                }
              },
              {
                "x": 16,
                "y": 0,
                "width": 8,
                "height": 6,
                "content": {
                  "$ref": "#/spec/panels/defaultTimeSeriesChart"
                }
              }
            ]
          }
        },
        {
          "kind": "Grid",
          "spec": {
            "display": {
              "title": "Row 3",
              "collapse": {
                "open": false
              }
            },
            "items": [
              {
                "x": 0,
                "y": 0,
                "width": 12,
                "height": 6,
                "content": {
                  "$ref": "#/spec/panels/legendEx"
                }
              },
              {
                "x": 12,
                "y": 0,
                "width": 12,
                "height": 6,
                "content": {
                  "$ref": "#/spec/panels/thresholdsEx"
                }
              }
            ]
          }
        },
        {
          "kind": "Grid",
          "spec": {
            "display": {
              "title": "Row 4",
              "collapse": {
                "open": false
              }
            },
            "items": [
              {
                "x": 0,
                "y": 0,
                "width": 2,
                "height": 2,
                "content": {
                  "$ref": "#/spec/panels/statSm"
                }
              },
              {
                "x": 0,
                "y": 2,
                "width": 2,
                "height": 2,
                "content": {
                  "$ref": "#/spec/panels/statRAM"
                }
              },
              {
                "x": 0,
                "y": 4,
                "width": 2,
                "height": 2,
                "content": {
                  "$ref": "#/spec/panels/statTotalRAM"
                }
              },
              {
                "x": 2,
                "y": 0,
                "width": 4,
                "height": 6,
                "content": {
                  "$ref": "#/spec/panels/statMd"
                }
              },
              {
                "x": 6,
                "y": 0,
                "width": 10,
                "height": 6,
                "content": {
                  "$ref": "#/spec/panels/statLg"
                }
              },
              {
                "x": 16,
                "y": 0,
                "width": 8,
                "height": 6,
                "content": {
                  "$ref": "#/spec/panels/gaugeFormatTest"
                }
              }
            ]
          }
        }
      ]
    }
  },
  {
    "kind": "Dashboard",
    "metadata": {
      "name": "PanelGroups",
      "project": "testing",
      "created_at": "2022-12-21T00:00:00Z",
      "updated_at": "2022-12-21T00:00:00Z",
      "version": 0
    },
    "spec": {
      "duration": "6h",
      "variables": [],
      "panels": {
        "markdownEx": {
          "kind": "Panel",
          "spec": {
            "display": {
              "name": "Dashboard Team Overview",
              "description": "This is a markdown panel"
            },
            "plugin": {
              "kind": "Markdown",
              "spec": {
                "text": "## Dashboard Team!\nOn this page, you'll find charts used by the dashboard team.\n\nHere is `some inline code`.\n\n```\n{ look: 'at this code' }\n```\n\n1. One\n2. Two\n3. Three\n\n* two bullet\n* points\n\nDo you want to [visit the google](https://www.google.com)?\n| Dashboard | Link |\n| :----------- | :----------- |\n| Dashboard 1 | [link](www.google.com) |\n| Dashboard 2 | [link](www.google.com) | \n\n<script>alert('xss');</script>\n> Will this <a \n> href='javascript:alert()'>block-quote attack work?</a>\n\n<h1>When inlining HTML, will this header be here?</h1><a href='www.google.com'>Will this regular link be here?</a> <a href='javascript:alert('xss')>Will this javascript link be here?</a>\n\n"
              }
            }
          }
        }
      },
      "layouts": [
        {
          "kind": "Grid",
          "spec": {
            "display": {
              "title": "Row 1",
              "collapse": {
                "open": true
              }
            },
            "items": [
              {
                "x": 0,
                "y": 0,
                "width": 12,
                "height": 6,
                "content": {
                  "$ref": "#/spec/panels/markdownEx"
                }
              }
            ]
          }
        }
      ]
    }
  },
  {
    "kind": "Dashboard",
    "metadata": {
      "name": "Panels",
      "project": "testing",
      "created_at": "2022-12-21T00:00:00Z",
      "updated_at": "2022-12-21T00:00:00Z",
      "version": 0
    },
    "spec": {
      "duration": "6h",
      "variables": [],
      "panels": {
        "markdownEx": {
          "kind": "Panel",
          "spec": {
            "display": {
              "name": "Markdown Example Zero",
              "description": "This is a markdown panel"
            },
            "plugin": {
              "kind": "Markdown",
              "spec": {
                "text": "## Example"
              }
            }
          }
        }
      },
      "layouts": [
        {
          "kind": "Grid",
          "spec": {
            "display": {
              "title": "Row 1",
              "collapse": {
                "open": true
              }
            },
            "items": [
              {
                "x": 0,
                "y": 0,
                "width": 6,
                "height": 4,
                "content": {
                  "$ref": "#/spec/panels/markdownEx"
                }
              }
            ]
          }
        },
        {
          "kind": "Grid",
          "spec": {
            "display": {
              "title": "Row 2",
              "collapse": {
                "open": true
              }
            },
            "items": []
          }
        }
      ]
    }
  },
  {
    "kind": "Dashboard",
    "metadata": {
      "name": "Variables",
      "project": "testing",
      "created_at": "2022-12-21T00:00:00Z",
      "updated_at": "2022-12-21T00:00:00Z",
      "version": 0
    },
    "spec": {
      "duration": "6h",
      "variables": [],
      "panels": {
        "markdownEx": {
          "kind": "Panel",
          "spec": {
            "display": {
              "name": "Markdown Example Zero",
              "description": "This is a markdown panel"
            },
            "plugin": {
              "kind": "Markdown",
              "spec": {
                "text": "## Example"
              }
            }
          }
        }
      },
      "layouts": [
        {
          "kind": "Grid",
          "spec": {
            "display": {
              "title": "Row 1",
              "collapse": {
                "open": true
              }
            },
            "items": [
              {
                "x": 0,
                "y": 0,
                "width": 12,
                "height": 6,
                "content": {
                  "$ref": "#/spec/panels/markdownEx"
                }
              }
            ]
          }
        },
        {
          "kind": "Grid",
          "spec": {
            "display": {
              "title": "Row 2",
              "collapse": {
                "open": true
              }
            },
            "items": []
          }
        }
      ]
    }
  },
  {
    "kind": "Dashboard",
    "metadata": {
      "name": "MarkdownPanel",
      "created_at": "2022-12-21T00:00:00Z",
      "updated_at": "2023-01-26T20:03:02.724739Z",
      "version": 3,
      "project": "testing"
    },
    "spec": {
      "duration": "6h",
      "panels": {
        "Code": {
          "kind": "Panel",
          "spec": {
            "display": {
              "name": "Code",
              "description": "Markdown code formatting"
            },
            "plugin": {
              "kind": "Markdown",
              "spec": {
                "text": "`Inline code` with backticks\n\n```\n# code block\nprint '3 backticks or'\nprint 'indent 4 spaces'\n```"
              }
            }
          }
        },
        "Headings": {
          "kind": "Panel",
          "spec": {
            "display": {
              "name": "Headings",
              "description": "Markdown headings"
            },
            "plugin": {
              "kind": "Markdown",
              "spec": {
                "text": "# First header\n\nFirst header\n=========\n\n## Second header\n\nSecond header\n---------\n\n### Third header\n\n#### Fourth header"
              }
            }
          }
        },
        "Links": {
          "kind": "Panel",
          "spec": {
            "display": {
              "name": "Links",
              "description": "Markdown links"
            },
            "plugin": {
              "kind": "Markdown",
              "spec": {
                "text": "\n[Link](http://a.com)\n\n[Link][1]\n\n[1]: http://b.org"
              }
            }
          }
        },
        "Lists": {
          "kind": "Panel",
          "spec": {
            "display": {
              "name": "Lists",
              "description": "Markdown lists"
            },
            "plugin": {
              "kind": "Markdown",
              "spec": {
                "text": "* List\n* List\n* List\n\n- List\n- List\n- List\n\n1. One\n2. Two\n3. Three\n\n1) One\n2) Two\n3) Three"
              }
            }
          }
        },
        "Tables": {
          "kind": "Panel",
          "spec": {
            "display": {
              "name": "Tables",
              "description": "Markdown table"
            },
            "plugin": {
              "kind": "Markdown",
              "spec": {
                "text": "| Name | Data |\n| -- | -- |\n| Row 1 | Hi |\n| Row 2 | Hi |"
              }
            }
          }
        },
        "Text": {
          "kind": "Panel",
          "spec": {
            "display": {
              "name": "Text",
              "description": "Markdown text formatting"
            },
            "plugin": {
              "kind": "Markdown",
              "spec": {
                "text": "Unformatted\n\n*Italic*\n\n_Italic_\n\n**Bold**\n\n__Bold__\n\n> Blockquote\n\n---\n\n***"
              }
            }
          }
        }
      },
      "layouts": [
        {
          "kind": "Grid",
          "spec": {
            "display": {
              "title": "Row 1",
              "collapse": {
                "open": true
              }
            },
            "items": [
              {
                "x": 0,
                "y": 0,
                "width": 8,
                "height": 10,
                "content": {
                  "$ref": "#/spec/panels/Headings"
                }
              },
              {
                "x": 8,
                "y": 0,
                "width": 8,
                "height": 10,
                "content": {
                  "$ref": "#/spec/panels/Text"
                }
              },
              {
                "x": 0,
                "y": 10,
                "width": 8,
                "height": 10,
                "content": {
                  "$ref": "#/spec/panels/Code"
                }
              },
              {
                "x": 16,
                "y": 10,
                "width": 8,
                "height": 10,
                "content": {
                  "$ref": "#/spec/panels/Tables"
                }
              },
              {
                "x": 8,
                "y": 10,
                "width": 8,
                "height": 10,
                "content": {
                  "$ref": "#/spec/panels/Lists"
                }
              },
              {
                "x": 16,
                "y": 0,
                "width": 8,
                "height": 10,
                "content": {
                  "$ref": "#/spec/panels/Links"
                }
              }
            ]
          }
        }
      ]
    }
  },
  {
    "kind": "Dashboard",
    "metadata": {
      "name": "TimeSeriesChartPanel",
      "created_at": "2022-12-21T00:00:00Z",
      "updated_at": "2023-01-25T17:43:56.745494Z",
      "version": 3,
      "project": "testing"
    },
    "spec": {
      "duration": "6h",
      "panels": {
        "SingleLine": {
          "kind": "Panel",
          "spec": {
            "display": {
              "name": "Single Line",
              "description": "Time series chart with a single line"
            },
            "plugin": {
              "kind": "TimeSeriesChart",
              "spec": {}
            },
            "queries": [
              {
                "kind": "TimeSeriesQuery",
                "spec": {
                  "plugin": {
                    "kind": "PrometheusTimeSeriesQuery",
                    "spec": {
                      "datasource": {
                        "kind": "PrometheusDatasource",
                        "name": "PrometheusDemo"
                      },
                      "query": "up{job=\"grafana\",instance=\"demo.do.prometheus.io:3000\"}"
                    }
                  }
                }
              }
            ]
          }
        },
        "LegendBottom": {
          "kind": "Panel",
          "spec": {
            "display": {
              "name": "Legend Position Bottom",
              "description": "Time series chart with a default legend"
            },
            "plugin": {
              "kind": "TimeSeriesChart",
              "spec": {
                "legend": {
                  "position": "bottom"
                }
              }
            },
            "queries": [
              {
                "kind": "TimeSeriesQuery",
                "spec": {
                  "plugin": {
                    "kind": "PrometheusTimeSeriesQuery",
                    "spec": {
                      "datasource": {
                        "kind": "PrometheusDatasource",
                        "name": "PrometheusDemo"
                      },
                      "query": "up{job=\"grafana\",instance=\"demo.do.prometheus.io:3000\"}"
                    }
                  }
                }
              }
            ]
          }
        },
        "LegendRight": {
          "kind": "Panel",
          "spec": {
            "display": {
              "name": "Legend Position Right",
              "description": "Time series chart with a legend positioned to the right"
            },
            "plugin": {
              "kind": "TimeSeriesChart",
              "spec": {
                "legend": {
                  "position": "right"
                }
              }
            },
            "queries": [
              {
                "kind": "TimeSeriesQuery",
                "spec": {
                  "plugin": {
                    "kind": "PrometheusTimeSeriesQuery",
                    "spec": {
                      "datasource": {
                        "kind": "PrometheusDatasource",
                        "name": "PrometheusDemo"
                      },
                      "query": "up{job=\"grafana\",instance=\"demo.do.prometheus.io:3000\"}"
                    }
                  }
                }
              }
            ]
          }
        },
        "LegendTallFormatted": {
          "kind": "Panel",
          "spec": {
            "display": {
              "name": "Legend Tall Formatted",
              "description": "Time series chart with large legend and formatted series names"
            },
            "plugin": {
              "kind": "TimeSeriesChart",
              "spec": {
                "legend": { "position": "bottom" }
              }
            },
            "queries": [
              {
                "kind": "TimeSeriesQuery",
                "spec": {
                  "plugin": {
                    "kind": "PrometheusTimeSeriesQuery",
                    "spec": {
                      "datasource": {
                        "kind": "PrometheusDatasource",
                        "name": "PrometheusDemo"
                      },
                      "query": "up{job=\"grafana\",instance=\"demo.do.prometheus.io:3000\"}",
                      "series_name_format": "formatted series name example - {{job}} job - instance {{instance}}"
                    }
                  }
                }
              }
            ]
          }
        },
        "CustomVisualOptions": {
          "kind": "Panel",
          "spec": {
            "display": {
              "name": "Custom Visual Options",
              "description": "Time series chart with custom visual options"
            },
            "plugin": {
              "kind": "TimeSeriesChart",
              "spec": {
                "visual": {
                  "area_opacity": 0.5,
                  "point_radius": 6,
                  "line_width": 3,
                  "connect_nulls": false
                }
              }
            },
            "queries": [
              {
                "kind": "TimeSeriesQuery",
                "spec": {
                  "plugin": {
                    "kind": "PrometheusTimeSeriesQuery",
                    "spec": {
                      "datasource": {
                        "kind": "PrometheusDatasource",
                        "name": "PrometheusDemo"
                      },
                      "query": "up{job=\"grafana\",instance=\"demo.do.prometheus.io:3000\"}"
                    }
                  }
                }
              }
            ]
          }
        },
        "ConnectedNulls": {
          "kind": "Panel",
          "spec": {
            "display": {
              "name": "Connected Nulls",
              "description": "Time series chart with connected null values"
            },
            "plugin": {
              "kind": "TimeSeriesChart",
              "spec": {
                "visual": {
                  "show_points": "Always",
                  "connect_nulls": true
                }
              }
            },
            "queries": [
              {
                "kind": "TimeSeriesQuery",
                "spec": {
                  "plugin": {
                    "kind": "PrometheusTimeSeriesQuery",
                    "spec": {
                      "datasource": {
                        "kind": "PrometheusDatasource",
                        "name": "PrometheusDemo"
                      },
                      "query": "fake_graphite_query_with_nulls"
                    }
                  }
                }
              }
            ]
          }
        }
      },
      "layouts": [
        {
          "kind": "Grid",
          "spec": {
            "display": {
              "title": "Row 1",
              "collapse": {
                "open": true
              }
            },
            "items": [
              {
                "x": 0,
                "y": 0,
                "width": 8,
                "height": 7,
                "content": {
                  "$ref": "#/spec/panels/SingleLine"
                }
              },
              {
                "x": 8,
                "y": 0,
                "width": 8,
                "height": 7,
                "content": {
                  "$ref": "#/spec/panels/CustomVisualOptions"
                }
              },
              {
                "x": 16,
                "y": 0,
                "width": 8,
                "height": 7,
                "content": {
                  "$ref": "#/spec/panels/ConnectedNulls"
                }
              },
              {
                "x": 0,
                "y": 7,
                "width": 8,
                "height": 7,
                "content": {
                  "$ref": "#/spec/panels/LegendBottom"
                }
              },
              {
                "x": 8,
                "y": 7,
                "width": 8,
                "height": 7,
                "content": { "$ref": "#/spec/panels/LegendRight" }
              },
              {
                "x": 16,
                "y": 7,
                "width": 8,
                "height": 10,
                "content": { "$ref": "#/spec/panels/LegendTallFormatted" }
              }
            ]
          }
        }
      ]
    }
  },
  {
    "kind": "Dashboard",
    "metadata": {
      "name": "GaugeChartPanel",
      "created_at": "2022-12-21T00:00:00Z",
      "updated_at": "2023-01-26T17:29:46.991965Z",
      "version": 5,
      "project": "testing"
    },
    "spec": {
      "duration": "6h",
      "panels": {
        "SingleGauge": {
          "kind": "Panel",
          "spec": {
            "display": {
              "name": "Single Gauge",
              "description": "Gauge chart with a single gauge"
            },
            "plugin": {
              "kind": "GaugeChart",
              "spec": {
                "calculation": "mean",
                "thresholds": {
                  "steps": [
                    {
                      "value": 20
                    }
                  ]
                },
                "unit": {
                  "kind": "Percent"
                }
              }
            },
            "queries": [
              {
                "kind": "TimeSeriesQuery",
                "spec": {
                  "plugin": {
                    "kind": "PrometheusTimeSeriesQuery",
                    "spec": {
                      "query": "100 - ((node_memory_MemAvailable_bytes{env=\"demo\", instance=\"demo.do.prometheus.io:9100\"} * 100) / node_memory_MemTotal_bytes{env=\"demo\", instance=\"demo.do.prometheus.io:9100\"})"
                    }
                  }
                }
              }
            ]
          }
        }
      },
      "layouts": [
        {
          "kind": "Grid",
          "spec": {
            "display": {
              "title": "Row 1",
              "collapse": {
                "open": true
              }
            },
            "items": [
              {
                "x": 0,
                "y": 0,
                "width": 9,
                "height": 7,
                "content": {
                  "$ref": "#/spec/panels/SingleGauge"
                }
              }
            ]
          }
        }
      ]
    }
  },
  {
    "kind": "Dashboard",
    "metadata": {
      "name": "StatChartPanel",
      "created_at": "2022-12-21T00:00:00Z",
      "updated_at": "2023-06-09T17:57:49.291171Z",
      "version": 13,
      "project": "testing"
    },
    "spec": {
      "panels": {
        "SimpleStat": {
          "kind": "Panel",
          "spec": {
            "display": {
              "name": "Multi-Series Stat with Sparkline"
            },
            "plugin": {
              "kind": "StatChart",
              "spec": {
                "calculation": "mean",
                "sparkline": {},
                "unit": {
                  "abbreviate": false,
                  "kind": "Decimal"
                }
              }
            },
            "queries": [
              {
                "kind": "TimeSeriesQuery",
                "spec": {
                  "plugin": {
                    "kind": "PrometheusTimeSeriesQuery",
                    "spec": {
                      "query": "avg without (cpu)(rate(node_cpu_seconds_total{job=\"node\",instance=~\"demo.do.prometheus.io:9100\",mode!=\"nice\",mode!=\"steal\",mode!=\"irq\"}[5m]))",
                      "series_name_format": "{{mode}} mode "
                    }
                  }
                }
              }
            ]
          }
        },
        "SimpleStat-1": {
          "kind": "Panel",
          "spec": {
            "display": {
              "name": "Multi-Series Stat without Sparkline"
            },
            "plugin": {
              "kind": "StatChart",
              "spec": {
                "calculation": "mean",
                "unit": {
                  "abbreviate": false,
                  "decimal_places": 2,
                  "kind": "Decimal"
                }
              }
            },
            "queries": [
              {
                "kind": "TimeSeriesQuery",
                "spec": {
                  "plugin": {
                    "kind": "PrometheusTimeSeriesQuery",
                    "spec": {
                      "query": "avg without (cpu)(rate(node_cpu_seconds_total{job=\"node\",instance=~\"demo.do.prometheus.io:9100\",mode!=\"nice\",mode!=\"steal\",mode!=\"irq\"}[5m]))",
                      "series_name_format": "{{mode}} mode "
                    }
                  }
                }
              }
            ]
          }
        },
        "SingleStat": {
          "kind": "Panel",
          "spec": {
            "display": {
              "name": "Single Stat with Sparkline"
            },
            "plugin": {
              "kind": "StatChart",
              "spec": {
                "calculation": "last-number",
                "sparkline": {},
                "unit": {
                  "kind": "Decimal"
                }
              }
            },
            "queries": [
              {
                "kind": "TimeSeriesQuery",
                "spec": {
                  "plugin": {
                    "kind": "PrometheusTimeSeriesQuery",
                    "spec": {
                      "query": "avg(node_load15{job=\"node\",instance=~\"demo.do.prometheus.io:9100\"}) /  count(count(node_cpu_seconds_total{job=\"node\",instance=~\"demo.do.prometheus.io:9100\"}) by (cpu)) * 100"
                    }
                  }
                }
              }
            ]
          }
        },
        "SingleStat-1": {
          "kind": "Panel",
          "spec": {
            "display": {
              "name": "Single Stat without Sparkline"
            },
            "plugin": {
              "kind": "StatChart",
              "spec": {
                "calculation": "last-number",
                "unit": {
                  "kind": "Decimal"
                }
              }
            },
            "queries": [
              {
                "kind": "TimeSeriesQuery",
                "spec": {
                  "plugin": {
                    "kind": "PrometheusTimeSeriesQuery",
                    "spec": {
                      "query": "avg(node_load15{job=\"node\",instance=~\"demo.do.prometheus.io:9100\"}) /  count(count(node_cpu_seconds_total{job=\"node\",instance=~\"demo.do.prometheus.io:9100\"}) by (cpu)) * 100"
                    }
                  }
                }
              }
            ]
          }
        }
      },
      "layouts": [
        {
          "kind": "Grid",
          "spec": {
            "display": {
              "title": "Row 1",
              "collapse": {
                "open": true
              }
            },
            "items": [
              {
                "x": 0,
                "y": 0,
                "width": 5,
                "height": 7,
                "content": {
                  "$ref": "#/spec/panels/SingleStat"
                }
              },
              {
                "x": 5,
                "y": 0,
                "width": 5,
                "height": 7,
                "content": {
                  "$ref": "#/spec/panels/SingleStat-1"
                }
              },
              {
                "x": 0,
                "y": 7,
                "width": 24,
                "height": 8,
                "content": {
                  "$ref": "#/spec/panels/SimpleStat"
                }
              },
              {
                "x": 0,
                "y": 15,
                "width": 24,
                "height": 8,
                "content": {
                  "$ref": "#/spec/panels/SimpleStat-1"
                }
              }
            ]
          }
        }
      ],
      "variables": [],
      "duration": "6h"
    }
  },
  {
    "kind": "Dashboard",
    "metadata": {
      "name": "DuplicatePanels",
      "created_at": "2022-12-21T00:00:00Z",
      "updated_at": "2023-02-07T00:28:57.658905Z",
      "version": 14,
      "project": "testing"
    },
    "spec": {
      "duration": "6h",
      "panels": {
        "markdownEx": {
          "kind": "Panel",
          "spec": {
            "display": {
              "name": "panel being duplicated",
              "description": "This panel will be duplicated"
            },
            "plugin": {
              "kind": "Markdown",
              "spec": {
                "text": "## Duplicate me"
              }
            }
          }
        },
        "markdownEx-1": {
          "kind": "Panel",
          "spec": {
            "display": {
              "name": "panel being duplicated",
              "description": "This panel will be duplicated"
            },
            "plugin": {
              "kind": "Markdown",
              "spec": {
                "text": "## Duplicate me"
              }
            }
          }
        },
        "markdownEx-10": {
          "kind": "Panel",
          "spec": {
            "display": {
              "name": "other panel 8"
            },
            "plugin": {
              "kind": "Markdown",
              "spec": {
                "text": "## another panel 8"
              }
            }
          }
        },
        "markdownEx-11": {
          "kind": "Panel",
          "spec": {
            "display": {
              "name": "panel being duplicated",
              "description": "This panel will be duplicated"
            },
            "plugin": {
              "kind": "Markdown",
              "spec": {
                "text": "## Duplicate me"
              }
            }
          }
        },
        "markdownEx-12": {
          "kind": "Panel",
          "spec": {
            "display": {
              "name": "panel being duplicated",
              "description": "This panel will be duplicated"
            },
            "plugin": {
              "kind": "Markdown",
              "spec": {
                "text": "## Duplicate me"
              }
            }
          }
        },
        "markdownEx-13": {
          "kind": "Panel",
          "spec": {
            "display": {
              "name": "panel being duplicated",
              "description": "This panel will be duplicated"
            },
            "plugin": {
              "kind": "Markdown",
              "spec": {
                "text": "## Duplicate me"
              }
            }
          }
        },
        "markdownEx-14": {
          "kind": "Panel",
          "spec": {
            "display": {
              "name": "other panel 1"
            },
            "plugin": {
              "kind": "Markdown",
              "spec": {
                "text": "## another panel 1"
              }
            }
          }
        },
        "markdownEx-15": {
          "kind": "Panel",
          "spec": {
            "display": {
              "name": "panel being duplicated",
              "description": "This panel will be duplicated"
            },
            "plugin": {
              "kind": "Markdown",
              "spec": {
                "text": "## Duplicate me"
              }
            }
          }
        },
        "markdownEx-16": {
          "kind": "Panel",
          "spec": {
            "display": {
              "name": "other panel 1"
            },
            "plugin": {
              "kind": "Markdown",
              "spec": {
                "text": "## another panel 1"
              }
            }
          }
        },
        "markdownEx-2": {
          "kind": "Panel",
          "spec": {
            "display": {
              "name": "other panel 1"
            },
            "plugin": {
              "kind": "Markdown",
              "spec": {
                "text": "## another panel 1"
              }
            }
          }
        },
        "markdownEx-3": {
          "kind": "Panel",
          "spec": {
            "display": {
              "name": "other panel 2"
            },
            "plugin": {
              "kind": "Markdown",
              "spec": {
                "text": "## another panel 2"
              }
            }
          }
        },
        "markdownEx-4": {
          "kind": "Panel",
          "spec": {
            "display": {
              "name": "other panel 3"
            },
            "plugin": {
              "kind": "Markdown",
              "spec": {
                "text": "## another panel 3"
              }
            }
          }
        },
        "markdownEx-5": {
          "kind": "Panel",
          "spec": {
            "display": {
              "name": "other panel 4"
            },
            "plugin": {
              "kind": "Markdown",
              "spec": {
                "text": "## another panel 4"
              }
            }
          }
        },
        "markdownEx-6": {
          "kind": "Panel",
          "spec": {
            "display": {
              "name": "other panel 5"
            },
            "plugin": {
              "kind": "Markdown",
              "spec": {
                "text": "## another panel 5"
              }
            }
          }
        },
        "markdownEx-7": {
          "kind": "Panel",
          "spec": {
            "display": {
              "name": "other panel 6"
            },
            "plugin": {
              "kind": "Markdown",
              "spec": {
                "text": "## another panel 6"
              }
            }
          }
        },
        "markdownEx-8": {
          "kind": "Panel",
          "spec": {
            "display": {
              "name": "other panel 7"
            },
            "plugin": {
              "kind": "Markdown",
              "spec": {
                "text": "## another panel 7"
              }
            }
          }
        },
        "markdownEx-9": {
          "kind": "Panel",
          "spec": {
            "display": {
              "name": "panel being duplicated",
              "description": "This panel will be duplicated"
            },
            "plugin": {
              "kind": "Markdown",
              "spec": {
                "text": "## Duplicate me"
              }
            }
          }
        }
      },
      "layouts": [
        {
          "kind": "Grid",
          "spec": {
            "display": {
              "title": "single panel with space to right",
              "collapse": {
                "open": false
              }
            },
            "items": [
              {
                "x": 0,
                "y": 0,
                "width": 6,
                "height": 4,
                "content": {
                  "$ref": "#/spec/panels/markdownEx"
                }
              }
            ]
          }
        },
        {
          "kind": "Grid",
          "spec": {
            "display": {
              "title": "single panel with space to left",
              "collapse": {
                "open": false
              }
            },
            "items": [
              {
                "x": 18,
                "y": 0,
                "width": 6,
                "height": 4,
                "content": {
                  "$ref": "#/spec/panels/markdownEx-11"
                }
              }
            ]
          }
        },
        {
          "kind": "Grid",
          "spec": {
            "display": {
              "title": "single panel with space on both sides",
              "collapse": {
                "open": false
              }
            },
            "items": [
              {
                "x": 8,
                "y": 0,
                "width": 7,
                "height": 5,
                "content": {
                  "$ref": "#/spec/panels/markdownEx-12"
                }
              }
            ]
          }
        },
        {
          "kind": "Grid",
          "spec": {
            "display": {
              "title": "single panel without space on same line",
              "collapse": {
                "open": false
              }
            },
            "items": [
              {
                "x": 4,
                "y": 0,
                "width": 14,
                "height": 5,
                "content": {
                  "$ref": "#/spec/panels/markdownEx-9"
                }
              }
            ]
          }
        },
        {
          "kind": "Grid",
          "spec": {
            "display": {
              "title": "multiple panels with space next to original",
              "collapse": {
                "open": false
              }
            },
            "items": [
              {
                "x": 0,
                "y": 0,
                "width": 7,
                "height": 5,
                "content": {
                  "$ref": "#/spec/panels/markdownEx-13"
                }
              },
              {
                "x": 15,
                "y": 0,
                "width": 6,
                "height": 6,
                "content": {
                  "$ref": "#/spec/panels/markdownEx-14"
                }
              }
            ]
          }
        },
        {
          "kind": "Grid",
          "spec": {
            "display": {
              "title": "multiple panels with space not next to original",
              "collapse": {
                "open": false
              }
            },
            "items": [
              {
                "x": 0,
                "y": 0,
                "width": 7,
                "height": 5,
                "content": {
                  "$ref": "#/spec/panels/markdownEx-15"
                }
              },
              {
                "x": 7,
                "y": 0,
                "width": 6,
                "height": 6,
                "content": {
                  "$ref": "#/spec/panels/markdownEx-16"
                }
              }
            ]
          }
        },
        {
          "kind": "Grid",
          "spec": {
            "display": {
              "title": "multiple panels w/o space & more panels below",
              "collapse": {
                "open": false
              }
            },
            "items": [
              {
                "x": 18,
                "y": 0,
                "width": 6,
                "height": 5,
                "content": {
                  "$ref": "#/spec/panels/markdownEx-4"
                }
              },
              {
                "x": 6,
                "y": 0,
                "width": 6,
                "height": 6,
                "content": {
                  "$ref": "#/spec/panels/markdownEx-1"
                }
              },
              {
                "x": 0,
                "y": 0,
                "width": 6,
                "height": 6,
                "content": {
                  "$ref": "#/spec/panels/markdownEx-2"
                }
              },
              {
                "x": 12,
                "y": 0,
                "width": 6,
                "height": 6,
                "content": {
                  "$ref": "#/spec/panels/markdownEx-3"
                }
              },
              {
                "x": 18,
                "y": 5,
                "width": 3,
                "height": 5,
                "content": {
                  "$ref": "#/spec/panels/markdownEx-8"
                }
              },
              {
                "x": 21,
                "y": 5,
                "width": 3,
                "height": 5,
                "content": {
                  "$ref": "#/spec/panels/markdownEx-10"
                }
              },
              {
                "x": 0,
                "y": 6,
                "width": 7,
                "height": 5,
                "content": {
                  "$ref": "#/spec/panels/markdownEx-5"
                }
              },
              {
                "x": 7,
                "y": 6,
                "width": 4,
                "height": 6,
                "content": {
                  "$ref": "#/spec/panels/markdownEx-6"
                }
              },
              {
                "x": 11,
                "y": 6,
                "width": 7,
                "height": 5,
                "content": {
                  "$ref": "#/spec/panels/markdownEx-7"
                }
              }
            ]
          }
        }
      ]
    }
  },
  {
    "kind": "Dashboard",
    "metadata": {
      "name": "EditJson",
      "created_at": "2022-12-21T00:00:00Z",
      "updated_at": "2023-02-07T00:28:57.658905Z",
      "version": 1,
      "project": "testing"
    },
    "spec": {
      "duration": "1h",
      "variables": [
        {
          "kind": "ListVariable",
          "spec": {
            "name": "interval",
            "allow_multiple": false,
            "allow_all_value": false,
            "plugin": {
              "kind": "StaticListVariable",
              "spec": {
                "values": [
                  {
                    "value": "1m",
                    "label": "1m"
                  },
                  {
                    "value": "5m",
                    "label": "5m"
                  }
                ]
              }
            }
          }
        },
        {
          "kind": "ListVariable",
          "spec": {
            "name": "NewListVariable",
            "display": { "name": "Test display name", "hidden": false },
            "default_value": "second value",
            "allow_all_value": true,
            "allow_multiple": false,
            "plugin": {
              "kind": "StaticListVariable",
              "spec": {
                "values": [
                  { "label": "test list value", "value": "test list value" },
                  { "label": "second value", "value": "second value" },
                  {
                    "label": "another list value",
                    "value": "another list value"
                  },
                  { "label": "final value", "value": "final value" }
                ]
              }
            }
          }
        },
        {
          "kind": "TextVariable",
          "spec": {
            "name": "NewTextVariable",
            "display": {
              "name": "Text variable",
              "hidden": false
            },
            "value": "initial value"
          }
        }
      ],
      "panels": {
        "markdownEx": {
          "kind": "Panel",
          "spec": {
            "display": {
              "name": "Markdown Example Zero",
              "description": "This is a markdown panel"
            },
            "plugin": { "kind": "Markdown", "spec": { "text": "## Example" } }
          }
        }
      },
      "layouts": [
        {
          "kind": "Grid",
          "spec": {
            "display": { "title": "Row 1", "collapse": { "open": true } },
            "items": [
              {
                "x": 0,
                "y": 0,
                "width": 12,
                "height": 6,
                "content": { "$ref": "#/spec/panels/markdownEx" }
              }
            ]
          }
        }
      ]
    }
  },
  {
    "kind": "Dashboard",
    "metadata": {
      "name": "Defaults",
      "created_at": "2022-12-21T00:00:00Z",
      "updated_at": "2023-02-07T00:28:57.658905Z",
      "version": 1,
      "project": "testing"
    },
    "spec": {
      "duration": "1h",
      "variables": [
        {
          "kind": "ListVariable",
          "spec": {
            "name": "interval",
            "allow_multiple": false,
            "allow_all_value": false,
            "plugin": {
              "kind": "StaticListVariable",
              "spec": {
                "values": [
                  {
                    "value": "1m",
                    "label": "1m"
                  },
                  {
                    "value": "5m",
                    "label": "5m"
                  }
                ]
              }
            }
          }
        },
        {
          "kind": "ListVariable",
          "spec": {
            "name": "NewListVariable",
            "display": { "name": "Test display name", "hidden": false },
            "default_value": "second value",
            "allow_all_value": true,
            "allow_multiple": false,
            "plugin": {
              "kind": "StaticListVariable",
              "spec": {
                "values": [
                  { "label": "test list value", "value": "test list value" },
                  { "label": "second value", "value": "second value" },
                  {
                    "label": "another list value",
                    "value": "another list value"
                  },
                  { "label": "final value", "value": "final value" }
                ]
              }
            }
          }
        },
        {
          "kind": "TextVariable",
          "spec": {
            "name": "NewTextVariable",
            "display": {
              "name": "Text variable",
              "hidden": false
            },
            "value": "initial value"
          }
        }
      ],
      "panels": {
        "markdownEx": {
          "kind": "Panel",
          "spec": {
            "display": {
              "name": "Markdown Example Zero",
              "description": "This is a markdown panel"
            },
            "plugin": { "kind": "Markdown", "spec": { "text": "## Example" } }
          }
        }
      },
      "layouts": [
        {
          "kind": "Grid",
          "spec": {
            "display": { "title": "Row 1", "collapse": { "open": true } },
            "items": [
              {
                "x": 0,
                "y": 0,
                "width": 12,
                "height": 6,
                "content": { "$ref": "#/spec/panels/markdownEx" }
              }
            ]
          }
        }
      ]
    }
  },
  {
    "kind": "Dashboard",
    "metadata": {
      "name": "TimeSeriesChartLegends",
      "created_at": "2023-05-15T18:47:36.711505Z",
      "updated_at": "2023-06-07T21:55:11.91758Z",
      "version": 9,
      "project": "testing"
    },
    "spec": {
      "display": {
        "name": "TimeSeriesChartLegends"
      },
      "duration": "5m",
      "panels": {
        "bottomlist": {
          "kind": "Panel",
          "spec": {
            "display": {
              "name": "bottom list"
            },
            "plugin": {
              "kind": "TimeSeriesChart",
              "spec": {
                "legend": {
                  "position": "bottom"
                }
              }
            },
            "queries": [
              {
                "kind": "TimeSeriesQuery",
                "spec": {
                  "plugin": {
                    "kind": "PrometheusTimeSeriesQuery",
                    "spec": {
                      "query": "prometheus_http_requests_total"
                    }
                  }
                }
              }
            ]
          }
        },
        "rightlist": {
          "kind": "Panel",
          "spec": {
            "display": {
              "name": "right list"
            },
            "plugin": {
              "kind": "TimeSeriesChart",
              "spec": {
                "legend": {
                  "position": "right"
                }
              }
            },
            "queries": [
              {
                "kind": "TimeSeriesQuery",
                "spec": {
                  "plugin": {
                    "kind": "PrometheusTimeSeriesQuery",
                    "spec": {
                      "query": "prometheus_http_requests_total"
                    }
                  }
                }
              }
            ]
          }
        },
        "bottomtable": {
          "kind": "Panel",
          "spec": {
            "display": {
              "name": "bottom table"
            },
            "plugin": {
              "kind": "TimeSeriesChart",
              "spec": {
                "legend": {
<<<<<<< HEAD
                  "mode": "table",
                  "position": "bottom",
                  "values": [
                    "mean",
                    "first-number",
                    "last-number",
                    "min",
                    "max"
                  ]
=======
                  "mode": "Table",
                  "position": "Bottom",
                  "values": ["Mean", "FirstNumber", "LastNumber", "Min", "Max"]
>>>>>>> 6a06bd52
                }
              }
            },
            "queries": [
              {
                "kind": "TimeSeriesQuery",
                "spec": {
                  "plugin": {
                    "kind": "PrometheusTimeSeriesQuery",
                    "spec": {
                      "query": "prometheus_http_requests_total"
                    }
                  }
                }
              }
            ]
          }
        },
        "righttable": {
          "kind": "Panel",
          "spec": {
            "display": {
              "name": "right table"
            },
            "plugin": {
              "kind": "TimeSeriesChart",
              "spec": {
                "legend": {
                  "mode": "table",
                  "position": "right",
                  "size": "Small",
<<<<<<< HEAD
                  "values": ["mean", "last-number"]
=======
                  "values": ["Mean", "LastNumber"]
>>>>>>> 6a06bd52
                }
              }
            },
            "queries": [
              {
                "kind": "TimeSeriesQuery",
                "spec": {
                  "plugin": {
                    "kind": "PrometheusTimeSeriesQuery",
                    "spec": {
                      "query": "prometheus_http_requests_total"
                    }
                  }
                }
              }
            ]
          }
        }
      },
      "layouts": [
        {
          "kind": "Grid",
          "spec": {
            "display": {
              "title": "Panel Group",
              "collapse": {
                "open": true
              }
            },
            "items": [
              {
                "x": 0,
                "y": 9,
                "width": 11,
                "height": 8,
                "content": {
                  "$ref": "#/spec/panels/bottomlist"
                }
              },
              {
                "x": 11,
                "y": 9,
                "width": 13,
                "height": 8,
                "content": {
                  "$ref": "#/spec/panels/rightlist"
                }
              },
              {
                "x": 11,
                "y": 0,
                "width": 13,
                "height": 9,
                "content": {
                  "$ref": "#/spec/panels/righttable"
                }
              },
              {
                "x": 0,
                "y": 0,
                "width": 11,
                "height": 9,
                "content": {
                  "$ref": "#/spec/panels/bottomtable"
                }
              }
            ]
          }
        }
      ]
    }
  },
  {
    "kind": "Dashboard",
    "metadata": {
      "name": "TimeChart_vs_LineChart",
      "created_at": "2023-06-26T04:12:56.538904Z",
      "updated_at": "2023-06-26T13:54:13.926109Z",
      "version": 3,
      "project": "perses"
    },
    "spec": {
      "display": { "name": "TimeChart vs LineChart" },
      "duration": "30m",
      "variables": [
        { "kind": "TextVariable", "spec": { "value": "node", "name": "job" } },
        {
          "kind": "ListVariable",
          "spec": {
            "name": "instance",
            "allow_multiple": false,
            "allow_all_value": false,
            "default_value": "demo.do.prometheus.io:9100",
            "plugin": {
              "kind": "PrometheusLabelValuesVariable",
              "spec": {
                "label_name": "instance",
                "matchers": ["up{job=~\"$job\"}"]
              }
            }
          }
        },
        {
          "kind": "ListVariable",
          "spec": {
            "default_value": "1m",
            "allow_all_value": false,
            "allow_multiple": false,
            "plugin": {
              "kind": "StaticListVariable",
              "spec": { "values": ["1m", "5m"] }
            },
            "name": "interval"
          }
        }
      ],
      "panels": {
        "LineChart": {
          "kind": "Panel",
          "spec": {
            "display": { "name": "LineChart" },
            "plugin": {
              "kind": "TimeSeriesChart",
              "spec": { "show_legacy_chart": true }
            },
            "queries": [
              {
                "kind": "TimeSeriesQuery",
                "spec": {
                  "plugin": {
                    "kind": "PrometheusTimeSeriesQuery",
                    "spec": {
                      "query": "node_memory_MemFree_bytes{instance=\"$instance\",job=\"$job\"}"
                    }
                  }
                }
              }
            ]
          }
        },
        "TimeChart": {
          "kind": "Panel",
          "spec": {
            "display": { "name": "TimeChart" },
            "plugin": { "kind": "TimeSeriesChart", "spec": {} },
            "queries": [
              {
                "kind": "TimeSeriesQuery",
                "spec": {
                  "plugin": {
                    "kind": "PrometheusTimeSeriesQuery",
                    "spec": {
                      "query": "node_memory_MemFree_bytes{instance=\"$instance\",job=\"$job\"}"
                    }
                  }
                }
              }
            ]
          }
        },
        "LineChartAlt": {
          "kind": "Panel",
          "spec": {
            "display": { "name": "LineChart Alt" },
            "plugin": {
              "kind": "TimeSeriesChart",
              "spec": { "show_legacy_chart": true }
            },
            "queries": [
              {
                "kind": "TimeSeriesQuery",
                "spec": {
                  "plugin": {
                    "kind": "PrometheusTimeSeriesQuery",
                    "spec": {
                      "query": "node_scrape_collector_duration_seconds{instance=\"$instance\",job=\"$job\",collector!=\"systemd\"}"
                    }
                  }
                }
              }
            ]
          }
        },
        "TimeChartAlt": {
          "kind": "Panel",
          "spec": {
            "display": { "name": "TimeChart Alt" },
            "plugin": { "kind": "TimeSeriesChart", "spec": {} },
            "queries": [
              {
                "kind": "TimeSeriesQuery",
                "spec": {
                  "plugin": {
                    "kind": "PrometheusTimeSeriesQuery",
                    "spec": {
                      "query": "node_scrape_collector_duration_seconds{instance=\"$instance\",job=\"$job\",collector!=\"systemd\"}"
                    }
                  }
                }
              }
            ]
          }
        }
      },
      "layouts": [
        {
          "kind": "Grid",
          "spec": {
            "display": {
              "title": "TimeChart Group",
              "collapse": { "open": true }
            },
            "items": [
              {
                "x": 0,
                "y": 0,
                "width": 12,
                "height": 6,
                "content": { "$ref": "#/spec/panels/TimeChart" }
              },
              {
                "x": 12,
                "y": 0,
                "width": 12,
                "height": 6,
                "content": { "$ref": "#/spec/panels/TimeChartAlt" }
              }
            ]
          }
        },
        {
          "kind": "Grid",
          "spec": {
            "display": {
              "title": "LineChart Group",
              "collapse": { "open": true }
            },
            "items": [
              {
                "x": 0,
                "y": 0,
                "width": 12,
                "height": 6,
                "content": { "$ref": "#/spec/panels/LineChart" }
              },
              {
                "x": 12,
                "y": 0,
                "width": 12,
                "height": 6,
                "content": { "$ref": "#/spec/panels/LineChartAlt" }
              }
            ]
          }
        }
      ]
    }
  }
]<|MERGE_RESOLUTION|>--- conflicted
+++ resolved
@@ -3263,7 +3263,6 @@
               "kind": "TimeSeriesChart",
               "spec": {
                 "legend": {
-<<<<<<< HEAD
                   "mode": "table",
                   "position": "bottom",
                   "values": [
@@ -3273,11 +3272,6 @@
                     "min",
                     "max"
                   ]
-=======
-                  "mode": "Table",
-                  "position": "Bottom",
-                  "values": ["Mean", "FirstNumber", "LastNumber", "Min", "Max"]
->>>>>>> 6a06bd52
                 }
               }
             },
@@ -3308,12 +3302,8 @@
                 "legend": {
                   "mode": "table",
                   "position": "right",
-                  "size": "Small",
-<<<<<<< HEAD
+                  "size": "small",
                   "values": ["mean", "last-number"]
-=======
-                  "values": ["Mean", "LastNumber"]
->>>>>>> 6a06bd52
                 }
               }
             },
