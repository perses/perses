module github.com/perses/perses

go 1.21

toolchain go1.21.0

require (
	cuelang.org/go v0.7.0
	github.com/fsnotify/fsnotify v1.7.0
	github.com/gavv/httpexpect/v2 v2.16.0
	github.com/go-kit/log v0.2.1
	github.com/go-sql-driver/mysql v1.7.1
	github.com/golang-jwt/jwt/v5 v5.2.0
	github.com/google/uuid v1.5.0
	github.com/goreleaser/goreleaser v1.23.0
	github.com/gorilla/securecookie v1.1.2
	github.com/huandu/go-sqlbuilder v1.25.0
	github.com/labstack/echo-jwt/v4 v4.2.0
	github.com/labstack/echo/v4 v4.11.4
	github.com/nexucis/lamenv v0.5.2
	github.com/olekukonko/tablewriter v0.0.5
	github.com/perses/common v0.22.0
	github.com/prometheus/client_golang v1.18.0
	github.com/prometheus/common v0.46.0
	github.com/prometheus/common/assets v0.2.0
	github.com/prometheus/promu v0.15.0
	github.com/sirupsen/logrus v1.9.3
	github.com/spf13/cobra v1.8.0
	github.com/stretchr/testify v1.8.4
	github.com/zitadel/oidc/v3 v3.10.1
	golang.org/x/crypto v0.18.0
	golang.org/x/exp v0.0.0-20231206192017-f3f8817b8deb
	golang.org/x/oauth2 v0.16.0
	golang.org/x/term v0.16.0
	gopkg.in/yaml.v3 v3.0.1
)

require (
	cuelabs.dev/go/oci/ociregistry v0.0.0-20231103182354-93e78c079a13 // indirect
	github.com/TylerBrock/colorjson v0.0.0-20200706003622-8a50f05110d2 // indirect
	github.com/ajg/form v1.5.1 // indirect
	github.com/andybalholm/brotli v1.0.4 // indirect
	github.com/aymanbagabas/go-osc52/v2 v2.0.1 // indirect
	github.com/bahlo/generic-list-go v0.2.0 // indirect
	github.com/beorn7/perks v1.0.1 // indirect
	github.com/buger/jsonparser v1.1.1 // indirect
	github.com/caarlos0/log v0.4.4 // indirect
	github.com/cespare/xxhash/v2 v2.2.0 // indirect
	github.com/charmbracelet/lipgloss v0.9.1 // indirect
	github.com/cockroachdb/apd/v3 v3.2.1 // indirect
	github.com/davecgh/go-spew v1.1.2-0.20180830191138-d8f796af33cc // indirect
	github.com/elliotchance/orderedmap/v2 v2.2.0 // indirect
	github.com/emicklei/proto v1.12.1 // indirect
	github.com/fatih/color v1.15.0 // indirect
	github.com/fatih/structs v1.1.0 // indirect
	github.com/go-jose/go-jose/v3 v3.0.1 // indirect
	github.com/go-logfmt/logfmt v0.5.1 // indirect
	github.com/go-logr/logr v1.3.0 // indirect
	github.com/go-logr/stdr v1.2.2 // indirect
	github.com/gobwas/glob v0.2.3 // indirect
	github.com/golang-jwt/jwt v3.2.2+incompatible // indirect
	github.com/golang/protobuf v1.5.3 // indirect
	github.com/google/go-querystring v1.1.0 // indirect
	github.com/goreleaser/fileglob v1.3.0 // indirect
	github.com/goreleaser/nfpm/v2 v2.35.1 // indirect
	github.com/gorilla/websocket v1.5.1 // indirect
	github.com/huandu/xstrings v1.3.3 // indirect
	github.com/imkira/go-interpol v1.1.0 // indirect
	github.com/inconshreveable/mousetrap v1.1.0 // indirect
	github.com/invopop/jsonschema v0.12.0 // indirect
	github.com/jpillora/backoff v1.0.0 // indirect
	github.com/klauspost/compress v1.17.4 // indirect
	github.com/labstack/gommon v0.4.2 // indirect
	github.com/lib/pq v1.10.9 // indirect
	github.com/lucasb-eyer/go-colorful v1.2.0 // indirect
	github.com/mailru/easyjson v0.7.7 // indirect
	github.com/mattn/go-colorable v0.1.13 // indirect
	github.com/mattn/go-isatty v0.0.20 // indirect
	github.com/mattn/go-runewidth v0.0.15 // indirect
	github.com/mitchellh/go-wordwrap v1.0.1 // indirect
	github.com/mpvl/unique v0.0.0-20150818121801-cbe035fff7de // indirect
	github.com/muesli/reflow v0.3.0 // indirect
	github.com/muesli/termenv v0.15.2 // indirect
	github.com/muhlemmer/gu v0.3.1 // indirect
	github.com/mwitkow/go-conntrack v0.0.0-20190716064945-2f068394615f // indirect
	github.com/onsi/ginkgo v1.16.4 // indirect
	github.com/onsi/gomega v1.23.0 // indirect
	github.com/opencontainers/go-digest v1.0.0 // indirect
	github.com/opencontainers/image-spec v1.1.0-rc5 // indirect
	github.com/pkg/errors v0.9.1 // indirect
	github.com/pmezard/go-difflib v1.0.1-0.20181226105442-5d4384ee4fb2 // indirect
	github.com/prometheus/client_model v0.5.0 // indirect
	github.com/prometheus/procfs v0.12.0 // indirect
	github.com/protocolbuffers/txtpbfmt v0.0.0-20231025115547-084445ff1adf // indirect
	github.com/rivo/uniseg v0.4.2 // indirect
	github.com/sanity-io/litter v1.5.5 // indirect
	github.com/sergi/go-diff v1.2.0 // indirect
	github.com/spf13/pflag v1.0.5 // indirect
	github.com/valyala/bytebufferpool v1.0.0 // indirect
	github.com/valyala/fasthttp v1.34.0 // indirect
	github.com/valyala/fasttemplate v1.2.2 // indirect
	github.com/wk8/go-ordered-map/v2 v2.1.8 // indirect
	github.com/xeipuuv/gojsonpointer v0.0.0-20190905194746-02993c407bfb // indirect
	github.com/xeipuuv/gojsonreference v0.0.0-20180127040603-bd5ef7bd5415 // indirect
	github.com/xeipuuv/gojsonschema v1.2.0 // indirect
	github.com/yalp/jsonpath v0.0.0-20180802001716-5cc68e5049a0 // indirect
	github.com/yudai/gojsondiff v1.0.0 // indirect
	github.com/yudai/golcs v0.0.0-20170316035057-ecda9a501e82 // indirect
	github.com/zitadel/logging v0.5.0 // indirect
	github.com/zitadel/schema v1.3.0 // indirect
	go.opentelemetry.io/otel v1.21.0 // indirect
	go.opentelemetry.io/otel/metric v1.21.0 // indirect
	go.opentelemetry.io/otel/sdk v1.21.0 // indirect
	go.opentelemetry.io/otel/trace v1.21.0 // indirect
<<<<<<< HEAD
	golang.org/x/mod v0.14.0
	golang.org/x/net v0.19.0 // indirect
	golang.org/x/oauth2 v0.15.0 // indirect
	golang.org/x/sys v0.15.0 // indirect
=======
	golang.org/x/net v0.20.0 // indirect
	golang.org/x/sys v0.16.0 // indirect
>>>>>>> aba55215
	golang.org/x/text v0.14.0 // indirect
	golang.org/x/time v0.5.0 // indirect
	google.golang.org/appengine v1.6.8 // indirect
	google.golang.org/protobuf v1.32.0 // indirect
	gopkg.in/yaml.v2 v2.4.0 // indirect
	moul.io/http2curl/v2 v2.3.0 // indirect
)<|MERGE_RESOLUTION|>--- conflicted
+++ resolved
@@ -30,6 +30,7 @@
 	github.com/zitadel/oidc/v3 v3.10.1
 	golang.org/x/crypto v0.18.0
 	golang.org/x/exp v0.0.0-20231206192017-f3f8817b8deb
+	golang.org/x/mod v0.14.0
 	golang.org/x/oauth2 v0.16.0
 	golang.org/x/term v0.16.0
 	gopkg.in/yaml.v3 v3.0.1
@@ -112,15 +113,8 @@
 	go.opentelemetry.io/otel/metric v1.21.0 // indirect
 	go.opentelemetry.io/otel/sdk v1.21.0 // indirect
 	go.opentelemetry.io/otel/trace v1.21.0 // indirect
-<<<<<<< HEAD
-	golang.org/x/mod v0.14.0
-	golang.org/x/net v0.19.0 // indirect
-	golang.org/x/oauth2 v0.15.0 // indirect
-	golang.org/x/sys v0.15.0 // indirect
-=======
 	golang.org/x/net v0.20.0 // indirect
 	golang.org/x/sys v0.16.0 // indirect
->>>>>>> aba55215
 	golang.org/x/text v0.14.0 // indirect
 	golang.org/x/time v0.5.0 // indirect
 	google.golang.org/appengine v1.6.8 // indirect
