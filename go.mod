--- conflicted
+++ resolved
@@ -101,13 +101,9 @@
 	github.com/golang-jwt/jwt v3.2.2+incompatible // indirect
 	github.com/golang/groupcache v0.0.0-20210331224755-41bb18bfe9da // indirect
 	github.com/golang/protobuf v1.5.4 // indirect
-<<<<<<< HEAD
 	github.com/golang/snappy v0.0.4 // indirect
-	github.com/google/gnostic-models v0.6.8 // indirect
-=======
 	github.com/google/gnostic-models v0.6.9-0.20230804172637-c7be7c783f49 // indirect
 	github.com/google/go-cmp v0.6.0 // indirect
->>>>>>> 2cd4a369
 	github.com/google/go-querystring v1.1.0 // indirect
 	github.com/google/gofuzz v1.2.0 // indirect
 	github.com/goreleaser/chglog v0.6.1 // indirect
@@ -152,11 +148,8 @@
 	github.com/onsi/ginkgo v1.16.4 // indirect
 	github.com/opencontainers/go-digest v1.0.0 // indirect
 	github.com/opencontainers/image-spec v1.1.0 // indirect
-<<<<<<< HEAD
+	github.com/pelletier/go-toml/v2 v2.2.3 // indirect
 	github.com/pierrec/lz4/v4 v4.1.15 // indirect
-=======
-	github.com/pelletier/go-toml/v2 v2.2.3 // indirect
->>>>>>> 2cd4a369
 	github.com/pjbgf/sha1cd v0.3.0 // indirect
 	github.com/pmezard/go-difflib v1.0.1-0.20181226105442-5d4384ee4fb2 // indirect
 	github.com/prometheus/procfs v0.15.1 // indirect
@@ -189,28 +182,16 @@
 	github.com/zitadel/logging v0.6.1 // indirect
 	github.com/zitadel/schema v1.3.0 // indirect
 	gitlab.com/digitalxero/go-conventional-commit v1.0.7 // indirect
-<<<<<<< HEAD
-	go.opentelemetry.io/otel v1.28.0 // indirect
-	go.opentelemetry.io/otel/metric v1.28.0 // indirect
-	go.opentelemetry.io/otel/sdk v1.27.0 // indirect
-	go.opentelemetry.io/otel/trace v1.28.0 // indirect
-	go4.org v0.0.0-20200411211856-f5505b9728dd // indirect
-	golang.org/x/net v0.27.0 // indirect
-	golang.org/x/sync v0.8.0 // indirect
-	golang.org/x/sys v0.23.0 // indirect
-	golang.org/x/term v0.23.0 // indirect
-	golang.org/x/text v0.17.0 // indirect
-=======
 	go.opentelemetry.io/otel v1.29.0 // indirect
 	go.opentelemetry.io/otel/metric v1.29.0 // indirect
 	go.opentelemetry.io/otel/sdk v1.28.0 // indirect
 	go.opentelemetry.io/otel/trace v1.29.0 // indirect
+	go4.org v0.0.0-20200411211856-f5505b9728dd // indirect
 	golang.org/x/net v0.30.0 // indirect
 	golang.org/x/sync v0.9.0 // indirect
 	golang.org/x/sys v0.27.0 // indirect
 	golang.org/x/term v0.26.0 // indirect
 	golang.org/x/text v0.20.0 // indirect
->>>>>>> 2cd4a369
 	golang.org/x/time v0.5.0 // indirect
 	google.golang.org/protobuf v1.34.2 // indirect
 	gopkg.in/inf.v0 v0.9.1 // indirect
