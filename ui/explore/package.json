--- conflicted
+++ resolved
@@ -28,22 +28,12 @@
   },
   "dependencies": {
     "@nexucis/fuzzy": "^0.5.1",
-<<<<<<< HEAD
-    "@perses-dev/components": "0.49.0",
-    "@perses-dev/core": "0.49.0",
-    "@perses-dev/dashboards": "0.49.0",
-    "@perses-dev/panels-plugin": "0.49.0",
-    "@perses-dev/plugin-system": "0.49.0",
-    "@perses-dev/plugin-runtime": "0.49.0",
-    "@perses-dev/prometheus-plugin": "0.49.0",
-=======
     "@perses-dev/components": "0.50.0",
     "@perses-dev/core": "0.50.0",
     "@perses-dev/dashboards": "0.50.0",
     "@perses-dev/panels-plugin": "0.50.0",
     "@perses-dev/plugin-system": "0.50.0",
     "@perses-dev/prometheus-plugin": "0.50.0",
->>>>>>> bece5bb2
     "@types/react-grid-layout": "^1.3.2",
     "date-fns": "^2.28.0",
     "immer": "^9.0.15",
