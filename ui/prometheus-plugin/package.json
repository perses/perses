{
  "name": "@perses-dev/prometheus-plugin",
  "version": "0.49.0",
  "description": "Prometheus plugin for Perses",
  "license": "Apache-2.0",
  "homepage": "https://github.com/perses/perses/blob/main/README.md",
  "repository": {
    "type": "git",
    "url": "git+https://github.com/perses/perses.git"
  },
  "bugs": {
    "url": "https://github.com/perses/perses/issues"
  },
  "module": "dist/index.js",
  "main": "dist/cjs/index.js",
  "types": "dist/index.d.ts",
  "sideEffects": false,
  "scripts": {
    "clean": "rimraf dist/",
    "build": "concurrently \"npm:build:*\"",
    "build:cjs": "swc ./src -d dist/cjs --config-file ../.cjs.swcrc",
    "build:esm": "swc ./src -d dist --config-file ../.swcrc",
    "build:types": "tsc --project tsconfig.build.json",
    "type-check": "tsc --noEmit",
    "start": "concurrently -P \"npm:build:* -- {*}\" -- --watch",
    "test": "cross-env TZ=UTC jest",
    "test:watch": "cross-env TZ=UTC jest --watch",
    "lint": "eslint src --ext .ts,.tsx",
    "lint:fix": "eslint --fix src --ext .ts,.tsx"
  },
  "dependencies": {
    "@lezer/highlight": "^1.0.0",
    "@lezer/lr": "^1.2.0",
<<<<<<< HEAD
    "@perses-dev/components": "0.48.0",
    "@perses-dev/core": "0.48.0",
    "@perses-dev/plugin-system": "0.48.0",
    "@prometheus-io/codemirror-promql": "^0.55.0",
=======
    "@perses-dev/components": "0.49.0",
    "@perses-dev/core": "0.49.0",
    "@perses-dev/plugin-system": "0.49.0",
    "@prometheus-io/codemirror-promql": "^0.43.0",
>>>>>>> d5706dfd
    "@uiw/react-codemirror": "^4.19.1",
    "date-fns": "^2.28.0",
    "immer": "^9.0.15",
    "react-hook-form": "^7.46.1"
  },
  "peerDependencies": {
    "react": "^17.0.2 || ^18.0.0"
  },
  "files": [
    "dist",
    "plugin.json"
  ]
}<|MERGE_RESOLUTION|>--- conflicted
+++ resolved
@@ -31,17 +31,10 @@
   "dependencies": {
     "@lezer/highlight": "^1.0.0",
     "@lezer/lr": "^1.2.0",
-<<<<<<< HEAD
-    "@perses-dev/components": "0.48.0",
-    "@perses-dev/core": "0.48.0",
-    "@perses-dev/plugin-system": "0.48.0",
-    "@prometheus-io/codemirror-promql": "^0.55.0",
-=======
     "@perses-dev/components": "0.49.0",
     "@perses-dev/core": "0.49.0",
     "@perses-dev/plugin-system": "0.49.0",
-    "@prometheus-io/codemirror-promql": "^0.43.0",
->>>>>>> d5706dfd
+    "@prometheus-io/codemirror-promql": "^0.55.0",
     "@uiw/react-codemirror": "^4.19.1",
     "date-fns": "^2.28.0",
     "immer": "^9.0.15",
