--- conflicted
+++ resolved
@@ -11,25 +11,7 @@
 // See the License for the specific language governing permissions and
 // limitations under the License.
 
-<<<<<<< HEAD
-import { PluginSetupFunction } from '@perses-dev/plugin-system';
-import { PrometheusGraphQueryKind, usePrometheusGraphQuery } from './plugins/graph-query';
-
-export const setup: PluginSetupFunction = (registerPlugin) => {
-  registerPlugin({
-    pluginType: 'GraphQuery',
-    kind: PrometheusGraphQueryKind,
-    plugin: {
-      useGraphQuery: usePrometheusGraphQuery,
-    },
-  });
-};
-=======
 import { PrometheusGraphQuery } from './plugins/graph-query';
-import { Interval } from './plugins/interval-variable';
-import { PrometheusLabelNames } from './plugins/label-names-variable';
-import { PrometheusLabelValues } from './plugins/label-values-variable';
 
 // Export plugins under the same name as the kinds they handle from the plugin.json
-export { PrometheusGraphQuery, Interval, PrometheusLabelNames, PrometheusLabelValues };
->>>>>>> 4c9d4263
+export { PrometheusGraphQuery };