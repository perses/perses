// Copyright 2022 The Perses Authors
// Licensed under the Apache License, Version 2.0 (the "License");
// you may not use this file except in compliance with the License.
// You may obtain a copy of the License at
//
// http://www.apache.org/licenses/LICENSE-2.0
//
// Unless required by applicable law or agreed to in writing, software
// distributed under the License is distributed on an "AS IS" BASIS,
// WITHOUT WARRANTIES OR CONDITIONS OF ANY KIND, either express or implied.
// See the License for the specific language governing permissions and
// limitations under the License.

import { VariablePlugin, VariableOption, GetVariableOptionsContext } from '@perses-dev/plugin-system';
<<<<<<< HEAD
import { labelValues, labelNames } from '../model/prometheus-client';
import { replaceTemplateVariables, parseTemplateVariables } from '../model/utils';
=======
import { labelValues, labelNames, PrometheusDatasourceSpec, QueryOptions } from '../model/prometheus-client';
>>>>>>> 07208a41

interface PrometheusVariableOptionsBase {
  datasource?: string;
}

type PrometheusLabelNamesVariableOptions = PrometheusVariableOptionsBase;

type PrometheusLabelValuesVariableOptions = PrometheusVariableOptionsBase & {
  label_name: string;
  matchers?: [string];
};

/**
 * Takes a list of strings and returns a list of VariableOptions
 */
const stringArrayToVariableOptions = (values?: string[]): VariableOption[] => {
  if (!values) return [];
  return values.map((value) => ({
    value,
    label: value,
  }));
};

async function getQueryOptions(ctx: GetVariableOptionsContext): Promise<QueryOptions> {
  // TODO: Use a selector from JSON instead of a hardcoded one
  const datasource = await ctx.datasourceStore.getDatasource({ kind: 'PrometheusDatasource' });
  const queryOptions = {
    datasource: datasource.plugin.spec as PrometheusDatasourceSpec,
  };
  return queryOptions;
}

export const PrometheusLabelNamesVariable: VariablePlugin<PrometheusLabelNamesVariableOptions> = {
<<<<<<< HEAD
  getVariableOptions: async (spec, ctx) => {
    const queryOptions = getQueryOptions(ctx);
=======
  getVariableOptions: async (definition, ctx) => {
    const queryOptions = await getQueryOptions(ctx);
>>>>>>> 07208a41
    const { data: options } = await labelNames({}, queryOptions);
    return {
      data: stringArrayToVariableOptions(options),
    };
  },
  dependsOn: () => [],
};

export const PrometheusLabelValuesVariable: VariablePlugin<PrometheusLabelValuesVariableOptions> = {
<<<<<<< HEAD
  getVariableOptions: async (spec, ctx) => {
    const pluginDef = spec;
    const queryOptions = getQueryOptions(ctx);
    const match = pluginDef.matchers
      ? pluginDef.matchers.map((m) => replaceTemplateVariables(m, ctx.variables))
      : undefined;
=======
  getVariableOptions: async (definition, ctx) => {
    const pluginDef = definition.spec.plugin.spec;
    const queryOptions = await getQueryOptions(ctx);
    const match = pluginDef.matchers ?? undefined;
>>>>>>> 07208a41
    const { data: options } = await labelValues({ labelName: pluginDef.label_name, 'match[]': match }, queryOptions);
    return {
      data: stringArrayToVariableOptions(options),
    };
  },
  dependsOn: (spec) => {
    return spec.matchers?.map((m) => parseTemplateVariables(m)).flat() || [];
  },
};<|MERGE_RESOLUTION|>--- conflicted
+++ resolved
@@ -12,12 +12,8 @@
 // limitations under the License.
 
 import { VariablePlugin, VariableOption, GetVariableOptionsContext } from '@perses-dev/plugin-system';
-<<<<<<< HEAD
-import { labelValues, labelNames } from '../model/prometheus-client';
 import { replaceTemplateVariables, parseTemplateVariables } from '../model/utils';
-=======
 import { labelValues, labelNames, PrometheusDatasourceSpec, QueryOptions } from '../model/prometheus-client';
->>>>>>> 07208a41
 
 interface PrometheusVariableOptionsBase {
   datasource?: string;
@@ -51,13 +47,8 @@
 }
 
 export const PrometheusLabelNamesVariable: VariablePlugin<PrometheusLabelNamesVariableOptions> = {
-<<<<<<< HEAD
   getVariableOptions: async (spec, ctx) => {
-    const queryOptions = getQueryOptions(ctx);
-=======
-  getVariableOptions: async (definition, ctx) => {
     const queryOptions = await getQueryOptions(ctx);
->>>>>>> 07208a41
     const { data: options } = await labelNames({}, queryOptions);
     return {
       data: stringArrayToVariableOptions(options),
@@ -67,19 +58,12 @@
 };
 
 export const PrometheusLabelValuesVariable: VariablePlugin<PrometheusLabelValuesVariableOptions> = {
-<<<<<<< HEAD
   getVariableOptions: async (spec, ctx) => {
     const pluginDef = spec;
-    const queryOptions = getQueryOptions(ctx);
+    const queryOptions = await getQueryOptions(ctx);
     const match = pluginDef.matchers
       ? pluginDef.matchers.map((m) => replaceTemplateVariables(m, ctx.variables))
       : undefined;
-=======
-  getVariableOptions: async (definition, ctx) => {
-    const pluginDef = definition.spec.plugin.spec;
-    const queryOptions = await getQueryOptions(ctx);
-    const match = pluginDef.matchers ?? undefined;
->>>>>>> 07208a41
     const { data: options } = await labelValues({ labelName: pluginDef.label_name, 'match[]': match }, queryOptions);
     return {
       data: stringArrayToVariableOptions(options),
