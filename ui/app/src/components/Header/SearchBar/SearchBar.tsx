--- conflicted
+++ resolved
@@ -47,11 +47,7 @@
 }
 
 function SearchGlobalDatasource(props: ResourceListProps) {
-<<<<<<< HEAD
-  const globalDatasourceQueryResult = useGlobalDatasourceList(false);
-=======
   const globalDatasourceQueryResult = useGlobalDatasourceList({ refetchOnMount: false });
->>>>>>> d307ecf9
   return SearchList({
     list: globalDatasourceQueryResult.data ?? [],
     query: props.query,
@@ -62,11 +58,7 @@
 }
 
 function SearchDashboardList(props: ResourceListProps) {
-<<<<<<< HEAD
-  const dashboardQueryResult = useDashboardList(undefined, true, false);
-=======
   const dashboardQueryResult = useDashboardList({ metadataOnly: true, refetchOnMount: false });
->>>>>>> d307ecf9
   return SearchList({
     list: dashboardQueryResult.data ?? [],
     query: props.query,
@@ -77,11 +69,7 @@
 }
 
 function SearchDatasourceList(props: ResourceListProps) {
-<<<<<<< HEAD
-  const datasourceQueryResult = useDatasourceList(undefined, false);
-=======
   const datasourceQueryResult = useDatasourceList({ refetchOnMount: false });
->>>>>>> d307ecf9
   return SearchList({
     list: datasourceQueryResult.data ?? [],
     query: props.query,
