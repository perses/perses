--- conflicted
+++ resolved
@@ -37,11 +37,7 @@
 }
 
 function SearchProjectList(props: ResourceListProps) {
-<<<<<<< HEAD
   const projectsQueryResult = useProjectList({ refetchOnMount: false });
-=======
-  const projectsQueryResult = useProjectList();
->>>>>>> a4de8fa8
   return SearchList({
     list: projectsQueryResult.data ?? [],
     query: props.query,
@@ -51,11 +47,7 @@
 }
 
 function SearchGlobalDatasource(props: ResourceListProps) {
-<<<<<<< HEAD
   const globalDatasourceQueryResult = useGlobalDatasourceList(false);
-=======
-  const globalDatasourceQueryResult = useGlobalDatasourceList();
->>>>>>> a4de8fa8
   return SearchList({
     list: globalDatasourceQueryResult.data ?? [],
     query: props.query,
@@ -66,11 +58,7 @@
 }
 
 function SearchDashboardList(props: ResourceListProps) {
-<<<<<<< HEAD
   const dashboardQueryResult = useDashboardList(undefined, true, false);
-=======
-  const dashboardQueryResult = useDashboardList(undefined, true);
->>>>>>> a4de8fa8
   return SearchList({
     list: dashboardQueryResult.data ?? [],
     query: props.query,
@@ -81,11 +69,7 @@
 }
 
 function SearchDatasourceList(props: ResourceListProps) {
-<<<<<<< HEAD
   const datasourceQueryResult = useDatasourceList(undefined, false);
-=======
-  const datasourceQueryResult = useDatasourceList(undefined);
->>>>>>> a4de8fa8
   return SearchList({
     list: datasourceQueryResult.data ?? [],
     query: props.query,
