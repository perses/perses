--- conflicted
+++ resolved
@@ -11,23 +11,13 @@
 // See the License for the specific language governing permissions and
 // limitations under the License.
 
-<<<<<<< HEAD
-=======
 import { Datasource, DatasourceDefinition } from '@perses-dev/core';
 import { ReactElement, useState } from 'react';
->>>>>>> 301ca6bd
 import { Drawer, ErrorAlert, ErrorBoundary } from '@perses-dev/components';
-import { Datasource, DatasourceDefinition } from '@perses-dev/core';
 import { remotePluginLoader } from '@perses-dev/plugin-runtime';
 import { DatasourceEditorForm, PluginRegistry, ValidationProvider } from '@perses-dev/plugin-system';
-<<<<<<< HEAD
-import { useState } from 'react';
-=======
-import { bundledPluginLoader } from '../../model/bundled-plugins';
 import { DrawerProps } from '../form-drawers';
->>>>>>> 301ca6bd
 import { DeleteResourceDialog } from '../dialogs';
-import { DrawerProps } from '../drawer';
 
 interface DatasourceDrawerProps<T extends Datasource> extends DrawerProps<T> {
   datasource: T;
