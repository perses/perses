import { Box, CircularProgress, Theme } from '@mui/material';
import { SxProps } from '@mui/system/styleFunctionSx/styleFunctionSx';
import { Github } from 'mdi-material-ui';
<<<<<<< HEAD
import { useHealth } from '../model/health-client';
import Toast from './Toast';
=======
import { useSnackbar } from '../context/SnackbarProvider';
import { useHealth } from '../model/perses-client';
>>>>>>> 54917b14

const style: SxProps<Theme> = {
  display: 'flex',
  flexDirection: 'row',
  justifyContent: 'center',
  alignItems: 'center',
  '& li': {
    listStyle: 'none',
    display: 'inline',
    fontSize: '0.8rem',
  },
  '& li + li:before': {
    content: '"|"',
    padding: '3px',
  },
  '& a:visited': {
    color: 'inherit',
  },
};

export default function Footer(): JSX.Element {
  const { exceptionSnackbar } = useSnackbar();
  const { data, isLoading } = useHealth({ onError: exceptionSnackbar });
  return (
    <>
      <Box sx={style}>
        <ul>
          <li>&copy; The Perses Authors {new Date().getFullYear()}</li>
          <li>
            <a
              href="https://github.com/perses/perses"
              target="_blank"
              rel="noreferrer"
            >
              <Github sx={{ verticalAlign: 'bottom' }} />
            </a>
          </li>
          <li>
            {isLoading ? (
              <CircularProgress size="1rem" />
            ) : data !== undefined && data.version !== '' ? (
              data.version
            ) : (
              'development version'
            )}
          </li>
        </ul>
      </Box>
    </>
  );
}<|MERGE_RESOLUTION|>--- conflicted
+++ resolved
@@ -1,13 +1,8 @@
 import { Box, CircularProgress, Theme } from '@mui/material';
 import { SxProps } from '@mui/system/styleFunctionSx/styleFunctionSx';
 import { Github } from 'mdi-material-ui';
-<<<<<<< HEAD
+import { useSnackbar } from '../context/SnackbarProvider';
 import { useHealth } from '../model/health-client';
-import Toast from './Toast';
-=======
-import { useSnackbar } from '../context/SnackbarProvider';
-import { useHealth } from '../model/perses-client';
->>>>>>> 54917b14
 
 const style: SxProps<Theme> = {
   display: 'flex',
