// Copyright 2022 The Perses Authors
// Licensed under the Apache License, Version 2.0 (the "License");
// you may not use this file except in compliance with the License.
// You may obtain a copy of the License at
//
// http://www.apache.org/licenses/LICENSE-2.0
//
// Unless required by applicable law or agreed to in writing, software
// distributed under the License is distributed on an "AS IS" BASIS,
// WITHOUT WARRANTIES OR CONDITIONS OF ANY KIND, either express or implied.
// See the License for the specific language governing permissions and
// limitations under the License.

import { ViewDashboard as DashboardView } from '@perses-dev/dashboards';
import { useParams } from 'react-router-dom';
import { Box, useTheme } from '@mui/material';
import {
  ChartsThemeProvider,
  ErrorAlert,
  ErrorBoundary,
  generateChartsTheme,
  PersesChartsTheme,
} from '@perses-dev/components';
import { useMemo } from 'react';
import { PluginRegistry } from '@perses-dev/plugin-system';
import { bundledPluginLoader } from '../model/bundled-plugins';
import { useDashboard } from '../model/dashboard-client';
import { useDatasourceApi } from '../model/datasource-api';
import DashboardBreadcrumbs from '../components/DashboardBreadcrumbs';

// app specific echarts option overrides, empty since perses uses default
// https://apache.github.io/echarts-handbook/en/concepts/style/#theme
const ECHARTS_THEME_OVERRIDES = {};

/**
 * The View for viewing a Dashboard.
 */
function ViewDashboard() {
  const muiTheme = useTheme();
  const chartsTheme: PersesChartsTheme = useMemo(() => {
    return generateChartsTheme('perses', muiTheme, ECHARTS_THEME_OVERRIDES);
  }, [muiTheme]);

  const { projectName, dashboardName } = useParams();

  if (projectName === undefined || dashboardName === undefined) {
    throw new Error('Unable to get the Dashboard or Project name');
  }

  const datasourceApi = useDatasourceApi();

  const { data, isLoading } = useDashboard(projectName, dashboardName);

  if (isLoading === true) return null;

  if (!data || data.spec === undefined) return null;

  return (
    <Box
      component="main"
      sx={{
        flexGrow: 1,
        overflow: 'hidden',
      }}
    >
      <ErrorBoundary FallbackComponent={ErrorAlert}>
        <ChartsThemeProvider themeName="perses" chartsTheme={chartsTheme}>
          <PluginRegistry pluginLoader={bundledPluginLoader}>
            <ErrorBoundary FallbackComponent={ErrorAlert}>
<<<<<<< HEAD
              <DashboardView dashboardResource={data} datasourceApi={datasourceApi} variableIsSticky={true} />;
=======
              <DashboardView
                dashboardResource={data}
                datasourceApi={datasourceApi}
                dashboardTitleComponent={
                  <DashboardBreadcrumbs dashboardName={data.metadata.name} dashboardProject={data.metadata.project} />
                }
              />
>>>>>>> fc9c450c
            </ErrorBoundary>
          </PluginRegistry>
        </ChartsThemeProvider>
      </ErrorBoundary>
    </Box>
  );
}

export default ViewDashboard;<|MERGE_RESOLUTION|>--- conflicted
+++ resolved
@@ -67,17 +67,14 @@
         <ChartsThemeProvider themeName="perses" chartsTheme={chartsTheme}>
           <PluginRegistry pluginLoader={bundledPluginLoader}>
             <ErrorBoundary FallbackComponent={ErrorAlert}>
-<<<<<<< HEAD
-              <DashboardView dashboardResource={data} datasourceApi={datasourceApi} variableIsSticky={true} />;
-=======
               <DashboardView
                 dashboardResource={data}
                 datasourceApi={datasourceApi}
                 dashboardTitleComponent={
                   <DashboardBreadcrumbs dashboardName={data.metadata.name} dashboardProject={data.metadata.project} />
                 }
+                variableIsSticky={true}
               />
->>>>>>> fc9c450c
             </ErrorBoundary>
           </PluginRegistry>
         </ChartsThemeProvider>
