--- conflicted
+++ resolved
@@ -48,21 +48,6 @@
       }}
     >
       <ErrorBoundary FallbackComponent={ErrorAlert}>
-<<<<<<< HEAD
-        <ChartsThemeProvider chartsTheme={chartsTheme}>
-          <PluginRegistry pluginLoader={bundledPluginLoader}>
-            <ErrorBoundary FallbackComponent={ErrorAlert}>
-              <DashboardView
-                dashboardResource={data}
-                datasourceApi={datasourceApi}
-                dashboardTitleComponent={
-                  <DashboardBreadcrumbs dashboardName={data.metadata.name} dashboardProject={data.metadata.project} />
-                }
-              />
-            </ErrorBoundary>
-          </PluginRegistry>
-        </ChartsThemeProvider>
-=======
         <PluginRegistry pluginLoader={bundledPluginLoader}>
           <ErrorBoundary FallbackComponent={ErrorAlert}>
             <DashboardView
@@ -74,7 +59,6 @@
             />
           </ErrorBoundary>
         </PluginRegistry>
->>>>>>> a25cc563
       </ErrorBoundary>
     </Box>
   );
