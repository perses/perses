--- conflicted
+++ resolved
@@ -91,22 +91,13 @@
  * Used to get global datasources from the API.
  * Will automatically be refreshed when cache is invalidated
  */
-<<<<<<< HEAD
-export function useGlobalDatasourceList(refetchOnMount = true) {
-  return useQuery<GlobalDatasource[], Error>(
-=======
 export function useGlobalDatasourceList(options: GlobalDatasourceListOptions) {
   return useQuery<GlobalDatasourceResource[], Error>(
->>>>>>> d307ecf9
     [globalDatasourceResource],
     () => {
       return getGlobalDatasources();
     },
-<<<<<<< HEAD
-    { refetchOnMount: refetchOnMount }
-=======
     options
->>>>>>> d307ecf9
   );
 }
 
