// Copyright 2023 The Perses Authors
// Licensed under the Apache License, Version 2.0 (the "License");
// you may not use this file except in compliance with the License.
// You may obtain a copy of the License at
//
// http://www.apache.org/licenses/LICENSE-2.0
//
// Unless required by applicable law or agreed to in writing, software
// distributed under the License is distributed on an "AS IS" BASIS,
// WITHOUT WARRANTIES OR CONDITIONS OF ANY KIND, either express or implied.
// See the License for the specific language governing permissions and
// limitations under the License.

import { useMutation, useQuery, useQueryClient, UseQueryOptions } from '@tanstack/react-query';
import { DashboardResource } from '@perses-dev/core';
import { useMemo } from 'react';
import { useNavHistory } from '../context/DashboardNavHistory';
import { useImportantDashboardSelectors } from '../context/Config';
import { HTTPHeader, HTTPMethodDELETE, HTTPMethodGET, HTTPMethodPOST, HTTPMethodPUT } from './http';
import buildURL from './url-builder';
import { fetch, fetchJson } from './fetch';

export const resource = 'dashboards';

type DashboardListOptions = Omit<UseQueryOptions<DashboardResource[], Error>, 'queryKey' | 'queryFn'> & {
  project?: string;
  metadataOnly?: boolean;
};

/**
 * Used to create a dashboard in the API.
 * Will automatically invalidate dashboards and force the get query to be executed again.
 */
export function useCreateDashboardMutation(
  onSuccess?: (data: DashboardResource, variables: DashboardResource) => Promise<unknown> | unknown
) {
  const queryClient = useQueryClient();

  return useMutation<DashboardResource, Error, DashboardResource>({
    mutationKey: [resource],
    mutationFn: (dashboard) => {
      return createDashboard(dashboard);
    },
    onSuccess: onSuccess,
    onSettled: () => {
      return queryClient.invalidateQueries([resource]);
    },
  });
}

/**
 * Used to get a dashboard in the API.
 * Will automatically be refreshed when cache is invalidated
 */
export function useDashboard(project: string, name: string) {
  return useQuery<DashboardResource, Error>([resource, project, name], () => {
    return getDashboard(project, name);
  });
}

/**
 * Used to get dashboards in the API.
 * Will automatically be refreshed when cache is invalidated
 */
<<<<<<< HEAD
export function useDashboardList(project?: string, metadataOnly: boolean = false, refetchOnMount = true) {
  return useQuery<DashboardResource[], Error>(
    [resource, project, metadataOnly],
    () => {
      return getDashboards(project, metadataOnly);
    },
    { refetchOnMount: refetchOnMount }
=======
export function useDashboardList(options: DashboardListOptions) {
  return useQuery<DashboardResource[], Error>(
    [resource, options.project, options.metadataOnly],
    () => {
      return getDashboards(options.project, options.metadataOnly);
    },
    options
>>>>>>> d307ecf9
  );
}

export interface DatedDashboards {
  dashboard: DashboardResource;
  date: string;
}

/**
 * Used to get dashboards seen recently by the user.
 * Will automatically be refreshed when cache is invalidated or history modified
 */
export function useRecentDashboardList(project?: string, maxSize?: number) {
  const { data, isLoading } = useDashboardList({ project: project, metadataOnly: true });
  const history = useNavHistory();

  const result = useMemo(() => {
    // Wrapping dashboard with their last seen date from nav history context
    const result: DatedDashboards[] = [];

    // Iterating with history first to keep history order in the result
    (history ?? []).forEach((historyItem) => {
      const dashboard = (data ?? []).find(
        (dashboard) =>
          historyItem.project === dashboard.metadata.project && historyItem.name === dashboard.metadata.name
      );
      if (dashboard) {
        result.push({ dashboard: dashboard, date: historyItem.date });
      }
    });

    if (maxSize) {
      return result.slice(0, maxSize);
    }

    return result;
  }, [data, history, maxSize]);

  return { data: result, isLoading: isLoading };
}

/**
 * Used to get important dashboards.
 * Will automatically be refreshed when cache is invalidated or history modified
 */
export function useImportantDashboardList(project?: string) {
  const { data: dashboards, isLoading } = useDashboardList({ project: project, metadataOnly: true });
  const importantDashboardSelectors = useImportantDashboardSelectors();

  const importantDashboards = useMemo(() => {
    const result: DashboardResource[] = [];
    importantDashboardSelectors.forEach((selector) => {
      const dashboard = (dashboards ?? []).find(
        (dashboard) => selector.project === dashboard.metadata.project && selector.dashboard === dashboard.metadata.name
      );
      if (dashboard) {
        result.push(dashboard);
      }
    });
    return result;
  }, [dashboards, importantDashboardSelectors]);

  return { data: importantDashboards, isLoading: isLoading };
}

/**
 * Used to update a dashboard in the API.
 * Will automatically invalidate dashboards and force the get query to be executed again.
 */
export function useUpdateDashboardMutation() {
  const queryClient = useQueryClient();

  return useMutation<DashboardResource, Error, DashboardResource>({
    mutationKey: [resource],
    mutationFn: (dashboard) => {
      return updateDashboard(dashboard);
    },
    onSuccess: () => {
      return queryClient.invalidateQueries([resource]);
    },
  });
}

/**
 * Used to delete a dashboard in the API.
 * Will automatically invalidate dashboards and force the get query to be executed again.
 */
export function useDeleteDashboardMutation() {
  const queryClient = useQueryClient();
  return useMutation<DashboardResource, Error, DashboardResource>({
    mutationKey: [resource],
    mutationFn: (entity: DashboardResource) => {
      return deleteDashboard(entity).then(() => {
        return entity;
      });
    },
    onSuccess: (dashboard) => {
      queryClient.removeQueries([resource, dashboard.metadata.project, dashboard.metadata.name]);
      return queryClient.invalidateQueries([resource]);
    },
  });
}

export function createDashboard(entity: DashboardResource) {
  const url = buildURL({ resource: resource, project: entity.metadata.project });
  return fetchJson<DashboardResource>(url, {
    method: HTTPMethodPOST,
    headers: HTTPHeader,
    body: JSON.stringify(entity),
  });
}

export function getDashboard(project: string, name: string) {
  const url = buildURL({ resource: resource, project: project, name: name });
  return fetchJson<DashboardResource>(url, {
    method: HTTPMethodGET,
    headers: HTTPHeader,
  });
}

export function getDashboards(project?: string, metadataOnly: boolean = false) {
  const queryParams = new URLSearchParams();
  if (metadataOnly) {
    queryParams.set('metadata_only', 'true');
  }
  const url = buildURL({ resource: resource, project: project, queryParams: queryParams });
  return fetchJson<DashboardResource[]>(url, {
    method: HTTPMethodGET,
    headers: HTTPHeader,
  });
}

export function updateDashboard(entity: DashboardResource) {
  const url = buildURL({ resource: resource, project: entity.metadata.project, name: entity.metadata.name });
  return fetchJson<DashboardResource>(url, {
    method: HTTPMethodPUT,
    headers: HTTPHeader,
    body: JSON.stringify(entity),
  });
}

export function deleteDashboard(entity: DashboardResource) {
  const url = buildURL({ resource: resource, project: entity.metadata.project, name: entity.metadata.name });
  return fetch(url, {
    method: HTTPMethodDELETE,
    headers: HTTPHeader,
  });
}<|MERGE_RESOLUTION|>--- conflicted
+++ resolved
@@ -62,15 +62,6 @@
  * Used to get dashboards in the API.
  * Will automatically be refreshed when cache is invalidated
  */
-<<<<<<< HEAD
-export function useDashboardList(project?: string, metadataOnly: boolean = false, refetchOnMount = true) {
-  return useQuery<DashboardResource[], Error>(
-    [resource, project, metadataOnly],
-    () => {
-      return getDashboards(project, metadataOnly);
-    },
-    { refetchOnMount: refetchOnMount }
-=======
 export function useDashboardList(options: DashboardListOptions) {
   return useQuery<DashboardResource[], Error>(
     [resource, options.project, options.metadataOnly],
@@ -78,7 +69,6 @@
       return getDashboards(options.project, options.metadataOnly);
     },
     options
->>>>>>> d307ecf9
   );
 }
 
