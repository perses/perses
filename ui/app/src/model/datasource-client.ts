// Copyright 2023 The Perses Authors
// Licensed under the Apache License, Version 2.0 (the "License");
// you may not use this file except in compliance with the License.
// You may obtain a copy of the License at
//
// http://www.apache.org/licenses/LICENSE-2.0
//
// Unless required by applicable law or agreed to in writing, software
// distributed under the License is distributed on an "AS IS" BASIS,
// WITHOUT WARRANTIES OR CONDITIONS OF ANY KIND, either express or implied.
// See the License for the specific language governing permissions and
// limitations under the License.

import { DatasourceResource } from '@perses-dev/core';
import { useMutation, useQuery, useQueryClient, UseQueryOptions } from '@tanstack/react-query';
import { HTTPMethodGET, HTTPMethodPOST, HTTPMethodPUT, HTTPMethodDELETE, HTTPHeader } from './http';
import buildQueryKey from './querykey-builder';
import buildURL from './url-builder';
import { fetch, fetchJson } from './fetch';

export const resource = 'datasources';

type DatasourceListOptions = Omit<UseQueryOptions<DatasourceResource[], Error>, 'queryKey' | 'queryFn'> & {
  project?: string;
};

export function buildDatasourceQueryParameters(kind?: string, defaultDatasource?: boolean, name?: string) {
  const q = new URLSearchParams();
  if (kind !== undefined) {
    q.append('kind', kind);
  }
  if (defaultDatasource !== undefined) {
    q.append('default', String(defaultDatasource));
  }
  if (name !== undefined) {
    q.append('name', name);
  }
  return q;
}

export function fetchDatasourceList(project: string, kind?: string, defaultDatasource?: boolean, name?: string) {
  const url = buildURL({
    resource: resource,
    project: project,
    queryParams: buildDatasourceQueryParameters(kind, defaultDatasource, name),
  });
  return fetchJson<DatasourceResource[]>(url);
}

/**
 * Used to create a new project datasource in the API.
 * Will automatically invalidate datasources and force the get query to be executed again.
 */
export function useCreateDatasourceMutation(projectName: string) {
  const queryClient = useQueryClient();
  const key = buildQueryKey({ resource, parent: projectName });

  return useMutation<DatasourceResource, Error, DatasourceResource>({
    mutationKey: key,
    mutationFn: (datasource: DatasourceResource) => {
      return createDatasource(datasource);
    },
    onSuccess: () => {
      return queryClient.invalidateQueries(key);
    },
  });
}

/**
 * Used to update a project datasource in the API.
 * Will automatically invalidate datasources and force the get query to be executed again.
 */
export function useUpdateDatasourceMutation(projectName: string) {
  const queryClient = useQueryClient();
  const key = buildQueryKey({ resource, parent: projectName });

  return useMutation<DatasourceResource, Error, DatasourceResource>({
    mutationKey: key,
    mutationFn: (datasource: DatasourceResource) => {
      return updateDatasource(datasource);
    },
    onSuccess: () => {
      return queryClient.invalidateQueries(key);
    },
  });
}

/**
 * Used to delete a datasource in the API.
 * Will automatically invalidate datasources and force the get query to be executed again.
 */
export function useDeleteDatasourceMutation(projectName: string) {
  const queryClient = useQueryClient();
  const key = buildQueryKey({ resource, parent: projectName });

  return useMutation<DatasourceResource, Error, DatasourceResource>({
    mutationKey: key,
    mutationFn: (entity: DatasourceResource) => {
      return deleteDatasource(entity).then(() => {
        return entity;
      });
    },
    onSuccess: (datasource) => {
      queryClient.removeQueries([...key, datasource.metadata.name]);
      return queryClient.invalidateQueries(key);
    },
  });
}

/**
 * Used to get a datasource in the API.
 * Will automatically be refreshed when cache is invalidated
 */
export function useDatasource(project: string, name: string) {
  return useQuery<DatasourceResource, Error>(buildQueryKey({ resource, parent: project, name }), () => {
    return getDatasource(project, name);
  });
}

/**
 * Used to get datasources in the API.
 * Will automatically be refreshed when cache is invalidated
 */
<<<<<<< HEAD
export function useDatasourceList(project?: string, refetchOnMount = true) {
  return useQuery<ProjectDatasource[], Error>(
    buildQueryKey({ resource, parent: project }),
    () => {
      return getDatasources(project);
    },
    { refetchOnMount: refetchOnMount }
=======
export function useDatasourceList(options: DatasourceListOptions) {
  return useQuery<DatasourceResource[], Error>(
    buildQueryKey({ resource, parent: options.project }),
    () => {
      return getDatasources(options.project);
    },
    options
>>>>>>> d307ecf9
  );
}

export function createDatasource(entity: DatasourceResource) {
  const url = buildURL({ resource, project: entity.metadata.project });
  return fetchJson<DatasourceResource>(url, {
    method: HTTPMethodPOST,
    headers: HTTPHeader,
    body: JSON.stringify(entity),
  });
}

export function getDatasource(project: string, name: string) {
  const url = buildURL({ resource, project: project, name: name });
  return fetchJson<DatasourceResource>(url, {
    method: HTTPMethodGET,
    headers: HTTPHeader,
  });
}

export function getDatasources(project?: string) {
  const url = buildURL({ resource, project: project });
  return fetchJson<DatasourceResource[]>(url, {
    method: HTTPMethodGET,
    headers: HTTPHeader,
  });
}

export function updateDatasource(entity: DatasourceResource) {
  const url = buildURL({ resource, project: entity.metadata.project, name: entity.metadata.name });
  return fetchJson<DatasourceResource>(url, {
    method: HTTPMethodPUT,
    headers: HTTPHeader,
    body: JSON.stringify(entity),
  });
}

export function deleteDatasource(entity: DatasourceResource) {
  const url = buildURL({ resource, project: entity.metadata.project, name: entity.metadata.name });
  return fetch(url, {
    method: HTTPMethodDELETE,
    headers: HTTPHeader,
  });
}<|MERGE_RESOLUTION|>--- conflicted
+++ resolved
@@ -121,15 +121,6 @@
  * Used to get datasources in the API.
  * Will automatically be refreshed when cache is invalidated
  */
-<<<<<<< HEAD
-export function useDatasourceList(project?: string, refetchOnMount = true) {
-  return useQuery<ProjectDatasource[], Error>(
-    buildQueryKey({ resource, parent: project }),
-    () => {
-      return getDatasources(project);
-    },
-    { refetchOnMount: refetchOnMount }
-=======
 export function useDatasourceList(options: DatasourceListOptions) {
   return useQuery<DatasourceResource[], Error>(
     buildQueryKey({ resource, parent: options.project }),
@@ -137,7 +128,6 @@
       return getDatasources(options.project);
     },
     options
->>>>>>> d307ecf9
   );
 }
 
