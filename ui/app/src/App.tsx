--- conflicted
+++ resolved
@@ -62,23 +62,12 @@
         <ErrorBoundary FallbackComponent={ErrorAlert}>
           <ChartsThemeProvider themeName="perses" chartsTheme={chartsTheme}>
             <PluginRegistry getInstalledPlugins={getInstalledPlugins} importPluginModule={importPluginModule}>
-<<<<<<< HEAD
-              <LegacyDataSourceRegistry>
-                <QueryStringProvider queryString={searchParams}>
-                  <ErrorBoundary FallbackComponent={ErrorAlert}>
-                    {/* temp fix to ensure dashboard refreshes when URL changes since setQueryString not reloading as expected  */}
-                    <ViewDashboard />
-                  </ErrorBoundary>
-                </QueryStringProvider>
-              </LegacyDataSourceRegistry>
-=======
-              <QueryStringProvider queryString={searchParams} setQueryString={setSearchParams}>
+              <QueryStringProvider queryString={searchParams}>
                 <ErrorBoundary FallbackComponent={ErrorAlert}>
                   {/* temp fix to ensure dashboard refreshes when URL changes since setQueryString not reloading as expected  */}
-                  <ViewDashboard key={location.key} />
+                  <ViewDashboard />
                 </ErrorBoundary>
               </QueryStringProvider>
->>>>>>> 07208a41
             </PluginRegistry>
           </ChartsThemeProvider>
         </ErrorBoundary>
