{
  "name": "@perses-ui/app",
  "version": "1.0.0",
  "private": true,
  "scripts": {
    "clean": "rimraf dist/",
    "start": "webpack serve --config webpack.dev.ts",
    "build": "webpack --config webpack.prod.ts",
    "test": "jest",
    "lint": "eslint src --ext .ts,.tsx",
    "lint:fix": "eslint --fix src --ext .ts,.tsx",
    "analyze": "webpack --config webpack.analyze.ts"
  },
  "dependencies": {
    "@emotion/react": "^11.6.0",
    "@emotion/styled": "^11.6.0",
    "@fontsource/lato": "^4.5.0",
    "@loadable/component": "^5.15.0",
<<<<<<< HEAD
    "@mui/material": "^5.0.6",
=======
    "@mui/material": "^5.1.1",
>>>>>>> 24212b6e
    "@perses-ui/core": "^1.0.0",
    "@perses-ui/panels-plugin": "^1.0.0",
    "@perses-ui/prometheus-plugin": "^1.0.0",
    "clsx": "^1.1.1",
    "immer": "^9.0.5",
    "mdi-material-ui": "^7.0.0",
    "notistack": "^2.0.3",
    "react": "^17.0.2",
    "react-dom": "^17.0.2",
    "react-error-boundary": "^3.1.4",
    "react-query": "^3.32.3",
    "use-immer": "^0.6.0",
    "use-resize-observer": "^8.0.0"
  },
  "devDependencies": {
    "@svgr/webpack": "^5.5.0",
    "@types/loadable__component": "^5.13.4",
    "@types/webpack-bundle-analyzer": "^4.4.1",
    "@types/webpack-dev-server": "^4.3.1",
    "css-loader": "^6.5.1",
    "dotenv-defaults": "^3.0.0",
    "fork-ts-checker-webpack-plugin": "^6.4.0",
    "html-webpack-plugin": "^5.5.0",
    "style-loader": "^3.3.1",
    "ts-loader": "^9.2.6",
    "ts-node": "^10.4.0",
    "webpack": "^5.64.1",
    "webpack-bundle-analyzer": "^4.5.0",
    "webpack-cli": "^4.9.1",
    "webpack-dev-server": "^4.5.0",
    "webpack-merge": "^5.8.0"
  },
  "jest": {
    "preset": "ts-jest",
    "testRegex": "(/__tests__/.*|\\.(test|spec))\\.(ts|tsx|js|jsx)$",
    "moduleFileExtensions": [
      "ts",
      "tsx",
      "js",
      "jsx"
    ]
  }
}<|MERGE_RESOLUTION|>--- conflicted
+++ resolved
@@ -16,11 +16,7 @@
     "@emotion/styled": "^11.6.0",
     "@fontsource/lato": "^4.5.0",
     "@loadable/component": "^5.15.0",
-<<<<<<< HEAD
-    "@mui/material": "^5.0.6",
-=======
     "@mui/material": "^5.1.1",
->>>>>>> 24212b6e
     "@perses-ui/core": "^1.0.0",
     "@perses-ui/panels-plugin": "^1.0.0",
     "@perses-ui/prometheus-plugin": "^1.0.0",
