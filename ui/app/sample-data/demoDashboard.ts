// Copyright 2022 The Perses Authors
// Licensed under the Apache License, Version 2.0 (the "License");
// you may not use this file except in compliance with the License.
// You may obtain a copy of the License at
//
// http://www.apache.org/licenses/LICENSE-2.0
//
// Unless required by applicable law or agreed to in writing, software
// distributed under the License is distributed on an "AS IS" BASIS,
// WITHOUT WARRANTIES OR CONDITIONS OF ANY KIND, either express or implied.
// See the License for the specific language governing permissions and
// limitations under the License.

import { DashboardResource } from '@perses-dev/core';

const demoDashboard: DashboardResource = {
  kind: 'Dashboard',
  metadata: {
    name: 'Demo Dashboard',
    project: 'perses',
    created_at: '2021-11-09',
    updated_at: '2021-11-09',
    version: 0,
  },
  spec: {
    datasource: { kind: 'Prometheus', name: 'PrometheusDemo', global: true },
    duration: '30m',
    variables: [
      {
        kind: 'TextVariable',
        spec: {
          name: 'job',
          value: 'node',
        },
      },
      {
<<<<<<< HEAD
        name: 'instance',
        kind: 'ListVariable',
        options: {
          optionsLoader: {
            kind: 'StaticListVariable',
            options: {
              values: ['demo.do.prometheus.io:3000', 'demo.do.prometheus.io:9100'],
            },
          },
        },
      },
      {
        name: 'interval',
        kind: 'ListVariable',
        options: {
          optionsLoader: {
            kind: 'StaticListVariable',
            options: {
              values: ['1m', '5m'],
            },
          },
=======
        kind: 'TextVariable',
        spec: {
          name: 'instance',
          value: 'demo.do.prometheus.io:9100',
        },
      },
      {
        kind: 'TextVariable',
        spec: {
          name: 'interval',
          value: '1m',
>>>>>>> 6e9a7254
        },
      },
    ],
    panels: {
      seriesTest: {
        kind: 'Panel',
        spec: {
          display: { name: '1500+ Series', description: 'This is a line chart' },
          plugin: {
            kind: 'LineChart',
            spec: {
              queries: [
                {
                  kind: 'GraphQuery',
                  spec: {
                    plugin: {
                      kind: 'PrometheusGraphQuery',
                      spec: {
                        query: 'rate(caddy_http_request_duration_seconds_bucket[$interval])',
                        // query: 'caddy_http_request_duration_seconds_bucket',
                      },
                    },
                  },
                },
              ],
              unit: { kind: 'Bytes' },
            },
          },
        },
      },
      seriesTestAlt: {
        kind: 'Panel',
        spec: {
          display: { name: '~130 Series', description: 'This is a line chart' },
          plugin: {
            kind: 'LineChart',
            spec: {
              queries: [
                {
                  kind: 'GraphQuery',
                  spec: {
                    plugin: {
                      kind: 'PrometheusGraphQuery',
                      spec: {
                        query: 'rate(caddy_http_response_duration_seconds_sum[$interval])',
                        // query: 'histogram_quantile(0.9, rate(caddy_http_request_duration_seconds_bucket[$interval]))',
                      },
                    },
                  },
                },
              ],
              unit: { kind: 'Bytes' },
            },
          },
        },
      },
      basicEx: {
        kind: 'Panel',
        spec: {
          display: { name: 'Single Query' },
          plugin: {
            kind: 'LineChart',
            spec: {
              queries: [
                {
                  kind: 'GraphQuery',
                  spec: {
                    plugin: {
                      kind: 'PrometheusGraphQuery',
                      spec: {
                        query:
                          '1 - node_filesystem_free_bytes{job="node",instance="$instance",fstype!="rootfs",mountpoint!~"/(run|var).*",mountpoint!=""} / node_filesystem_size_bytes{job="node",instance="$instance"}',
                      },
                    },
                  },
                },
              ],
              unit: { kind: 'Percent' },
            },
          },
        },
      },
      legendEx: {
        kind: 'Panel',
        spec: {
          display: { name: 'Legend Example' },
          plugin: {
            kind: 'LineChart',
            spec: {
              queries: [
                {
                  kind: 'GraphQuery',
                  spec: {
                    plugin: {
                      kind: 'PrometheusGraphQuery',
                      spec: {
                        query:
                          'node_memory_MemTotal_bytes{job="node",instance="$instance"} - node_memory_MemFree_bytes{job="node",instance="$instance"} - node_memory_Buffers_bytes{job="node",instance="$instance"} - node_memory_Cached_bytes{job="node",instance="$instance"}',
                      },
                    },
                  },
                },
                {
                  kind: 'GraphQuery',
                  spec: {
                    plugin: {
                      kind: 'PrometheusGraphQuery',
                      spec: {
                        query: 'node_memory_Buffers_bytes{job="node",instance="$instance"}',
                      },
                    },
                  },
                },
                {
                  kind: 'GraphQuery',
                  spec: {
                    plugin: {
                      kind: 'PrometheusGraphQuery',
                      spec: {
                        query: 'node_memory_Cached_bytes{job="node",instance="$instance"}',
                      },
                    },
                  },
                },
                {
                  kind: 'GraphQuery',
                  spec: {
                    plugin: {
                      kind: 'PrometheusGraphQuery',
                      spec: {
                        query: 'node_memory_MemFree_bytes{job="node",instance="$instance"}',
                      },
                    },
                  },
                },
              ],
              show_legend: true,
              unit: { kind: 'Bytes' },
            },
          },
        },
      },
      doubleQueries: {
        kind: 'Panel',
        spec: {
          display: { name: 'Thresholds Example', description: 'Description text' },
          plugin: {
            kind: 'LineChart',
            spec: {
              queries: [
                {
                  kind: 'GraphQuery',
                  spec: {
                    plugin: {
                      kind: 'PrometheusGraphQuery',
                      spec: {
                        query: 'node_load15{instance="$instance",job="node"}',
                      },
                    },
                  },
                },
                {
                  kind: 'GraphQuery',
                  spec: {
                    plugin: {
                      kind: 'PrometheusGraphQuery',
                      spec: {
                        query: 'node_load1{instance="$instance",job="node"}',
                      },
                    },
                  },
                },
              ],
              show_legend: false,
              unit: {
                kind: 'PercentDecimal',
                decimal_places: 1,
              },
              thresholds: {
                // default_color: '#000', // optional
                steps: [
                  {
                    value: 0.4,
                    name: 'Alert: Warning condition example',
                    // color: '#FFFFFF',
                  },
                  {
                    value: 0.75,
                    name: 'Alert: Critical condition example',
                    // color: '#0000FF', // blue
                  },
                ],
              },
            },
          },
        },
      },
      cpu: {
        kind: 'Panel',
        spec: {
          display: { name: 'CPU', description: 'This is a line chart' },
          plugin: {
            kind: 'LineChart',
            spec: {
              queries: [
                {
                  kind: 'GraphQuery',
                  spec: {
                    plugin: {
                      kind: 'PrometheusGraphQuery',
                      spec: {
                        query:
                          'avg without (cpu)(rate(node_cpu_seconds_total{job="node",instance="$instance",mode!="idle"}[$interval]))',
                      },
                    },
                  },
                },
              ],
              unit: {
                kind: 'Decimal',
                decimal_places: 2,
              },
              show_legend: true,
            },
          },
        },
      },
      statSm: {
        kind: 'Panel',
        spec: {
          display: {
            name: 'Stat Sm',
            // description: 'This is a stat chart',
          },
          plugin: {
            kind: 'StatChart',
            spec: {
              query: {
                kind: 'GraphQuery',
                spec: {
                  plugin: {
                    kind: 'PrometheusGraphQuery',
                    spec: {
                      query:
                        'node_time_seconds{job="node",instance="$instance"} - node_boot_time_seconds{job="node",instance="$instance"}',
                    },
                  },
                },
              },
              calculation: 'Mean',
              unit: {
                kind: 'Decimal',
                decimal_places: 1,
                abbreviate: true,
              },
            },
          },
        },
      },
      statRAM: {
        kind: 'Panel',
        spec: {
          display: {
            name: 'RAM Used',
            description: 'This is a stat chart',
          },
          plugin: {
            kind: 'StatChart',
            spec: {
              query: {
                kind: 'GraphQuery',
                spec: {
                  plugin: {
                    kind: 'PrometheusGraphQuery',
                    spec: {
                      query:
                        '100 - ((node_memory_MemAvailable_bytes{job="node",instance="$instance"} * 100) / node_memory_MemTotal_bytes{job="node",instance="$instance"})',
                    },
                  },
                },
              },
              calculation: 'LastNumber',
              unit: { kind: 'Percent' },
            },
          },
        },
      },
      statTotalRAM: {
        kind: 'Panel',
        spec: {
          display: {
            name: 'RAM Total',
            description: 'This is a stat chart',
          },
          plugin: {
            kind: 'StatChart',
            spec: {
              query: {
                kind: 'GraphQuery',
                spec: {
                  plugin: {
                    kind: 'PrometheusGraphQuery',
                    spec: {
                      query: 'node_memory_MemTotal_bytes{job="node",instance="$instance"}',
                    },
                  },
                },
              },
              calculation: 'LastNumber',
              unit: {
                kind: 'Bytes',
                decimal_places: 1,
              },
            },
          },
        },
      },
      statMd: {
        kind: 'Panel',
        spec: {
          display: {
            name: 'Stat Md',
            // description: 'This is a stat chart',
          },
          plugin: {
            kind: 'StatChart',
            spec: {
              query: {
                kind: 'GraphQuery',
                spec: {
                  plugin: {
                    kind: 'PrometheusGraphQuery',
                    spec: {
                      query:
                        'avg(node_load15{job="node",instance="$instance"}) /  count(count(node_cpu_seconds_total{job="node",instance="$instance"}) by (cpu)) * 100',
                    },
                  },
                },
              },
              calculation: 'Sum',
              unit: {
                kind: 'Decimal',
                decimal_places: 2,
                abbreviate: true,
              },
              sparkline: {
                color: '#e65013', // red
                width: 1.5,
              },
            },
          },
        },
      },
      statLg: {
        kind: 'Panel',
        spec: {
          display: {
            name: 'Stat Lg',
            description: 'This is a stat chart',
          },
          plugin: {
            kind: 'StatChart',
            spec: {
              query: {
                kind: 'GraphQuery',
                spec: {
                  plugin: {
                    kind: 'PrometheusGraphQuery',
                    spec: {
                      query:
                        '(((count(count(node_cpu_seconds_total{job="node",instance="$instance"}) by (cpu))) - avg(sum by (mode)(rate(node_cpu_seconds_total{mode="idle",job="node",instance="$instance"}[$interval])))) * 100) / count(count(node_cpu_seconds_total{job="node",instance="$instance"}) by (cpu))',
                    },
                  },
                },
              },
              calculation: 'Mean', // 'First', 'Last', 'LastNumber'
              unit: {
                kind: 'Percent', // 'Percent', 'Milliseconds', 'Seconds', 'Minutes', 'Hours', 'Days', 'Weeks', 'Months', 'Years',
              },
              sparkline: {
                area_opacity: 0.2,
              },
            },
          },
        },
      },
      gaugeEx: {
        kind: 'Panel',
        spec: {
          display: { name: 'Gauge Ex', description: 'This is a gauge chart' },
          plugin: {
            kind: 'GaugeChart',
            spec: {
              query: {
                kind: 'GraphQuery',
                spec: {
                  plugin: {
                    kind: 'PrometheusGraphQuery',
                    spec: {
                      query:
                        '(((count(count(node_cpu_seconds_total{job="node",instance="$instance"}) by (cpu))) - avg(sum by (mode)(rate(node_cpu_seconds_total{mode="idle",job="node",instance="$instance"}[$interval])))) * 100) / count(count(node_cpu_seconds_total{job="node",instance="$instance"}) by (cpu))',
                    },
                  },
                },
              },
              calculation: 'LastNumber',
              unit: { kind: 'Percent' },
              thresholds: {
                // default_color: '#000', // optional
                steps: [
                  {
                    value: 85,
                    // color: '#800080',
                  },
                  {
                    value: 95,
                    // color: '#0000FF',
                  },
                ],
              },
            },
          },
        },
      },
      gaugeAltEx: {
        kind: 'Panel',
        spec: {
          display: { name: 'Gauge Alt Ex', description: 'GaugeChart description text' },
          plugin: {
            kind: 'GaugeChart',
            spec: {
              query: {
                kind: 'GraphQuery',
                spec: {
                  plugin: {
                    kind: 'PrometheusGraphQuery',
                    spec: {
                      query: 'node_load15{instance="$instance",job="node"}',
                    },
                  },
                },
              },
              calculation: 'LastNumber',
              unit: {
                kind: 'PercentDecimal',
                decimal_places: 1,
              },
              thresholds: {
                // default_color: '#000', // optional
                steps: [
                  {
                    value: 0.5,
                    name: 'Alert: Warning condition example',
                    // color: '#FFFFFF',
                  },
                  {
                    value: 0.75,
                    name: 'Alert: Critical condition example',
                    // color: '#0000FF', // blue
                  },
                ],
              },
            },
          },
        },
      },
      gaugeFormatTest: {
        kind: 'Panel',
        spec: {
          display: { name: 'Gauge Format Test' },
          plugin: {
            kind: 'GaugeChart',
            spec: {
              query: {
                kind: 'GraphQuery',
                spec: {
                  plugin: {
                    kind: 'PrometheusGraphQuery',
                    spec: {
                      query:
                        'node_time_seconds{job="node",instance="$instance"} - node_boot_time_seconds{job="node",instance="$instance"}',
                    },
                  },
                },
              },
              calculation: 'LastNumber',
              unit: {
                kind: 'Decimal', // 'Decimal'
              },
              max: 95000000,
              thresholds: {
                steps: [
                  {
                    value: 71000000,
                  },
                  {
                    value: 82000000,
                  },
                ],
              },
            },
          },
        },
      },
    },
    layouts: [
      {
        kind: 'Grid',
        spec: {
          display: {
            title: 'Row 1',
            collapse: {
              open: false,
            },
          },
          items: [
            {
              x: 0,
              y: 0,
              width: 12,
              height: 6,
              content: { $ref: '#/spec/panels/legendEx' },
              // content: { $ref: '#/spec/panels/seriesTestAlt' },
              // content: { $ref: '#/spec/panels/seriesTest' },
            },
            {
              x: 12,
              y: 0,
              width: 12,
              height: 6,
              content: { $ref: '#/spec/panels/basicEx' },
            },
          ],
        },
      },
      {
        kind: 'Grid',
        spec: {
          display: {
            title: 'Row 2',
            collapse: {
              open: true,
            },
          },
          items: [
            {
              x: 0,
              y: 0,
              width: 12,
              height: 6,
              content: { $ref: '#/spec/panels/cpu' },
            },
            {
              x: 12,
              y: 0,
              width: 12,
              height: 6,
              content: { $ref: '#/spec/panels/doubleQueries' },
            },
          ],
        },
      },
      {
        kind: 'Grid',
        spec: {
          display: {
            title: 'Row 3',
            collapse: {
              open: false,
            },
          },
          items: [
            {
              x: 0,
              y: 0,
              width: 2,
              height: 2,
              content: { $ref: '#/spec/panels/statSm' },
            },
            {
              x: 0,
              y: 2,
              width: 2,
              height: 2,
              content: { $ref: '#/spec/panels/statRAM' },
            },
            {
              x: 0,
              y: 4,
              width: 2,
              height: 2,
              content: { $ref: '#/spec/panels/statTotalRAM' },
            },
            {
              x: 2,
              y: 0,
              width: 4,
              height: 6,
              content: { $ref: '#/spec/panels/statMd' },
            },
            {
              x: 6,
              y: 0,
              width: 10,
              height: 6,
              content: { $ref: '#/spec/panels/statLg' },
            },
            {
              x: 16,
              y: 0,
              width: 8,
              height: 6,
              // content: { $ref: '#/spec/panels/gaugeEx' },
              // content: { $ref: '#/spec/panels/gaugeAltEx' },
              content: { $ref: '#/spec/panels/gaugeFormatTest' },
            },
          ],
        },
      },
    ],
  },
};

export default demoDashboard;<|MERGE_RESOLUTION|>--- conflicted
+++ resolved
@@ -26,51 +26,37 @@
     datasource: { kind: 'Prometheus', name: 'PrometheusDemo', global: true },
     duration: '30m',
     variables: [
-      {
-        kind: 'TextVariable',
-        spec: {
-          name: 'job',
-          value: 'node',
-        },
-      },
-      {
-<<<<<<< HEAD
-        name: 'instance',
-        kind: 'ListVariable',
-        options: {
-          optionsLoader: {
-            kind: 'StaticListVariable',
-            options: {
-              values: ['demo.do.prometheus.io:3000', 'demo.do.prometheus.io:9100'],
-            },
-          },
-        },
-      },
-      {
-        name: 'interval',
-        kind: 'ListVariable',
-        options: {
-          optionsLoader: {
-            kind: 'StaticListVariable',
-            options: {
-              values: ['1m', '5m'],
-            },
-          },
-=======
-        kind: 'TextVariable',
-        spec: {
-          name: 'instance',
-          value: 'demo.do.prometheus.io:9100',
-        },
-      },
-      {
-        kind: 'TextVariable',
-        spec: {
-          name: 'interval',
-          value: '1m',
->>>>>>> 6e9a7254
-        },
-      },
+      // {
+      //   kind: 'TextVariable',
+      //   name: 'job',
+      //   spec: {
+      //     value: 'node',
+      //   },
+      // },
+      // {
+      //   name: 'instance',
+      //   kind: 'ListVariable',
+      //   spec: {
+      //     plugin: {
+      //       kind: 'StaticListVariable',
+      //       spec: {
+      //         values: ['demo.do.prometheus.io:3000', 'demo.do.prometheus.io:9100'],
+      //       },
+      //     },
+      //   },
+      // },
+      // {
+      //   name: 'interval',
+      //   kind: 'ListVariable',
+      //   spec: {
+      //     plugin: {
+      //       kind: 'StaticListVariable',
+      //       spec: {
+      //         values: ['1m', '5m'],
+      //       },
+      //     },
+      //   },
+      // },
     ],
     panels: {
       seriesTest: {
