// Copyright 2022 The Perses Authors
// Licensed under the Apache License, Version 2.0 (the "License");
// you may not use this file except in compliance with the License.
// You may obtain a copy of the License at
//
// http://www.apache.org/licenses/LICENSE-2.0
//
// Unless required by applicable law or agreed to in writing, software
// distributed under the License is distributed on an "AS IS" BASIS,
// WITHOUT WARRANTIES OR CONDITIONS OF ANY KIND, either express or implied.
// See the License for the specific language governing permissions and
// limitations under the License.

import { DashboardResource } from '@perses-dev/core';

const demoDashboard: DashboardResource = {
  kind: 'Dashboard',
  metadata: {
    name: 'Demo Dashboard',
    project: 'perses',
    created_at: '2021-11-09',
    updated_at: '2021-11-09',
    version: 0,
  },
  spec: {
    datasource: { kind: 'Prometheus', name: 'PrometheusDemo', global: true },
<<<<<<< HEAD
    duration: '30m',
    variables: {
      job: {
        kind: 'PrometheusLabelValues',
=======
    duration: '1h',
    variables: [
      {
        name: 'job',
        kind: 'TextVariable',
>>>>>>> 099e4331
        options: {
          value: 'node',
        },
      },
      {
        name: 'instance',
        kind: 'TextVariable',
        options: {
          value: 'demo.do.prometheus.io:9100',
        },
      },
      {
        name: 'interval',
        kind: 'TextVariable',
        options: {
          value: '1m',
        },
      },
    ],
    panels: {
      seriesTest: {
        kind: 'LineChart',
        display: { name: '1500+ Series', description: 'This is a line chart' },
        options: {
          queries: [
            {
              kind: 'PrometheusGraphQuery',
              options: {
                query: 'rate(caddy_http_request_duration_seconds_bucket[$interval])',
                // query: 'caddy_http_request_duration_seconds_bucket',
              },
            },
          ],
          unit: { kind: 'Bytes' },
        },
      },
      seriesTestAlt: {
        kind: 'LineChart',
        display: { name: '~130 Series', description: 'This is a line chart' },
        options: {
          queries: [
            {
              kind: 'PrometheusGraphQuery',
              options: {
                query: 'rate(caddy_http_response_duration_seconds_sum[$interval])',
                // query: 'histogram_quantile(0.9, rate(caddy_http_request_duration_seconds_bucket[$interval]))',
              },
            },
          ],
          unit: { kind: 'Bytes' },
        },
      },
      basicEx: {
        kind: 'LineChart',
        display: { name: 'Single Query' },
        options: {
          queries: [
            {
              kind: 'PrometheusGraphQuery',
              options: {
                query:
                  '1 - node_filesystem_free_bytes{job="node",instance="$instance",fstype!="rootfs",mountpoint!~"/(run|var).*",mountpoint!=""} / node_filesystem_size_bytes{job="node",instance="$instance"}',
              },
            },
          ],
          unit: { kind: 'Percent' },
        },
      },
      legendEx: {
        kind: 'LineChart',
        display: { name: 'Legend Example' },
        options: {
          queries: [
            {
              kind: 'PrometheusGraphQuery',
              options: {
                query:
                  'node_memory_MemTotal_bytes{job="node",instance="$instance"} - node_memory_MemFree_bytes{job="node",instance="$instance"} - node_memory_Buffers_bytes{job="node",instance="$instance"} - node_memory_Cached_bytes{job="node",instance="$instance"}',
              },
            },
            {
              kind: 'PrometheusGraphQuery',
              options: {
                query: 'node_memory_Buffers_bytes{job="node",instance="$instance"}',
              },
            },
            {
              kind: 'PrometheusGraphQuery',
              options: {
                query: 'node_memory_Cached_bytes{job="node",instance="$instance"}',
              },
            },
            {
              kind: 'PrometheusGraphQuery',
              options: {
                query: 'node_memory_MemFree_bytes{job="node",instance="$instance"}',
              },
            },
          ],
          show_legend: true,
          unit: { kind: 'Bytes' },
        },
      },
      doubleQueries: {
        kind: 'LineChart',
        display: { name: 'Thresholds Example', description: 'Description text' },
        options: {
          queries: [
            {
              kind: 'PrometheusGraphQuery',
              options: {
                query: 'node_load15{instance="$instance",job="node"}',
              },
            },
            {
              kind: 'PrometheusGraphQuery',
              options: {
                query: 'node_load1{instance="$instance",job="node"}',
              },
            },
          ],
          show_legend: false,
          unit: {
            kind: 'PercentDecimal',
            decimal_places: 1,
          },
          thresholds: {
            // default_color: '#000', // optional
            steps: [
              {
                value: 0.4,
                name: 'Alert: Warning condition example',
                // color: '#FFFFFF',
              },
              {
                value: 0.75,
                name: 'Alert: Critical condition example',
                // color: '#0000FF', // blue
              },
            ],
          },
        },
      },
      cpu: {
        kind: 'LineChart',
        display: { name: 'CPU', description: 'This is a line chart' },
        options: {
          queries: [
            {
              kind: 'PrometheusGraphQuery',
              options: {
                query:
                  'avg without (cpu)(rate(node_cpu_seconds_total{job="node",instance="$instance",mode!="idle"}[$interval]))',
              },
            },
          ],
          unit: {
            kind: 'Decimal',
            decimal_places: 2,
          },
          show_legend: true,
        },
      },
      statSm: {
        kind: 'StatChart',
        display: {
          name: 'Stat Sm',
          // description: 'This is a stat chart',
        },
        options: {
          query: {
            kind: 'PrometheusGraphQuery',
            options: {
              query:
                'node_time_seconds{job="node",instance="$instance"} - node_boot_time_seconds{job="node",instance="$instance"}',
            },
          },
          calculation: 'Mean',
          unit: {
            kind: 'Decimal',
            decimal_places: 1,
            abbreviate: true,
          },
        },
      },
      statRAM: {
        kind: 'StatChart',
        display: {
          name: 'RAM Used',
          description: 'This is a stat chart',
        },
        options: {
          query: {
            kind: 'PrometheusGraphQuery',
            options: {
              query:
                '100 - ((node_memory_MemAvailable_bytes{job="node",instance="$instance"} * 100) / node_memory_MemTotal_bytes{job="node",instance="$instance"})',
            },
          },
          calculation: 'LastNumber',
          unit: { kind: 'Percent' },
        },
      },
      statTotalRAM: {
        kind: 'StatChart',
        display: {
          name: 'RAM Total',
          description: 'This is a stat chart',
        },
        options: {
          query: {
            kind: 'PrometheusGraphQuery',
            options: {
              query: 'node_memory_MemTotal_bytes{job="node",instance="$instance"}',
            },
          },
          calculation: 'LastNumber',
          unit: {
            kind: 'Bytes',
            decimal_places: 1,
          },
        },
      },
      statMd: {
        kind: 'StatChart',
        display: {
          name: 'Stat Md',
          // description: 'This is a stat chart',
        },
        options: {
          query: {
            kind: 'PrometheusGraphQuery',
            options: {
              query:
                'avg(node_load15{job="node",instance="$instance"}) /  count(count(node_cpu_seconds_total{job="node",instance="$instance"}) by (cpu)) * 100',
            },
          },
          calculation: 'Sum',
          unit: {
            kind: 'Decimal',
            decimal_places: 2,
            abbreviate: true,
          },
          sparkline: {
            color: '#e65013', // red
            width: 1.5,
          },
        },
      },
      statLg: {
        kind: 'StatChart',
        display: {
          name: 'Stat Lg',
          description: 'This is a stat chart',
        },
        options: {
          query: {
            kind: 'PrometheusGraphQuery',
            options: {
              query:
                '(((count(count(node_cpu_seconds_total{job="node",instance="$instance"}) by (cpu))) - avg(sum by (mode)(rate(node_cpu_seconds_total{mode="idle",job="node",instance="$instance"}[$interval])))) * 100) / count(count(node_cpu_seconds_total{job="node",instance="$instance"}) by (cpu))',
            },
          },
          calculation: 'Mean', // 'First', 'Last', 'LastNumber'
          unit: {
            kind: 'Percent', // 'Percent', 'Milliseconds', 'Seconds', 'Minutes', 'Hours', 'Days', 'Weeks', 'Months', 'Years',
          },
          sparkline: {
            area_opacity: 0.2,
          },
        },
      },
      gaugeEx: {
        kind: 'GaugeChart',
        display: { name: 'Gauge Ex', description: 'This is a gauge chart' },
        options: {
          query: {
            kind: 'PrometheusGraphQuery',
            options: {
              query:
                '(((count(count(node_cpu_seconds_total{job="node",instance="$instance"}) by (cpu))) - avg(sum by (mode)(rate(node_cpu_seconds_total{mode="idle",job="node",instance="$instance"}[$interval])))) * 100) / count(count(node_cpu_seconds_total{job="node",instance="$instance"}) by (cpu))',
            },
          },
          calculation: 'LastNumber',
          unit: { kind: 'Percent' },
          thresholds: {
            // default_color: '#000', // optional
            steps: [
              {
                value: 85,
                // color: '#800080',
              },
              {
                value: 95,
                // color: '#0000FF',
              },
            ],
          },
        },
      },
      gaugeAltEx: {
        kind: 'GaugeChart',
        display: { name: 'Gauge Alt Ex', description: 'GaugeChart description text' },
        options: {
          query: {
            kind: 'PrometheusGraphQuery',
            options: {
              query: 'node_load15{instance="$instance",job="node"}',
            },
          },
          calculation: 'LastNumber',
          unit: {
            kind: 'PercentDecimal',
            decimal_places: 1,
          },
          thresholds: {
            // default_color: '#000', // optional
            steps: [
              {
                value: 0.5,
                name: 'Alert: Warning condition example',
                // color: '#FFFFFF',
              },
              {
                value: 0.75,
                name: 'Alert: Critical condition example',
                // color: '#0000FF', // blue
              },
            ],
          },
        },
      },
      gaugeFormatTest: {
        kind: 'GaugeChart',
        display: { name: 'Gauge Format Test' },
        options: {
          query: {
            kind: 'PrometheusGraphQuery',
            options: {
              query:
                'node_time_seconds{job="node",instance="$instance"} - node_boot_time_seconds{job="node",instance="$instance"}',
            },
          },
          calculation: 'LastNumber',
          unit: {
            kind: 'Decimal', // 'Decimal'
          },
          max: 95000000,
          thresholds: {
            steps: [
              {
                value: 71000000,
              },
              {
                value: 82000000,
              },
            ],
          },
        },
      },
    },
    layouts: [
      {
        kind: 'Grid',
        spec: {
          display: {
            title: 'Row 1',
            collapse: {
              open: false,
            },
          },
          items: [
            {
              x: 0,
              y: 0,
              width: 12,
              height: 6,
              content: { $ref: '#/spec/panels/legendEx' },
              // content: { $ref: '#/spec/panels/seriesTestAlt' },
              // content: { $ref: '#/spec/panels/seriesTest' },
            },
            {
              x: 12,
              y: 0,
              width: 12,
              height: 6,
              content: { $ref: '#/spec/panels/basicEx' },
            },
          ],
        },
      },
      {
        kind: 'Grid',
        spec: {
          display: {
            title: 'Row 2',
            collapse: {
              open: true,
            },
          },
          items: [
            {
              x: 0,
              y: 0,
              width: 12,
              height: 6,
              content: { $ref: '#/spec/panels/cpu' },
            },
            {
              x: 12,
              y: 0,
              width: 12,
              height: 6,
              content: { $ref: '#/spec/panels/doubleQueries' },
            },
          ],
        },
      },
      {
        kind: 'Grid',
        spec: {
          display: {
            title: 'Row 3',
            collapse: {
              open: false,
            },
          },
          items: [
            {
              x: 0,
              y: 0,
              width: 2,
              height: 2,
              content: { $ref: '#/spec/panels/statSm' },
            },
            {
              x: 0,
              y: 2,
              width: 2,
              height: 2,
              content: { $ref: '#/spec/panels/statRAM' },
            },
            {
              x: 0,
              y: 4,
              width: 2,
              height: 2,
              content: { $ref: '#/spec/panels/statTotalRAM' },
            },
            {
              x: 2,
              y: 0,
              width: 4,
              height: 6,
              content: { $ref: '#/spec/panels/statMd' },
            },
            {
              x: 6,
              y: 0,
              width: 10,
              height: 6,
              content: { $ref: '#/spec/panels/statLg' },
            },
            {
              x: 16,
              y: 0,
              width: 8,
              height: 6,
              // content: { $ref: '#/spec/panels/gaugeEx' },
              // content: { $ref: '#/spec/panels/gaugeAltEx' },
              content: { $ref: '#/spec/panels/gaugeFormatTest' },
            },
          ],
        },
      },
    ],
  },
};

export default demoDashboard;<|MERGE_RESOLUTION|>--- conflicted
+++ resolved
@@ -24,18 +24,11 @@
   },
   spec: {
     datasource: { kind: 'Prometheus', name: 'PrometheusDemo', global: true },
-<<<<<<< HEAD
     duration: '30m',
-    variables: {
-      job: {
-        kind: 'PrometheusLabelValues',
-=======
-    duration: '1h',
     variables: [
       {
         name: 'job',
         kind: 'TextVariable',
->>>>>>> 099e4331
         options: {
           value: 'node',
         },
