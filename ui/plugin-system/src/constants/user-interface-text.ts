// Copyright 2023 The Perses Authors
// Licensed under the Apache License, Version 2.0 (the "License");
// you may not use this file except in compliance with the License.
// You may obtain a copy of the License at
//
// http://www.apache.org/licenses/LICENSE-2.0
//
// Unless required by applicable law or agreed to in writing, software
// distributed under the License is distributed on an "AS IS" BASIS,
// WITHOUT WARRANTIES OR CONDITIONS OF ANY KIND, either express or implied.
// See the License for the specific language governing permissions and
// limitations under the License.

export const TOOLTIP_TEXT = {
  // Variable editor buttons
  refreshVariableValues: 'Refresh values',
  copyVariableValues: 'Copy values to clipboard',
  // Time range controls buttons
  refresh: 'Refresh',
  refreshInterval: 'Auto refresh interval',
<<<<<<< HEAD
  timezone: 'Timezone',
=======
  zoomIn: 'Zoom in',
  zoomOut: 'Zoom out',
>>>>>>> 77b57f10
};<|MERGE_RESOLUTION|>--- conflicted
+++ resolved
@@ -18,10 +18,7 @@
   // Time range controls buttons
   refresh: 'Refresh',
   refreshInterval: 'Auto refresh interval',
-<<<<<<< HEAD
   timezone: 'Timezone',
-=======
   zoomIn: 'Zoom in',
   zoomOut: 'Zoom out',
->>>>>>> 77b57f10
 };