--- conflicted
+++ resolved
@@ -19,36 +19,23 @@
 /**
  * Plugin for handling custom VariableDefinitions.
  */
-<<<<<<< HEAD
-export interface VariablePlugin<Options extends JsonObject = JsonObject> {
-  getVariableOptions: GetVariableOptions<Options>;
-=======
 export interface VariablePlugin<Spec = unknown> {
-  useVariableOptions: UseVariableOptionsHook<Spec>;
->>>>>>> 6e9a7254
+  getVariableOptions: GetVariableOptions<Spec>;
 }
 
 /**
  * Plugin hook responsible for getting the options of a custom variable
  * definition.
  */
-<<<<<<< HEAD
-export type GetVariableOptions<Options extends JsonObject = JsonObject> = (
-  definition: ListVariableDefinition<Options>
+export type GetVariableOptions<Spec> = (
+  definition: ListVariableDefinition<Spec>
 ) => Promise<{ data: VariableOption[] }>;
-=======
-export type UseVariableOptionsHook<Spec> = (definition: ListVariableDefinition<Spec>) => {
-  data: VariableOption[];
-  loading: boolean;
-  error?: Error;
-};
->>>>>>> 6e9a7254
 
 /**
  * Use the variable options from a variable plugin at runtime.
  */
 export const useVariablePlugin = (definition: ListVariableDefinition) => {
-  const plugin = usePlugin('Variable', definition.options.optionsLoader.kind);
+  const plugin = usePlugin('Variable', definition.spec.plugin.kind);
   if (plugin === undefined) {
     // Provide default values while the plugin is being loaded
     return;
