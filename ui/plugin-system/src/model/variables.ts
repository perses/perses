// Copyright 2022 The Perses Authors
// Licensed under the Apache License, Version 2.0 (the "License");
// you may not use this file except in compliance with the License.
// You may obtain a copy of the License at
//
// http://www.apache.org/licenses/LICENSE-2.0
//
// Unless required by applicable law or agreed to in writing, software
// distributed under the License is distributed on an "AS IS" BASIS,
// WITHOUT WARRANTIES OR CONDITIONS OF ANY KIND, either express or implied.
// See the License for the specific language governing permissions and
// limitations under the License.

<<<<<<< HEAD
import { LegacyDatasources, VariableStateMap } from '../runtime';
=======
import { ListVariableDefinition } from '@perses-dev/core';
import { DatasourceStore } from '../runtime';
>>>>>>> 07208a41

export type VariableOption = { label: string; value: string };

export interface GetVariableOptionsContext {
<<<<<<< HEAD
  datasources: LegacyDatasources;
  variables: VariableStateMap;
=======
  datasourceStore: DatasourceStore;
>>>>>>> 07208a41
}

/**
 * Plugin for handling custom VariableDefinitions.
 */
export interface VariablePlugin<Spec = unknown> {
  getVariableOptions: GetVariableOptions<Spec>;

  /** Returns a list of variables name this variable depends on. Used to optimize fetching */
  dependsOn?: (definition: Spec) => string[];
}

/**
 * Plugin hook responsible for getting the options of a custom variable
 * definition.
 */
export type GetVariableOptions<Spec> = (
  definition: Spec,
  ctx: GetVariableOptionsContext
) => Promise<{ data: VariableOption[] }>;<|MERGE_RESOLUTION|>--- conflicted
+++ resolved
@@ -11,22 +11,14 @@
 // See the License for the specific language governing permissions and
 // limitations under the License.
 
-<<<<<<< HEAD
-import { LegacyDatasources, VariableStateMap } from '../runtime';
-=======
-import { ListVariableDefinition } from '@perses-dev/core';
+import { VariableStateMap } from '../runtime';
 import { DatasourceStore } from '../runtime';
->>>>>>> 07208a41
 
 export type VariableOption = { label: string; value: string };
 
 export interface GetVariableOptionsContext {
-<<<<<<< HEAD
-  datasources: LegacyDatasources;
   variables: VariableStateMap;
-=======
   datasourceStore: DatasourceStore;
->>>>>>> 07208a41
 }
 
 /**
