--- conflicted
+++ resolved
@@ -13,11 +13,6 @@
 
 export * from './datasources';
 export * from './plugins';
-<<<<<<< HEAD
-export * from './PluginSpecEditor';
-=======
-export * from './query-string';
->>>>>>> 54869858
 export * from './template-variables';
 export * from './time-range';
 export * from './time-series-queries';