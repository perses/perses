--- conflicted
+++ resolved
@@ -12,14 +12,10 @@
     "lint:fix": "eslint --fix src --ext .ts,.tsx"
   },
   "dependencies": {
-    "@mui/material": "^5.0.6",
+    "@mui/material": "^5.1.1",
     "@perses-ui/core": "^1.0.0",
-<<<<<<< HEAD
-    "date-fns": "^2.23.0",
+    "date-fns": "^2.25.0",
     "echarts": "^5.2.2",
-=======
-    "date-fns": "^2.25.0",
->>>>>>> 24212b6e
     "lodash-es": "^4.17.21",
     "mathjs": "^10.0.0",
     "react": "^17.0.2",
