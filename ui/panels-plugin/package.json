--- conflicted
+++ resolved
@@ -29,15 +29,9 @@
     "lint:fix": "eslint --fix src --ext .ts,.tsx"
   },
   "dependencies": {
-<<<<<<< HEAD
-    "@perses-dev/components": "0.26.1",
-    "@perses-dev/core": "0.26.1",
-    "@perses-dev/plugin-system": "0.26.1",
-=======
     "@perses-dev/components": "0.27.0",
     "@perses-dev/core": "0.27.0",
     "@perses-dev/plugin-system": "0.27.0",
->>>>>>> 5a96f1d7
     "color-hash": "^2.0.2",
     "date-fns": "^2.28.0",
     "dompurify": "^2.4.0",
