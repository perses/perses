--- conflicted
+++ resolved
@@ -12,9 +12,6 @@
 // limitations under the License.
 
 import { JSONEditor } from '@perses-dev/components';
-<<<<<<< HEAD
-import { OptionsEditorProps, OptionsEditorTabs } from '@perses-dev/plugin-system';
-=======
 import {
   OptionsEditorProps,
   OptionsEditorTabs,
@@ -22,7 +19,6 @@
   TimeSeriesQueryEditorProps,
 } from '@perses-dev/plugin-system';
 import { produce } from 'immer';
->>>>>>> f18bdbef
 import { GaugeChartOptions } from './gauge-chart-model';
 import { GaugeChartOptionsEditorSettings } from './GaugeChartOptionsEditorSettings';
 
@@ -32,14 +28,6 @@
  * Component for visually editing a Gauge Chart's spec.
  */
 export function GaugeChartOptionsEditor(props: GaugeChartOptionsEditorProps) {
-<<<<<<< HEAD
-  // TODO: replace with form controls for visual editing, leave temp JSON editor for thresholds
-  return (
-    <OptionsEditorTabs
-      tabs={{
-        settings: {
-          content: <GaugeChartOptionsEditorSettings {...props} />,
-=======
   const { onChange, value } = props;
   const { query } = value;
 
@@ -56,7 +44,9 @@
       tabs={{
         query: {
           content: <TimeSeriesQueryEditor value={query} onChange={handleQueryChange} />,
->>>>>>> f18bdbef
+        },
+        settings: {
+          content: <GaugeChartOptionsEditorSettings {...props} />,
         },
         json: {
           content: <JSONEditor {...props} />,
