--- conflicted
+++ resolved
@@ -12,11 +12,7 @@
 // limitations under the License.
 
 import { useMemo, useRef, useState } from 'react';
-<<<<<<< HEAD
-import { Box, Skeleton, Typography, useTheme } from '@mui/material';
-=======
 import { Box, Skeleton, useTheme } from '@mui/material';
->>>>>>> 39168a61
 import type { GridComponentOption } from 'echarts';
 import merge from 'lodash/merge';
 import {
