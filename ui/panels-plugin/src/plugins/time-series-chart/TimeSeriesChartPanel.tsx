// Copyright 2023 The Perses Authors
// Licensed under the Apache License, Version 2.0 (the "License");
// you may not use this file except in compliance with the License.
// You may obtain a copy of the License at
//
// http://www.apache.org/licenses/LICENSE-2.0
//
// Unless required by applicable law or agreed to in writing, software
// distributed under the License is distributed on an "AS IS" BASIS,
// WITHOUT WARRANTIES OR CONDITIONS OF ANY KIND, either express or implied.
// See the License for the specific language governing permissions and
// limitations under the License.

import { useState } from 'react';
import { merge } from 'lodash-es';
import { useDeepMemo, StepOptions, getXValues, getYValues, TimeSeries } from '@perses-dev/core';
import { PanelProps, useDataQueries, useTimeRange } from '@perses-dev/plugin-system';
import type { GridComponentOption } from 'echarts';
import { Box, Skeleton, useTheme } from '@mui/material';
import {
  DEFAULT_LEGEND,
  EChartsDataFormat,
  validateLegendSpec,
  Legend,
  LegendProps,
  LineChart,
  YAxisLabel,
  ZoomEventData,
  useChartsTheme,
<<<<<<< HEAD
  LineChartProps,
=======
  SelectedLegendItemState,
>>>>>>> b5327341
} from '@perses-dev/components';
import produce from 'immer';
import {
  TimeSeriesChartOptions,
  DEFAULT_UNIT,
  DEFAULT_VISUAL,
  PANEL_HEIGHT_LG_BREAKPOINT,
  LEGEND_HEIGHT_SM,
  LEGEND_HEIGHT_LG,
  LEGEND_SIZE,
  MIN_CHART_SIZE,
} from './time-series-chart-model';
import {
  getLineSeries,
  getThresholdSeries,
  getCommonTimeScaleForQueries,
  EMPTY_GRAPH_DATA,
  convertPercentThreshold,
  convertPanelYAxis,
} from './utils/data-transform';
import { getSeriesColor } from './utils/palette-gen';
import { getTimeSeriesLayout } from './utils/layout-utils';

export type TimeSeriesChartProps = PanelProps<TimeSeriesChartOptions>;

// Using an "ALL" value to handle the case on first loading the chart where we
// want to select all, but do not want all of the legend items to be visually highlighted.
// This helps us differentiate those cases more clearly instead of inferring it
// based on the state of the data. This also helps us avoid some coding
// complexity around initializing a full record for the initial load that would
// currently require significantly more refactoring of this component.
// TODO: simplify this if we switch the list-based legend UI to use checkboxes,
// where we *would* want to visually select all items in this case.
<<<<<<< HEAD
type SelectedSeriesState = Record<string, boolean> | 'ALL';
=======
>>>>>>> b5327341

export function TimeSeriesChartPanel(props: TimeSeriesChartProps) {
  const { spec, contentDimensions } = props;
  const { thresholds, y_axis } = spec;
  const chartsTheme = useChartsTheme();
  const muiTheme = useTheme();

  // ECharts theme comes from ChartsThemeProvider, more info: https://echarts.apache.org/en/option.html#color
  // Colors are manually applied since our legend and tooltip are built custom with React.
  const categoricalPalette = chartsTheme.echartsTheme.color;

  const { isFetching, isLoading, queryResults } = useDataQueries();

  const hasData = queryResults.some((result) => result.data && result.data.series.length > 0);

  // TODO: consider refactoring how the layout/spacing/alignment are calculated
  // the next time significant changes are made to the time series panel (e.g.
  // when making improvements to the legend to more closely match designs).
  // This may also want to include moving some of this logic down to the shared,
  // embeddable components.
  const contentPadding = chartsTheme.container.padding.default;
  // const adjustedContentDimensions: typeof contentDimensions = contentDimensions
  //   ? {
  //       width: contentDimensions.width - contentPadding * 2,
  //       height: contentDimensions.height - contentPadding * 2,
  //     }
  //   : undefined;

  const { thresholds: thresholdsColors } = useChartsTheme();

  // populate default 'position' and other future properties
  const legend =
    props.spec.legend && validateLegendSpec(props.spec.legend)
      ? merge({}, DEFAULT_LEGEND, props.spec.legend)
      : undefined;

  // TODO: add support for y_axis_alt.unit
  const unit = props.spec.y_axis?.unit ?? DEFAULT_UNIT;

  // ensures there are fallbacks for unset properties since most
  // users should not need to customize visual display
  const visual = merge({}, DEFAULT_VISUAL, props.spec.visual);

  // convert Perses dashboard format to be ECharts compatible
  const echartsYAxis = convertPanelYAxis(y_axis);

<<<<<<< HEAD
  const layout = getTimeSeriesLayout({
    contentPadding,
    contentDimensions,
    spec,
    showYAxis: !!echartsYAxis.show,
  });

  const [selectedSeries, setSelectedSeries] = useState<SelectedSeriesState>('ALL');

  const { setTimeRange } = useTimeRange();

  const onLegendItemClick = (e: React.MouseEvent<HTMLElement, MouseEvent>, seriesId: string) => {
    const isModifiedClick = e.metaKey || e.shiftKey;

    setSelectedSeries((current) => {
      return produce(current, (draft) => {
        if (draft === 'ALL') {
          return {
            [seriesId]: true,
          };
        }

        const isSelected = !!draft[seriesId];

        // Clicks with modifier key can select multiple items.
        if (isModifiedClick) {
          if (isSelected) {
            // Modified click on already selected item. Remove that item.
            delete draft[seriesId];
          } else {
            // Modified click on not-selected item. Add it.
            draft[seriesId] = true;
          }
          return draft;
        }

        if (isSelected) {
          // Clicked item was already selected. Unselect it and return to
          // ALL state.
          return 'ALL' as const;
        }

        // Select clicked item.
        return { [seriesId]: true };
      });
    });
  };

  const handleOnRowSelectionChange: Required<LegendProps>['tableProps']['onRowSelectionChange'] = (newRowSelection) => {
    // const newSelectedSeriesNames = Object.keys(newRowSelection).filter((key) => newRowSelection[key]);
    setSelectedSeries(newRowSelection);
  };

=======
  const [selectedLegendItems, setSelectedLegendItems] = useState<SelectedLegendItemState>('ALL');

  const { setTimeRange } = useTimeRange();

>>>>>>> b5327341
  // Populate series data based on query results
  const { graphData } = useDeepMemo(() => {
    // If loading or fetching, we display a loading indicator.
    // We skip the expensive loops below until we are done loading or fetching.
    if (isLoading || isFetching) {
      return {
        graphData: EMPTY_GRAPH_DATA,
      };
    }

    const timeScale = getCommonTimeScaleForQueries(queryResults);
    if (timeScale === undefined) {
      return {
        graphData: EMPTY_GRAPH_DATA,
      };
    }

    const graphData: EChartsDataFormat = {
      timeSeries: [],
      xAxis: [],
      legendItems: [],
      rangeMs: timeScale.endMs - timeScale.startMs,
    };
    const xAxisData = [...getXValues(timeScale)];

    // Index is counted across multiple queries which ensures the categorical color palette does not reset for every query
    let seriesIndex = 0;

    // Total series count across all queries is needed before mapping below to determine which color palette to use
    // This calculation should not impact performance since total number of queries rarely exceeds ~5
    let totalSeries = 0;
    for (let i = 0; i < queryResults.length; i++) {
      totalSeries += queryResults[i]?.data?.series?.length ?? 0;
    }

    // Mapping of each set of query results to be ECharts option compatible
    // TODO: Look into performance optimizations and moving parts of mapping to the lower level chart
    for (const result of queryResults) {
      // Skip queries that are still loading or don't have data
      if (result.isLoading || result.isFetching || result.data === undefined) continue;

      for (let i = 0; i < result.data.series.length; i++) {
        const timeSeries: TimeSeries | undefined = result.data.series[i];
        if (timeSeries === undefined) {
          return { graphData };
        }

        // Format is determined by series_name_format in query spec
        const formattedSeriesName = timeSeries.formattedName ?? timeSeries.name;

        // Color is used for line, tooltip, and legend
        const seriesColor = getSeriesColor({
          // ECharts type for color is not always an array but it is always an array in ChartsThemeProvider
          categoricalPalette: categoricalPalette as string[],
          visual,
          muiPrimaryColor: muiTheme.palette.primary.main,
          seriesName: formattedSeriesName,
          seriesIndex,
          totalSeries,
        });

        // Used for repeating colors in Categorical palette
        seriesIndex++;

        const seriesId = timeSeries.name + seriesIndex;

        const yValues = getYValues(timeSeries, timeScale);
        const lineSeries = getLineSeries(formattedSeriesName, yValues, visual, seriesColor);

        // When we initially load the chart, we want to show all series, but
        // DO NOT want to visualy highlight all the items in the legend.
<<<<<<< HEAD
        const isSelectAll = selectedSeries === 'ALL';
        const isSelected = !isSelectAll && !!selectedSeries[seriesId];
=======
        const isSelectAll = selectedLegendItems === 'ALL';
        const isSelected = !isSelectAll && !!selectedLegendItems[seriesId];
>>>>>>> b5327341
        const showTimeSeries = isSelected || isSelectAll;

        if (showTimeSeries) {
          graphData.timeSeries.push(lineSeries);
        }
        if (legend && graphData.legendItems) {
          graphData.legendItems.push({
            id: seriesId, // Avoids duplicate key console errors when there are duplicate series names
            label: formattedSeriesName,
            color: seriesColor,
<<<<<<< HEAD
            onClick: (e) => onLegendItemClick(e, seriesId),
=======
>>>>>>> b5327341
          });
        }
      }
    }
    graphData.xAxis = xAxisData;

    if (thresholds && thresholds.steps) {
      // Convert how thresholds are defined in the panel spec to valid ECharts 'line' series.
      // These are styled with predefined colors and a dashed style to look different than series from query results.
      // Regular series are used instead of markLines since thresholds currently show in our React TimeSeriesTooltip.
      const defaultThresholdColor = thresholds.default_color ?? thresholdsColors.defaultColor;
      thresholds.steps.forEach((step: StepOptions, index: number) => {
        const stepPaletteColor = thresholdsColors.palette[index] ?? defaultThresholdColor;
        const thresholdLineColor = step.color ?? stepPaletteColor;
        const stepOption: StepOptions = {
          color: thresholdLineColor,
          value:
            // y_axis is passed here since it corresponds to dashboard JSON instead of the already converted ECharts yAxis
            thresholds.mode === 'Percent'
              ? convertPercentThreshold(step.value, graphData.timeSeries, y_axis?.max, y_axis?.min)
              : step.value,
        };
        const thresholdName = step.name ?? `Threshold ${index + 1} `;
        // TODO: switch back to markLine once alternate tooltip created
        const thresholdData = Array(xAxisData.length).fill(stepOption.value);
        const thresholdLineSeries = getThresholdSeries(thresholdName, thresholdData, stepOption);
        graphData.timeSeries.push(thresholdLineSeries);
      });
    }

    return {
      graphData,
    };
<<<<<<< HEAD
  }, [queryResults, thresholds, selectedSeries, legend, visual, isFetching, isLoading, y_axis?.max, y_axis?.min]);
=======
  }, [queryResults, thresholds, selectedLegendItems, legend, visual, isFetching, isLoading, y_axis?.max, y_axis?.min]);
>>>>>>> b5327341

  if (layout === undefined) {
    return null;
  }

  if (isLoading || isFetching) {
    return (
      <Box
        sx={{ display: 'flex', alignItems: 'center', justifyContent: 'center' }}
        width={layout.content.width}
        height={layout.content.height}
      >
        <Skeleton
          variant="text"
          width={layout.content.width - 20}
          height={layout.content.height / 2}
          aria-label="Loading..."
        />
      </Box>
    );
  }

  // At this point, we have a response from the backend for all queries. (We're past loading === true).
  // If we don't data from any of the queries, then check if we want to show an error.
  // Put another way: If any queries have data, even if other queries failed, we will show the data (not the error).
  // Unfortunately, partial errors get swallowed in this case.
  // This could be refactored when someone takes a look at validation and error-handling.
  if (!hasData) {
    for (const result of queryResults) {
      if (result.error) throw result.error;
    }
  }

  const handleDataZoom = (event: ZoomEventData) => {
    // TODO: add ECharts transition animation on zoom
    setTimeRange({ start: new Date(event.start), end: new Date(event.end) });
  };

  return (
    <Box sx={{ padding: `${layout.padding}px`, position: 'relative' }}>
      {y_axis && y_axis.show && y_axis.label && <YAxisLabel name={y_axis.label} height={layout.content.height} />}
      <LineChart
        height={layout.content.height}
        data={graphData}
        yAxis={echartsYAxis}
        unit={unit}
        grid={layout.chart.grid}
        tooltipConfig={{ wrapLabels: true }}
        onDataZoom={handleDataZoom}
        //  Show an empty chart when there is no data because the user unselected all items in
        // the legend. Otherwise, show a "no data" message.
        noDataVariant={
          !graphData.timeSeries.length && graphData.legendItems && graphData.legendItems.length > 0
            ? 'chart'
            : 'message'
        }
      />
<<<<<<< HEAD
      {legend && layout.legend.show && graphData.legendItems && (
        <Legend
          width={layout.legend.width}
          height={layout.legend.height}
          options={legend}
          data={graphData.legendItems}
          tableProps={{
            rowSelection: selectedSeries,
            onRowSelectionChange: handleOnRowSelectionChange,
          }}
=======
      {legend && graphData.legendItems && (
        <Legend
          width={legendWidth}
          height={legendHeight}
          options={legend}
          data={graphData.legendItems}
          selectedItems={selectedLegendItems}
          onSelectedItemsChange={setSelectedLegendItems}
>>>>>>> b5327341
        />
      )}
    </Box>
  );
}<|MERGE_RESOLUTION|>--- conflicted
+++ resolved
@@ -27,11 +27,8 @@
   YAxisLabel,
   ZoomEventData,
   useChartsTheme,
-<<<<<<< HEAD
   LineChartProps,
-=======
   SelectedLegendItemState,
->>>>>>> b5327341
 } from '@perses-dev/components';
 import produce from 'immer';
 import {
@@ -57,19 +54,6 @@
 
 export type TimeSeriesChartProps = PanelProps<TimeSeriesChartOptions>;
 
-// Using an "ALL" value to handle the case on first loading the chart where we
-// want to select all, but do not want all of the legend items to be visually highlighted.
-// This helps us differentiate those cases more clearly instead of inferring it
-// based on the state of the data. This also helps us avoid some coding
-// complexity around initializing a full record for the initial load that would
-// currently require significantly more refactoring of this component.
-// TODO: simplify this if we switch the list-based legend UI to use checkboxes,
-// where we *would* want to visually select all items in this case.
-<<<<<<< HEAD
-type SelectedSeriesState = Record<string, boolean> | 'ALL';
-=======
->>>>>>> b5327341
-
 export function TimeSeriesChartPanel(props: TimeSeriesChartProps) {
   const { spec, contentDimensions } = props;
   const { thresholds, y_axis } = spec;
@@ -115,7 +99,6 @@
   // convert Perses dashboard format to be ECharts compatible
   const echartsYAxis = convertPanelYAxis(y_axis);
 
-<<<<<<< HEAD
   const layout = getTimeSeriesLayout({
     contentPadding,
     contentDimensions,
@@ -123,58 +106,15 @@
     showYAxis: !!echartsYAxis.show,
   });
 
-  const [selectedSeries, setSelectedSeries] = useState<SelectedSeriesState>('ALL');
+  const [selectedLegendItems, setSelectedLegendItems] = useState<SelectedLegendItemState>('ALL');
 
   const { setTimeRange } = useTimeRange();
 
-  const onLegendItemClick = (e: React.MouseEvent<HTMLElement, MouseEvent>, seriesId: string) => {
-    const isModifiedClick = e.metaKey || e.shiftKey;
-
-    setSelectedSeries((current) => {
-      return produce(current, (draft) => {
-        if (draft === 'ALL') {
-          return {
-            [seriesId]: true,
-          };
-        }
-
-        const isSelected = !!draft[seriesId];
-
-        // Clicks with modifier key can select multiple items.
-        if (isModifiedClick) {
-          if (isSelected) {
-            // Modified click on already selected item. Remove that item.
-            delete draft[seriesId];
-          } else {
-            // Modified click on not-selected item. Add it.
-            draft[seriesId] = true;
-          }
-          return draft;
-        }
-
-        if (isSelected) {
-          // Clicked item was already selected. Unselect it and return to
-          // ALL state.
-          return 'ALL' as const;
-        }
-
-        // Select clicked item.
-        return { [seriesId]: true };
-      });
-    });
-  };
-
-  const handleOnRowSelectionChange: Required<LegendProps>['tableProps']['onRowSelectionChange'] = (newRowSelection) => {
-    // const newSelectedSeriesNames = Object.keys(newRowSelection).filter((key) => newRowSelection[key]);
-    setSelectedSeries(newRowSelection);
-  };
-
-=======
-  const [selectedLegendItems, setSelectedLegendItems] = useState<SelectedLegendItemState>('ALL');
-
-  const { setTimeRange } = useTimeRange();
-
->>>>>>> b5327341
+  // const handleOnRowSelectionChange: Required<LegendProps>['tableProps']['onRowSelectionChange'] = (newRowSelection) => {
+  //   // const newSelectedSeriesNames = Object.keys(newRowSelection).filter((key) => newRowSelection[key]);
+  //   setSelectedLegendItems(newRowSelection);
+  // };
+
   // Populate series data based on query results
   const { graphData } = useDeepMemo(() => {
     // If loading or fetching, we display a loading indicator.
@@ -246,13 +186,8 @@
 
         // When we initially load the chart, we want to show all series, but
         // DO NOT want to visualy highlight all the items in the legend.
-<<<<<<< HEAD
-        const isSelectAll = selectedSeries === 'ALL';
-        const isSelected = !isSelectAll && !!selectedSeries[seriesId];
-=======
         const isSelectAll = selectedLegendItems === 'ALL';
         const isSelected = !isSelectAll && !!selectedLegendItems[seriesId];
->>>>>>> b5327341
         const showTimeSeries = isSelected || isSelectAll;
 
         if (showTimeSeries) {
@@ -263,10 +198,6 @@
             id: seriesId, // Avoids duplicate key console errors when there are duplicate series names
             label: formattedSeriesName,
             color: seriesColor,
-<<<<<<< HEAD
-            onClick: (e) => onLegendItemClick(e, seriesId),
-=======
->>>>>>> b5327341
           });
         }
       }
@@ -300,11 +231,7 @@
     return {
       graphData,
     };
-<<<<<<< HEAD
-  }, [queryResults, thresholds, selectedSeries, legend, visual, isFetching, isLoading, y_axis?.max, y_axis?.min]);
-=======
   }, [queryResults, thresholds, selectedLegendItems, legend, visual, isFetching, isLoading, y_axis?.max, y_axis?.min]);
->>>>>>> b5327341
 
   if (layout === undefined) {
     return null;
@@ -362,27 +289,14 @@
             : 'message'
         }
       />
-<<<<<<< HEAD
       {legend && layout.legend.show && graphData.legendItems && (
         <Legend
           width={layout.legend.width}
           height={layout.legend.height}
           options={legend}
           data={graphData.legendItems}
-          tableProps={{
-            rowSelection: selectedSeries,
-            onRowSelectionChange: handleOnRowSelectionChange,
-          }}
-=======
-      {legend && graphData.legendItems && (
-        <Legend
-          width={legendWidth}
-          height={legendHeight}
-          options={legend}
-          data={graphData.legendItems}
           selectedItems={selectedLegendItems}
           onSelectedItemsChange={setSelectedLegendItems}
->>>>>>> b5327341
         />
       )}
     </Box>
