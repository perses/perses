--- conflicted
+++ resolved
@@ -18,11 +18,7 @@
 import {
   useDeepMemo,
   getXValues,
-<<<<<<< HEAD
-=======
-  getYValues,
   getTimeSeriesValues,
->>>>>>> d05d5b54
   DEFAULT_LEGEND,
   getCalculations,
   formatValue,
