// Copyright 2023 The Perses Authors
// Licensed under the Apache License, Version 2.0 (the "License");
// you may not use this file except in compliance with the License.
// You may obtain a copy of the License at
//
// http://www.apache.org/licenses/LICENSE-2.0
//
// Unless required by applicable law or agreed to in writing, software
// distributed under the License is distributed on an "AS IS" BASIS,
// WITHOUT WARRANTIES OR CONDITIONS OF ANY KIND, either express or implied.
// See the License for the specific language governing permissions and
// limitations under the License.

<<<<<<< HEAD
import { useState } from 'react';
import { merge } from 'lodash-es';
import { useDeepMemo, StepOptions, getXValues } from '@perses-dev/core';
import { PanelProps, useDataQueries, useTimeRange } from '@perses-dev/plugin-system';
import type { EChartsOption, GridComponentOption } from 'echarts';
import { Box, Skeleton, useTheme } from '@mui/material';
import {
  DEFAULT_LEGEND,
  EChartsDatasetFormat,
  validateLegendSpec,
  Legend,
  LineChart,
  TimeChart,
=======
import { useMemo, useRef, useState } from 'react';
import merge from 'lodash/merge';
import {
  useDeepMemo,
  StepOptions,
  getXValues,
  getYValues,
  TimeSeries,
  DEFAULT_LEGEND,
  getCalculations,
} from '@perses-dev/core';
import {
  LEGEND_VALUE_CONFIG,
  PanelProps,
  useDataQueries,
  useTimeRange,
  validateLegendSpec,
  legendValues,
} from '@perses-dev/plugin-system';
import type { GridComponentOption } from 'echarts';
import { Box, Skeleton, useTheme } from '@mui/material';
import {
  EChartsDataFormat,
  LineChart,
  LineChartHandle,
>>>>>>> fd349303
  YAxisLabel,
  ZoomEventData,
  useChartsTheme,
  SelectedLegendItemState,
  ContentWithLegend,
  formatValue,
  TableColumnConfig,
  LegendItem,
  LegendProps,
  useId,
} from '@perses-dev/components';
import { TimeSeriesChartOptions, DEFAULT_UNIT, DEFAULT_VISUAL } from './time-series-chart-model';
import {
  getLineSeries,
  getThresholdSeries,
  getCommonTimeScaleForQueries,
  EMPTY_GRAPH_DATA,
  // convertPercentThreshold,
  convertPanelYAxis,
} from './utils/data-transform';
import { getSeriesColor } from './utils/palette-gen';

export type TimeSeriesChartProps = PanelProps<TimeSeriesChartOptions>;

// Using an "ALL" value to handle the case on first loading the chart where we
// want to select all, but do not want all of the legend items to be visually highlighted.
// This helps us differentiate those cases more clearly instead of inferring it
// based on the state of the data. This also helps us avoid some coding
// complexity around initializing a full record for the initial load that would
// currently require significantly more refactoring of this component.
// TODO: simplify this if we switch the list-based legend UI to use checkboxes,
// where we *would* want to visually select all items in this case.

export function TimeSeriesChartPanel(props: TimeSeriesChartProps) {
  const {
    spec: { thresholds, y_axis },
    contentDimensions,
  } = props;
  const chartsTheme = useChartsTheme();
  const muiTheme = useTheme();
  const chartId = useId('time-series-panel');

  const lineChartRef = useRef<LineChartHandle>(null);

  // ECharts theme comes from ChartsThemeProvider, more info: https://echarts.apache.org/en/option.html#color
  // Colors are manually applied since our legend and tooltip are built custom with React.
  const categoricalPalette = chartsTheme.echartsTheme.color;

  const { isFetching, isLoading, queryResults } = useDataQueries();

  const hasData = queryResults.some((result) => result.data && result.data.series.length > 0);

  // TODO: consider refactoring how the layout/spacing/alignment are calculated
  // the next time significant changes are made to the time series panel (e.g.
  // when making improvements to the legend to more closely match designs).
  // This may also want to include moving some of this logic down to the shared,
  // embeddable components.
  const contentPadding = chartsTheme.container.padding.default;
  const adjustedContentDimensions: typeof contentDimensions = contentDimensions
    ? {
        width: contentDimensions.width - contentPadding * 2,
        height: contentDimensions.height - contentPadding * 2,
      }
    : undefined;

  const { thresholds: thresholdsColors } = useChartsTheme();

  // populate default 'position' and other future properties
  const legend =
    props.spec.legend && validateLegendSpec(props.spec.legend)
      ? merge({}, DEFAULT_LEGEND, props.spec.legend)
      : undefined;

  // TODO: add support for y_axis_alt.unit
  const unit = props.spec.y_axis?.unit ?? DEFAULT_UNIT;

  // ensures there are fallbacks for unset properties since most
  // users should not need to customize visual display
  const visual = merge({}, DEFAULT_VISUAL, props.spec.visual);

  // convert Perses dashboard format to be ECharts compatible
  const echartsYAxis = convertPanelYAxis(y_axis);

  const [selectedLegendItems, setSelectedLegendItems] = useState<SelectedLegendItemState>('ALL');
  const [legendSorting, setLegendSorting] = useState<NonNullable<LegendProps['tableProps']>['sorting']>();

  const { setTimeRange } = useTimeRange();

  // Populate series data based on query results
  const { graphData } = useDeepMemo(() => {
    // If loading or fetching, we display a loading indicator.
    // We skip the expensive loops below until we are done loading or fetching.
    if (isLoading || isFetching) {
      return {
        graphData: EMPTY_GRAPH_DATA,
      };
    }

    const timeScale = getCommonTimeScaleForQueries(queryResults);
    if (timeScale === undefined) {
      return {
        graphData: EMPTY_GRAPH_DATA,
      };
    }

    const dataset: EChartsOption['dataset'] = [];

    const graphData: EChartsDatasetFormat = {
      timeSeries: [],
      dataset: dataset,
      xAxis: [],
      legendItems: [],
      rangeMs: timeScale.endMs - timeScale.startMs,
    };
    const xAxisData = [...getXValues(timeScale)];

    // Index is counted across multiple queries which ensures the categorical color palette does not reset for every query
    let seriesIndex = 0;

    // Total series count across all queries is needed before mapping below to determine which color palette to use
    // This calculation should not impact performance since total number of queries rarely exceeds ~5
    let totalSeries = 0;
    for (let i = 0; i < queryResults.length; i++) {
      totalSeries += queryResults[i]?.data?.series?.length ?? 0;
    }

    // Mapping of each set of query results to be ECharts option compatible
    // TODO: Look into performance optimizations and moving parts of mapping to the lower level chart
    for (const result of queryResults) {
      // Skip queries that are still loading or don't have data
      if (result.isLoading || result.isFetching || result.data === undefined) continue;

      for (let i = 0; i < result.data.series.length; i++) {
        const timeSeries: TimeSeries | undefined = result.data.series[i];
        if (timeSeries === undefined) {
          return { graphData };
        }

        dataset.push({
          id: seriesIndex,
          source: [['timestamp', 'value'], ...timeSeries.values],
        });

        // Format is determined by series_name_format in query spec
        const formattedSeriesName = timeSeries.formattedName ?? timeSeries.name;

        // Color is used for line, tooltip, and legend
        const seriesColor = getSeriesColor({
          // ECharts type for color is not always an array but it is always an array in ChartsThemeProvider
          categoricalPalette: categoricalPalette as string[],
          visual,
          muiPrimaryColor: muiTheme.palette.primary.main,
          seriesName: formattedSeriesName,
          seriesIndex,
          totalSeries,
        });

        // Used for repeating colors in Categorical palette
        seriesIndex++;

<<<<<<< HEAD
        const lineSeries = getLineSeries(formattedSeriesName, visual, seriesIndex, seriesColor);

        const isSelected = selectedSeriesNames.includes(timeSeries.name);
        if (!selectedSeriesNames.length || isSelected) {
=======
        // We add a unique id for the chart to disambiguate items across charts
        // when there are multiple on the page.
        const seriesId = chartId + timeSeries.name + seriesIndex;

        const yValues = getYValues(timeSeries, timeScale);
        const lineSeries = getLineSeries(seriesId, formattedSeriesName, yValues, visual, seriesColor);

        const legendCalculations = legend?.values ? getCalculations(timeSeries.values, legend.values) : undefined;

        // When we initially load the chart, we want to show all series, but
        // DO NOT want to visualy highlight all the items in the legend.
        const isSelectAll = selectedLegendItems === 'ALL';
        const isSelected = !isSelectAll && !!selectedLegendItems[seriesId];
        const showTimeSeries = isSelected || isSelectAll;

        if (showTimeSeries) {
>>>>>>> fd349303
          graphData.timeSeries.push(lineSeries);
        }
        if (legend && graphData.legendItems) {
          graphData.legendItems.push({
            id: seriesId, // Avoids duplicate key console errors when there are duplicate series names
            label: formattedSeriesName,
            color: seriesColor,
            data: legendCalculations,
          });
        }
      }
    }
    graphData.dataset = dataset;
    graphData.xAxis = xAxisData;

    if (thresholds && thresholds.steps) {
      // Convert how thresholds are defined in the panel spec to valid ECharts 'line' series.
      // These are styled with predefined colors and a dashed style to look different than series from query results.
      // Regular series are used instead of markLines since thresholds currently show in our React TimeSeriesTooltip.
      const defaultThresholdColor = thresholds.default_color ?? thresholdsColors.defaultColor;
      thresholds.steps.forEach((step: StepOptions, index: number) => {
        const stepPaletteColor = thresholdsColors.palette[index] ?? defaultThresholdColor;
        const thresholdLineColor = step.color ?? stepPaletteColor;
        const stepOption: StepOptions = {
          color: thresholdLineColor,
          value: step.value,
          // TODO: fix threshold percent max calc
          // value:
          //   // y_axis is passed here since it corresponds to dashboard JSON instead of the already converted ECharts yAxis
          //   thresholds.mode === 'Percent'
          //     ? convertPercentThreshold(step.value, graphData.timeSeries, y_axis?.max, y_axis?.min)
          //     : step.value,
        };
        const thresholdName = step.name ?? `Threshold ${index + 1} `;
        // TODO: switch back to markLine once alternate tooltip created
        const thresholdLineSeries = getThresholdSeries(thresholdName, stepOption, timeScale.startMs, timeScale.endMs);
        graphData.timeSeries.push(thresholdLineSeries);
      });
    }

    return {
      graphData,
    };
  }, [queryResults, thresholds, selectedLegendItems, legend, visual, isFetching, isLoading, y_axis?.max, y_axis?.min]);

  // Translate the legend values into columns for the table legend.
  const legendColumns = useMemo(() => {
    if (!legend?.values) {
      return [];
    }

    // Iterating the predefined list of possible values to retain a specific
    // intended order of values.
    return legendValues.reduce((columns, legendValue) => {
      const legendConfig = LEGEND_VALUE_CONFIG[legendValue];

      if (legendConfig && legend?.values?.includes(legendValue)) {
        columns.push({
          accessorKey: `data.${legendValue}`,
          header: legendConfig.label,
          headerDescription: legendConfig.description,
          // Intentionally hardcoding a column width to start based on discussions
          // with design around keeping this simple to start. This may need
          // revisiting in the future to handle edge cases with very large values.
          width: 72,
          align: 'right',
          cell: ({ getValue }) => {
            const cellValue = getValue();
            return typeof cellValue === 'number' && unit ? formatValue(cellValue, unit) : cellValue;
          },
          cellDescription: true,
          enableSorting: true,
        });
      }

      return columns;
    }, [] as Array<TableColumnConfig<LegendItem>>);
  }, [legend?.values, unit]);

  if (adjustedContentDimensions === undefined) {
    return null;
  }

  if (isLoading || isFetching) {
    return (
      <Box
        sx={{ display: 'flex', alignItems: 'center', justifyContent: 'center' }}
        width={adjustedContentDimensions.width}
        height={adjustedContentDimensions.height}
      >
        <Skeleton
          variant="text"
          width={adjustedContentDimensions.width - 20}
          height={adjustedContentDimensions.height / 2}
          aria-label="Loading..."
        />
      </Box>
    );
  }

  // At this point, we have a response from the backend for all queries. (We're past loading === true).
  // If we don't data from any of the queries, then check if we want to show an error.
  // Put another way: If any queries have data, even if other queries failed, we will show the data (not the error).
  // Unfortunately, partial errors get swallowed in this case.
  // This could be refactored when someone takes a look at validation and error-handling.
  if (!hasData) {
    for (const result of queryResults) {
      if (result.error) throw result.error;
    }
  }

  // override default spacing, see: https://echarts.apache.org/en/option.html#grid
  const gridLeft = y_axis && y_axis.label ? 30 : 20;
  const gridOverrides: GridComponentOption = {
    left: !echartsYAxis.show ? 0 : gridLeft,
    right: 20,
    bottom: 0,
  };

  const handleDataZoom = (event: ZoomEventData) => {
    // TODO: add ECharts transition animation on zoom
    setTimeRange({ start: new Date(event.start), end: new Date(event.end) });
  };

  return (
<<<<<<< HEAD
    <Box sx={{ padding: `${contentPadding}px`, position: 'relative' }}>
      {y_axis && y_axis.show && y_axis.label && (
        <YAxisLabel name={y_axis.label} height={adjustedContentDimensions.height} />
      )}
      <TimeChart
=======
    <Box sx={{ padding: `${contentPadding}px` }}>
      <ContentWithLegend
        width={adjustedContentDimensions.width}
>>>>>>> fd349303
        height={adjustedContentDimensions.height}
        // Making this small enough that the medium size doesn't get
        // responsive-handling-ed away when in the panel options editor.
        minChildrenHeight={50}
        legendSize={legend?.size}
        legendProps={
          legend && {
            options: legend,
            data: graphData.legendItems || [],
            selectedItems: selectedLegendItems,
            onSelectedItemsChange: setSelectedLegendItems,
            tableProps: {
              columns: legendColumns,
              sorting: legendSorting,
              onSortingChange: setLegendSorting,
            },
            onItemMouseOver: (e, { id }) => {
              lineChartRef.current?.highlightSeries({ id });
            },
            onItemMouseOut: () => {
              lineChartRef.current?.clearHighlightedSeries();
            },
          }
        }
      >
        {({ height, width }) => {
          return (
            <Box sx={{ height, width }}>
              {y_axis && y_axis.show && y_axis.label && <YAxisLabel name={y_axis.label} height={height} />}
              <LineChart
                ref={lineChartRef}
                height={height}
                data={graphData}
                yAxis={echartsYAxis}
                unit={unit}
                grid={gridOverrides}
                tooltipConfig={{ wrapLabels: true }}
                syncGroup="default-panel-group" // TODO: make configurable from dashboard settings and per panel-group overrides
                onDataZoom={handleDataZoom}
                //  Show an empty chart when there is no data because the user unselected all items in
                // the legend. Otherwise, show a "no data" message.
                noDataVariant={
                  !graphData.timeSeries.length && graphData.legendItems && graphData.legendItems.length > 0
                    ? 'chart'
                    : 'message'
                }
              />
            </Box>
          );
        }}
      </ContentWithLegend>
    </Box>
  );
}<|MERGE_RESOLUTION|>--- conflicted
+++ resolved
@@ -11,21 +11,6 @@
 // See the License for the specific language governing permissions and
 // limitations under the License.
 
-<<<<<<< HEAD
-import { useState } from 'react';
-import { merge } from 'lodash-es';
-import { useDeepMemo, StepOptions, getXValues } from '@perses-dev/core';
-import { PanelProps, useDataQueries, useTimeRange } from '@perses-dev/plugin-system';
-import type { EChartsOption, GridComponentOption } from 'echarts';
-import { Box, Skeleton, useTheme } from '@mui/material';
-import {
-  DEFAULT_LEGEND,
-  EChartsDatasetFormat,
-  validateLegendSpec,
-  Legend,
-  LineChart,
-  TimeChart,
-=======
 import { useMemo, useRef, useState } from 'react';
 import merge from 'lodash/merge';
 import {
@@ -51,7 +36,6 @@
   EChartsDataFormat,
   LineChart,
   LineChartHandle,
->>>>>>> fd349303
   YAxisLabel,
   ZoomEventData,
   useChartsTheme,
@@ -69,7 +53,7 @@
   getThresholdSeries,
   getCommonTimeScaleForQueries,
   EMPTY_GRAPH_DATA,
-  // convertPercentThreshold,
+  convertPercentThreshold,
   convertPanelYAxis,
 } from './utils/data-transform';
 import { getSeriesColor } from './utils/palette-gen';
@@ -157,11 +141,8 @@
       };
     }
 
-    const dataset: EChartsOption['dataset'] = [];
-
-    const graphData: EChartsDatasetFormat = {
+    const graphData: EChartsDataFormat = {
       timeSeries: [],
-      dataset: dataset,
       xAxis: [],
       legendItems: [],
       rangeMs: timeScale.endMs - timeScale.startMs,
@@ -189,11 +170,6 @@
         if (timeSeries === undefined) {
           return { graphData };
         }
-
-        dataset.push({
-          id: seriesIndex,
-          source: [['timestamp', 'value'], ...timeSeries.values],
-        });
 
         // Format is determined by series_name_format in query spec
         const formattedSeriesName = timeSeries.formattedName ?? timeSeries.name;
@@ -212,12 +188,6 @@
         // Used for repeating colors in Categorical palette
         seriesIndex++;
 
-<<<<<<< HEAD
-        const lineSeries = getLineSeries(formattedSeriesName, visual, seriesIndex, seriesColor);
-
-        const isSelected = selectedSeriesNames.includes(timeSeries.name);
-        if (!selectedSeriesNames.length || isSelected) {
-=======
         // We add a unique id for the chart to disambiguate items across charts
         // when there are multiple on the page.
         const seriesId = chartId + timeSeries.name + seriesIndex;
@@ -234,7 +204,6 @@
         const showTimeSeries = isSelected || isSelectAll;
 
         if (showTimeSeries) {
->>>>>>> fd349303
           graphData.timeSeries.push(lineSeries);
         }
         if (legend && graphData.legendItems) {
@@ -247,7 +216,6 @@
         }
       }
     }
-    graphData.dataset = dataset;
     graphData.xAxis = xAxisData;
 
     if (thresholds && thresholds.steps) {
@@ -260,17 +228,16 @@
         const thresholdLineColor = step.color ?? stepPaletteColor;
         const stepOption: StepOptions = {
           color: thresholdLineColor,
-          value: step.value,
-          // TODO: fix threshold percent max calc
-          // value:
-          //   // y_axis is passed here since it corresponds to dashboard JSON instead of the already converted ECharts yAxis
-          //   thresholds.mode === 'Percent'
-          //     ? convertPercentThreshold(step.value, graphData.timeSeries, y_axis?.max, y_axis?.min)
-          //     : step.value,
+          value:
+            // y_axis is passed here since it corresponds to dashboard JSON instead of the already converted ECharts yAxis
+            thresholds.mode === 'Percent'
+              ? convertPercentThreshold(step.value, graphData.timeSeries, y_axis?.max, y_axis?.min)
+              : step.value,
         };
         const thresholdName = step.name ?? `Threshold ${index + 1} `;
         // TODO: switch back to markLine once alternate tooltip created
-        const thresholdLineSeries = getThresholdSeries(thresholdName, stepOption, timeScale.startMs, timeScale.endMs);
+        const thresholdData = Array(xAxisData.length).fill(stepOption.value);
+        const thresholdLineSeries = getThresholdSeries(thresholdName, thresholdData, stepOption);
         graphData.timeSeries.push(thresholdLineSeries);
       });
     }
@@ -360,17 +327,9 @@
   };
 
   return (
-<<<<<<< HEAD
-    <Box sx={{ padding: `${contentPadding}px`, position: 'relative' }}>
-      {y_axis && y_axis.show && y_axis.label && (
-        <YAxisLabel name={y_axis.label} height={adjustedContentDimensions.height} />
-      )}
-      <TimeChart
-=======
     <Box sx={{ padding: `${contentPadding}px` }}>
       <ContentWithLegend
         width={adjustedContentDimensions.width}
->>>>>>> fd349303
         height={adjustedContentDimensions.height}
         // Making this small enough that the medium size doesn't get
         // responsive-handling-ed away when in the panel options editor.
