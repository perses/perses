// Copyright 2023 The Perses Authors
// Licensed under the Apache License, Version 2.0 (the "License");
// you may not use this file except in compliance with the License.
// You may obtain a copy of the License at
//
// http://www.apache.org/licenses/LICENSE-2.0
//
// Unless required by applicable law or agreed to in writing, software
// distributed under the License is distributed on an "AS IS" BASIS,
// WITHOUT WARRANTIES OR CONDITIONS OF ANY KIND, either express or implied.
// See the License for the specific language governing permissions and
// limitations under the License.

import { useState } from 'react';
import { merge } from 'lodash-es';
import { useDeepMemo, StepOptions, getXValues, getYValues, TimeSeries } from '@perses-dev/core';
import { PanelProps, useDataQueries, useTimeRange } from '@perses-dev/plugin-system';
import type { GridComponentOption } from 'echarts';
import { Box, Skeleton, useTheme } from '@mui/material';
import {
  DEFAULT_LEGEND,
  EChartsDataFormat,
  validateLegendSpec,
  Legend,
  LegendProps,
  LineChart,
  YAxisLabel,
  ZoomEventData,
  useChartsTheme,
} from '@perses-dev/components';
import produce from 'immer';
import {
  TimeSeriesChartOptions,
  DEFAULT_UNIT,
  DEFAULT_VISUAL,
  PANEL_HEIGHT_LG_BREAKPOINT,
  LEGEND_HEIGHT_SM,
  LEGEND_HEIGHT_LG,
  LEGEND_SIZE,
  MIN_CHART_SIZE,
} from './time-series-chart-model';
import {
  getLineSeries,
  getThresholdSeries,
  getCommonTimeScaleForQueries,
  EMPTY_GRAPH_DATA,
  convertPercentThreshold,
  convertPanelYAxis,
} from './utils/data-transform';
import { getSeriesColor } from './utils/palette-gen';
import { getTimeSeriesLayout } from './utils/layout-utils';

export type TimeSeriesChartProps = PanelProps<TimeSeriesChartOptions>;

// Using an "ALL" value to handle the case on first loading the chart where we
// want to select all, but do not want all of the legend items to be visually highlighted.
// This helps us differentiate those cases more clearly instead of inferring it
// based on the state of the data. This also helps us avoid some coding
// complexity around initializing a full record for the initial load that would
// currently require significantly more refactoring of this component.
// TODO: simplify this if we switch the list-based legend UI to use checkboxes,
// where we *would* want to visually select all items in this case.
type SelectedSeriesState = Record<string, boolean> | 'ALL';

export function TimeSeriesChartPanel(props: TimeSeriesChartProps) {
  const { spec, contentDimensions } = props;
  const { thresholds, y_axis } = spec;
  const chartsTheme = useChartsTheme();
  const muiTheme = useTheme();

  // ECharts theme comes from ChartsThemeProvider, more info: https://echarts.apache.org/en/option.html#color
  // Colors are manually applied since our legend and tooltip are built custom with React.
  const categoricalPalette = chartsTheme.echartsTheme.color;

  const { isFetching, isLoading, queryResults } = useDataQueries();

  const hasData = queryResults.some((result) => result.data && result.data.series.length > 0);

  // TODO: consider refactoring how the layout/spacing/alignment are calculated
  // the next time significant changes are made to the time series panel (e.g.
  // when making improvements to the legend to more closely match designs).
  // This may also want to include moving some of this logic down to the shared,
  // embeddable components.
  const contentPadding = chartsTheme.container.padding.default;
  // const adjustedContentDimensions: typeof contentDimensions = contentDimensions
  //   ? {
  //       width: contentDimensions.width - contentPadding * 2,
  //       height: contentDimensions.height - contentPadding * 2,
  //     }
  //   : undefined;

  const { thresholds: thresholdsColors } = useChartsTheme();

  // populate default 'position' and other future properties
  const legend =
    props.spec.legend && validateLegendSpec(props.spec.legend)
      ? merge({}, DEFAULT_LEGEND, props.spec.legend)
      : undefined;

  // TODO: add support for y_axis_alt.unit
  const unit = props.spec.y_axis?.unit ?? DEFAULT_UNIT;

  // ensures there are fallbacks for unset properties since most
  // users should not need to customize visual display
  const visual = merge({}, DEFAULT_VISUAL, props.spec.visual);

  // convert Perses dashboard format to be ECharts compatible
  const echartsYAxis = convertPanelYAxis(y_axis);

<<<<<<< HEAD
  const layout = getTimeSeriesLayout({
    contentPadding,
    contentDimensions,
    spec,
    showYAxis: !!echartsYAxis.show,
  });

  const [selectedSeriesNames, setSelectedSeriesNames] = useState<string[]>([]);
=======
  const [selectedSeriesNames, setSelectedSeriesNames] = useState<SelectedSeriesState>('ALL');
>>>>>>> 3f2d3fd6

  const { setTimeRange } = useTimeRange();

  const onLegendItemClick = (e: React.MouseEvent<HTMLElement, MouseEvent>, seriesId: string) => {
    const isModifiedClick = e.metaKey || e.shiftKey;

    setSelectedSeriesNames((current) => {
      return produce(current, (draft) => {
        if (draft === 'ALL') {
          return {
            [seriesId]: true,
          };
        }

        const isSelected = !!draft[seriesId];

        // Clicks with modifier key can select multiple items.
        if (isModifiedClick) {
          if (isSelected) {
            // Modified click on already selected item. Remove that item.
            delete draft[seriesId];
          } else {
            // Modified click on not-selected item. Add it.
            draft[seriesId] = true;
          }
          return draft;
        }

        if (isSelected) {
          // Clicked item was already selected. Unselect it and return to
          // ALL state.
          return 'ALL' as const;
        }

        // Select clicked item.
        return { [seriesId]: true };
      });
    });
  };

  const handleOnRowSelectionChange: Required<LegendProps>['tableProps']['onRowSelectionChange'] = (newRowSelection) => {
    const newSelectedSeriesNames = Object.keys(newRowSelection).filter((key) => newRowSelection[key]);
    setSelectedSeriesNames(newSelectedSeriesNames);
  };

  // Populate series data based on query results
  const { graphData } = useDeepMemo(() => {
    // If loading or fetching, we display a loading indicator.
    // We skip the expensive loops below until we are done loading or fetching.
    if (isLoading || isFetching) {
      return {
        graphData: EMPTY_GRAPH_DATA,
      };
    }

    const timeScale = getCommonTimeScaleForQueries(queryResults);
    if (timeScale === undefined) {
      return {
        graphData: EMPTY_GRAPH_DATA,
      };
    }

    const graphData: EChartsDataFormat = {
      timeSeries: [],
      xAxis: [],
      legendItems: [],
      rangeMs: timeScale.endMs - timeScale.startMs,
    };
    const xAxisData = [...getXValues(timeScale)];

    // Index is counted across multiple queries which ensures the categorical color palette does not reset for every query
    let seriesIndex = 0;

    // Total series count across all queries is needed before mapping below to determine which color palette to use
    // This calculation should not impact performance since total number of queries rarely exceeds ~5
    let totalSeries = 0;
    for (let i = 0; i < queryResults.length; i++) {
      totalSeries += queryResults[i]?.data?.series?.length ?? 0;
    }

    // Mapping of each set of query results to be ECharts option compatible
    // TODO: Look into performance optimizations and moving parts of mapping to the lower level chart
    for (const result of queryResults) {
      // Skip queries that are still loading or don't have data
      if (result.isLoading || result.isFetching || result.data === undefined) continue;

      for (let i = 0; i < result.data.series.length; i++) {
        const timeSeries: TimeSeries | undefined = result.data.series[i];
        if (timeSeries === undefined) {
          return { graphData };
        }

        // Format is determined by series_name_format in query spec
        const formattedSeriesName = timeSeries.formattedName ?? timeSeries.name;

        // Color is used for line, tooltip, and legend
        const seriesColor = getSeriesColor({
          // ECharts type for color is not always an array but it is always an array in ChartsThemeProvider
          categoricalPalette: categoricalPalette as string[],
          visual,
          muiPrimaryColor: muiTheme.palette.primary.main,
          seriesName: formattedSeriesName,
          seriesIndex,
          totalSeries,
        });

        // Used for repeating colors in Categorical palette
        seriesIndex++;

        const seriesId = timeSeries.name + seriesIndex;

        const yValues = getYValues(timeSeries, timeScale);
        const lineSeries = getLineSeries(formattedSeriesName, yValues, visual, seriesColor);

        // When we initially load the chart, we want to show all series, but
        // DO NOT want to visualy highlight all the items in the legend.
        const isSelectAll = selectedSeriesNames === 'ALL';
        const isSelected = !isSelectAll && !!selectedSeriesNames[seriesId];
        const showTimeSeries = isSelected || isSelectAll;

        if (showTimeSeries) {
          graphData.timeSeries.push(lineSeries);
        }
        if (legend && graphData.legendItems) {
          graphData.legendItems.push({
            id: seriesId, // Avoids duplicate key console errors when there are duplicate series names
            label: formattedSeriesName,
            isSelected,
            color: seriesColor,
            onClick: (e) => onLegendItemClick(e, seriesId),
          });
        }
      }
    }
    graphData.xAxis = xAxisData;

    if (thresholds && thresholds.steps) {
      // Convert how thresholds are defined in the panel spec to valid ECharts 'line' series.
      // These are styled with predefined colors and a dashed style to look different than series from query results.
      // Regular series are used instead of markLines since thresholds currently show in our React TimeSeriesTooltip.
      const defaultThresholdColor = thresholds.default_color ?? thresholdsColors.defaultColor;
      thresholds.steps.forEach((step: StepOptions, index: number) => {
        const stepPaletteColor = thresholdsColors.palette[index] ?? defaultThresholdColor;
        const thresholdLineColor = step.color ?? stepPaletteColor;
        const stepOption: StepOptions = {
          color: thresholdLineColor,
          value:
            // y_axis is passed here since it corresponds to dashboard JSON instead of the already converted ECharts yAxis
            thresholds.mode === 'Percent'
              ? convertPercentThreshold(step.value, graphData.timeSeries, y_axis?.max, y_axis?.min)
              : step.value,
        };
        const thresholdName = step.name ?? `Threshold ${index + 1} `;
        // TODO: switch back to markLine once alternate tooltip created
        const thresholdData = Array(xAxisData.length).fill(stepOption.value);
        const thresholdLineSeries = getThresholdSeries(thresholdName, thresholdData, stepOption);
        graphData.timeSeries.push(thresholdLineSeries);
      });
    }

    return {
      graphData,
    };
  }, [queryResults, thresholds, selectedSeriesNames, legend, visual, isFetching, isLoading, y_axis?.max, y_axis?.min]);

  if (layout === undefined) {
    return null;
  }

  if (isLoading || isFetching) {
    return (
      <Box
        sx={{ display: 'flex', alignItems: 'center', justifyContent: 'center' }}
        width={layout.content.width}
        height={layout.content.height}
      >
        <Skeleton
          variant="text"
          width={layout.content.width - 20}
          height={layout.content.height / 2}
          aria-label="Loading..."
        />
      </Box>
    );
  }

  // At this point, we have a response from the backend for all queries. (We're past loading === true).
  // If we don't data from any of the queries, then check if we want to show an error.
  // Put another way: If any queries have data, even if other queries failed, we will show the data (not the error).
  // Unfortunately, partial errors get swallowed in this case.
  // This could be refactored when someone takes a look at validation and error-handling.
  if (!hasData) {
    for (const result of queryResults) {
      if (result.error) throw result.error;
    }
  }

  const handleDataZoom = (event: ZoomEventData) => {
    // TODO: add ECharts transition animation on zoom
    setTimeRange({ start: new Date(event.start), end: new Date(event.end) });
  };

  return (
    <Box sx={{ padding: `${layout.padding}px`, position: 'relative' }}>
      {y_axis && y_axis.show && y_axis.label && <YAxisLabel name={y_axis.label} height={layout.content.height} />}
      <LineChart
        height={layout.content.height}
        data={graphData}
        yAxis={echartsYAxis}
        unit={unit}
        grid={layout.chart.grid}
        tooltipConfig={{ wrapLabels: true }}
        onDataZoom={handleDataZoom}
      />
      {legend && layout.legend.show && graphData.legendItems && (
        <Legend
          width={layout.legend.width}
          height={layout.legend.height}
          options={legend}
          data={graphData.legendItems}
          tableProps={{
            rowSelection: selectedSeriesNames.reduce((result, series) => {
              result[series] = true;
              return result;
            }, {} as Record<string, boolean>),
            onRowSelectionChange: handleOnRowSelectionChange,
          }}
        />
      )}
    </Box>
  );
}<|MERGE_RESOLUTION|>--- conflicted
+++ resolved
@@ -107,7 +107,6 @@
   // convert Perses dashboard format to be ECharts compatible
   const echartsYAxis = convertPanelYAxis(y_axis);
 
-<<<<<<< HEAD
   const layout = getTimeSeriesLayout({
     contentPadding,
     contentDimensions,
@@ -115,10 +114,7 @@
     showYAxis: !!echartsYAxis.show,
   });
 
-  const [selectedSeriesNames, setSelectedSeriesNames] = useState<string[]>([]);
-=======
   const [selectedSeriesNames, setSelectedSeriesNames] = useState<SelectedSeriesState>('ALL');
->>>>>>> 3f2d3fd6
 
   const { setTimeRange } = useTimeRange();
 
@@ -160,8 +156,9 @@
   };
 
   const handleOnRowSelectionChange: Required<LegendProps>['tableProps']['onRowSelectionChange'] = (newRowSelection) => {
-    const newSelectedSeriesNames = Object.keys(newRowSelection).filter((key) => newRowSelection[key]);
-    setSelectedSeriesNames(newSelectedSeriesNames);
+    console.log(newRowSelection);
+    // const newSelectedSeriesNames = Object.keys(newRowSelection).filter((key) => newRowSelection[key]);
+    setSelectedSeriesNames(newRowSelection);
   };
 
   // Populate series data based on query results
@@ -340,10 +337,7 @@
           options={legend}
           data={graphData.legendItems}
           tableProps={{
-            rowSelection: selectedSeriesNames.reduce((result, series) => {
-              result[series] = true;
-              return result;
-            }, {} as Record<string, boolean>),
+            rowSelection: typeof selectedSeriesNames === 'string' ? {} : selectedSeriesNames,
             onRowSelectionChange: handleOnRowSelectionChange,
           }}
         />
