// Copyright 2023 The Perses Authors
// Licensed under the Apache License, Version 2.0 (the "License");
// you may not use this file except in compliance with the License.
// You may obtain a copy of the License at
//
// http://www.apache.org/licenses/LICENSE-2.0
//
// Unless required by applicable law or agreed to in writing, software
// distributed under the License is distributed on an "AS IS" BASIS,
// WITHOUT WARRANTIES OR CONDITIONS OF ANY KIND, either express or implied.
// See the License for the specific language governing permissions and
// limitations under the License.

import { AbsoluteTimeRange, StepOptions } from '@perses-dev/core';
import { OPTIMIZED_MODE_SERIES_LIMIT } from '@perses-dev/components';
import { EChartsTimeSeries } from '@perses-dev/components';
import { TimeSeries, useTimeSeriesQueries } from '@perses-dev/plugin-system';
import { gcd } from '../../../utils/mathjs';
<<<<<<< HEAD
import { VisualOptions, DEFAULT_LINE_WIDTH, DEFAULT_POINT_RADIUS } from '../time-series-chart-model';
=======
import {
  DEFAULT_AREA_OPACITY,
  DEFAULT_LINE_WIDTH,
  DEFAULT_POINT_RADIUS,
  VisualOptions,
} from '../time-series-chart-model';

>>>>>>> f61f37ec
import { getRandomColor } from './palette-gen';
import { EChartsTimeSeries } from '@perses-dev/components';

export interface TimeScale {
  startMs: number;
  endMs: number;
  stepMs: number;
}

export type RunningQueriesState = ReturnType<typeof useTimeSeriesQueries>;

export const EMPTY_GRAPH_DATA = {
  timeSeries: [],
  xAxis: [],
  legendItems: [],
};

export const MIN_STEP_INTERVAL_MS = 10;

/**
 * Given a list of running queries, calculates a common time scale for use on
 * the x axis (i.e. start/end dates and a step that is divisible into all of
 * the queries' steps).
 */
export function getCommonTimeScale(queryResults: RunningQueriesState): TimeScale | undefined {
  let timeRange: AbsoluteTimeRange | undefined = undefined;
  const steps: number[] = [];
  for (const { isLoading, data } of queryResults) {
    if (isLoading || data === undefined || data.timeRange === undefined || data.stepMs === undefined) continue;

    // Keep track of query steps so we can calculate a common one for the graph
    steps.push(data.stepMs);

    // If we don't have an overall time range yet, just start with this one
    if (timeRange === undefined) {
      timeRange = data.timeRange;
      continue;
    }

    // Otherwise, see if this query has a start or end outside of the current
    // time range
    if (data.timeRange.start < timeRange.start) {
      timeRange.start = data.timeRange.start;
    }
    if (data.timeRange.end > timeRange.end) {
      timeRange.end = data.timeRange.end;
    }
  }

  if (timeRange === undefined) return undefined;

  // Use the greatest common divisor of all step values as the overall step
  // for the x axis (or if only one query, just use that query's step value)
  let stepMs: number;
  if (steps.length === 1) {
    stepMs = steps[0] as number;
  } else {
    const calculatedStepMs = gcd(...steps);
    stepMs = calculatedStepMs < MIN_STEP_INTERVAL_MS ? MIN_STEP_INTERVAL_MS : calculatedStepMs;
  }

  const startMs = timeRange.start.valueOf();
  const endMs = timeRange.end.valueOf();

  return { startMs, endMs, stepMs };
}

/**
 * Given a common time scale, generates an array of timestamp (in ms) values
 * for the x axis of a graph.
 */
export function getXValues(timeScale: TimeScale): number[] {
  const xValues: number[] = [];
  let timestamp = timeScale.startMs;
  while (timestamp <= timeScale.endMs) {
    xValues.push(timestamp);
    timestamp += timeScale.stepMs;
  }
  return xValues;
}

/**
 * Given a TimeSeries from a query and the time scale, gets the values for the
 * y axis of a graph, filling in any timestamps that are missing from the time
 * series data with `null` values.
 */
export function getYValues(series: TimeSeries, timeScale: TimeScale): Array<number | null> {
  let timestamp = timeScale.startMs;

  const yValues: Array<number | null> = [];
  for (const valueTuple of series.values) {
    // Fill in values up to the current series value timestamp with nulls
    while (timestamp < valueTuple[0]) {
      yValues.push(null);
      timestamp += timeScale.stepMs;
    }

    // Now add the current value since timestamp should match
    yValues.push(valueTuple[1]);
    timestamp += timeScale.stepMs;
  }

  // Add null values at the end of the series if necessary
  while (timestamp <= timeScale.endMs) {
    yValues.push(null);
    timestamp += timeScale.stepMs;
  }

  return yValues;
}

/**
 * Gets default ECharts line series option properties
 */
export function getLineSeries(
  name: string,
  formattedName: string,
  data: EChartsTimeSeries['data'],
  visual: VisualOptions
): EChartsTimeSeries {
  const lineWidth = visual.line_width ?? DEFAULT_LINE_WIDTH;
  const pointRadius = visual.point_radius ?? DEFAULT_POINT_RADIUS;
  return {
    type: 'line',
    name: formattedName,
    data: data,
    color: getRandomColor(name), // use full series name as generated color seed (must match param in legendItems)
    sampling: 'lttb',
    progressiveThreshold: OPTIMIZED_MODE_SERIES_LIMIT, // https://echarts.apache.org/en/option.html#series-lines.progressiveThreshold
    symbolSize: pointRadius,
    lineStyle: {
      width: lineWidth,
    },
    areaStyle: {
      opacity: visual.area_opacity ?? DEFAULT_AREA_OPACITY,
    },
    emphasis: {
      disabled: visual.area_opacity !== undefined && visual.area_opacity > 0, // prevents flicker when moving cursor between shaded regions
      lineStyle: {
        width: lineWidth + 1,
      },
    },
  };
}

/**
 * Gets threshold-specific line series styles
 * markLine cannot be used since it does not update yAxis max / min
 * and threshold data needs to show in the tooltip
 */
export function getThresholdSeries(
  name: string,
  data: EChartsTimeSeries['data'],
  threshold: StepOptions
): EChartsTimeSeries {
  return {
    type: 'line',
    name: name,
    data: data,
    color: threshold.color,
    label: {
      show: false,
    },
    lineStyle: {
      type: 'dashed',
      width: 2,
    },
    emphasis: {
      lineStyle: {
        width: 2.5,
      },
    },
  };
}

/**
 * Converts percent threshold into absolute step value
 * If max is undefined, use the max value from time series data as default
 */
export function convertPercentThreshold(percent: number, data: EChartsTimeSeries[], max?: number, min?: number) {
  const percentDecimal = percent / 100;
  const adjustedMax = max ?? findMax(data);
  const adjustedMin = min ?? 0;
  const total = adjustedMax - adjustedMin;
  return percentDecimal * total + adjustedMin;
}

function findMax(timeSeries: EChartsTimeSeries[]) {
  let max = 0;
  timeSeries.forEach((series) => {
    series.data.forEach((value: number) => {
      if (value > max) {
        max = value;
      }
    });
  });
  return max;
}<|MERGE_RESOLUTION|>--- conflicted
+++ resolved
@@ -16,19 +16,13 @@
 import { EChartsTimeSeries } from '@perses-dev/components';
 import { TimeSeries, useTimeSeriesQueries } from '@perses-dev/plugin-system';
 import { gcd } from '../../../utils/mathjs';
-<<<<<<< HEAD
-import { VisualOptions, DEFAULT_LINE_WIDTH, DEFAULT_POINT_RADIUS } from '../time-series-chart-model';
-=======
 import {
   DEFAULT_AREA_OPACITY,
   DEFAULT_LINE_WIDTH,
   DEFAULT_POINT_RADIUS,
   VisualOptions,
 } from '../time-series-chart-model';
-
->>>>>>> f61f37ec
 import { getRandomColor } from './palette-gen';
-import { EChartsTimeSeries } from '@perses-dev/components';
 
 export interface TimeScale {
   startMs: number;
