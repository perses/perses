--- conflicted
+++ resolved
@@ -11,17 +11,9 @@
 // See the License for the specific language governing permissions and
 // limitations under the License.
 
-<<<<<<< HEAD
 import { StepOptions, TimeScale, getCommonTimeScale } from '@perses-dev/core';
-import { OPTIMIZED_MODE_SERIES_LIMIT } from '@perses-dev/components';
-import { EChartsTimeSeries, EChartsValues } from '@perses-dev/components';
+import { OPTIMIZED_MODE_SERIES_LIMIT, EChartsTimeSeries, EChartsValues } from '@perses-dev/components';
 import { useTimeSeriesQueries } from '@perses-dev/plugin-system';
-=======
-import { AbsoluteTimeRange, StepOptions } from '@perses-dev/core';
-import { OPTIMIZED_MODE_SERIES_LIMIT, EChartsTimeSeries, EChartsValues } from '@perses-dev/components';
-import { TimeSeries, useTimeSeriesQueries } from '@perses-dev/plugin-system';
-import { gcd } from '../../../utils/mathjs';
->>>>>>> 5013cbcc
 import {
   DEFAULT_AREA_OPACITY,
   DEFAULT_CONNECT_NULLS,
