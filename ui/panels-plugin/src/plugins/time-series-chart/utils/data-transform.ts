--- conflicted
+++ resolved
@@ -82,14 +82,9 @@
     stack: visual.stack === 'All' ? visual.stack : undefined,
     sampling: 'lttb',
     progressiveThreshold: OPTIMIZED_MODE_SERIES_LIMIT, // https://echarts.apache.org/en/option.html#series-lines.progressiveThreshold
-<<<<<<< HEAD
-    showSymbol: visual.show_points === 'Always' ? true : false,
-    symbolSize: visual.show_points === 'Always' ? pointRadius + 1 : pointRadius, // accounts for smaller symbols on initial render than on hover
-=======
     showSymbol: showPoints,
     showAllSymbol: true,
     symbolSize: pointRadius,
->>>>>>> efae4aad
     lineStyle: {
       width: lineWidth,
       opacity: 0.8,
