// Copyright 2023 The Perses Authors
// Licensed under the Apache License, Version 2.0 (the "License");
// you may not use this file except in compliance with the License.
// You may obtain a copy of the License at
//
// http://www.apache.org/licenses/LICENSE-2.0
//
// Unless required by applicable law or agreed to in writing, software
// distributed under the License is distributed on an "AS IS" BASIS,
// WITHOUT WARRANTIES OR CONDITIONS OF ANY KIND, either express or implied.
// See the License for the specific language governing permissions and
// limitations under the License.

import { getAutoPaletteColor, getCategoricalPaletteColor, getConsistentSeriesNameColor } from './palette-gen';

describe('getCategoricalPaletteColor', () => {
  const fallbackColor = '#ff0000';

  it('should return 1st color in Categorical palette', () => {
    const paletteColor = getCategoricalPaletteColor(['#fff', '000', '#111', '#222', '#333'], 0, fallbackColor);
    expect(paletteColor).toEqual('#fff');
  });

  it('should return 3rd color in Categorical palette', () => {
    const paletteColor = getCategoricalPaletteColor(['#fff', '000', '#111', '#222', '#333'], 2, fallbackColor);
    expect(paletteColor).toEqual('#111');
  });

  it('should repeat color after looping through entire palette', () => {
    const paletteColor = getCategoricalPaletteColor(['#fff', '000', '#111', '#222', '#333'], 5, fallbackColor);
    expect(paletteColor).toEqual('#fff');
  });
});

describe('getAutoPaletteColor', () => {
  const fallbackColor = '#ff0000';
  it('should auto generate a color from the series name', () => {
    const generatedColor = getAutoPaletteColor('Incoming Writes per second', fallbackColor);
<<<<<<< HEAD
    expect(generatedColor).toEqual('hsla(250.15,65%,65%,0.9)');
=======
    expect(generatedColor).toEqual('hsla(243.49,65%,65%,0.9)');
>>>>>>> 8335c9d0
  });

  it('should generate a unique color from the series name', () => {
    const generatedColor = getAutoPaletteColor(
      'node_memory_Buffers_bytes{env="demo",instance="demo.do.prometheus.io:9100",job="node"}',
      fallbackColor
    );
<<<<<<< HEAD
    expect(generatedColor).toEqual('hsla(135.76,50%,35%,0.9)');
=======
    expect(generatedColor).toEqual('hsla(122.17,50%,35%,0.9)');
>>>>>>> 8335c9d0
  });
});

describe('getConsistentSeriesNameColor', () => {
  it('should generate a consistent custom hsla color', () => {
    const color = getConsistentSeriesNameColor('test');
    const colorAlt = getConsistentSeriesNameColor('test');
<<<<<<< HEAD
    const firstResult = 'hsla(291.46,35%,50%,0.9)';
=======
    const firstResult = 'hsla(287.30,35%,50%,0.9)';
>>>>>>> 8335c9d0
    // ensures generated color does not change on subsequent calls with same series name
    expect(color).toEqual(firstResult);
    expect(colorAlt).toEqual(firstResult);
  });
});<|MERGE_RESOLUTION|>--- conflicted
+++ resolved
@@ -36,11 +36,7 @@
   const fallbackColor = '#ff0000';
   it('should auto generate a color from the series name', () => {
     const generatedColor = getAutoPaletteColor('Incoming Writes per second', fallbackColor);
-<<<<<<< HEAD
-    expect(generatedColor).toEqual('hsla(250.15,65%,65%,0.9)');
-=======
     expect(generatedColor).toEqual('hsla(243.49,65%,65%,0.9)');
->>>>>>> 8335c9d0
   });
 
   it('should generate a unique color from the series name', () => {
@@ -48,11 +44,7 @@
       'node_memory_Buffers_bytes{env="demo",instance="demo.do.prometheus.io:9100",job="node"}',
       fallbackColor
     );
-<<<<<<< HEAD
-    expect(generatedColor).toEqual('hsla(135.76,50%,35%,0.9)');
-=======
     expect(generatedColor).toEqual('hsla(122.17,50%,35%,0.9)');
->>>>>>> 8335c9d0
   });
 });
 
@@ -60,11 +52,7 @@
   it('should generate a consistent custom hsla color', () => {
     const color = getConsistentSeriesNameColor('test');
     const colorAlt = getConsistentSeriesNameColor('test');
-<<<<<<< HEAD
-    const firstResult = 'hsla(291.46,35%,50%,0.9)';
-=======
     const firstResult = 'hsla(287.30,35%,50%,0.9)';
->>>>>>> 8335c9d0
     // ensures generated color does not change on subsequent calls with same series name
     expect(color).toEqual(firstResult);
     expect(colorAlt).toEqual(firstResult);
