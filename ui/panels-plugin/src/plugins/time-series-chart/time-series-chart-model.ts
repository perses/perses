--- conflicted
+++ resolved
@@ -78,16 +78,13 @@
   max: { label: 'Max' },
 };
 
-<<<<<<< HEAD
+export const DEFAULT_LINE_WIDTH = 1.5;
+export const DEFAULT_AREA_OPACITY = 0;
+
 // How much larger datapoint symbols are than line width, also applied in VisualOptionsEditor.
-export const POINT_SIZE_OFFSET = 0.75;
+export const POINT_SIZE_OFFSET = 1.5;
 export const DEFAULT_POINT_RADIUS = DEFAULT_LINE_WIDTH + POINT_SIZE_OFFSET;
 
-=======
-export const DEFAULT_LINE_WIDTH = 1.5;
-export const DEFAULT_AREA_OPACITY = 0;
-export const DEFAULT_POINT_RADIUS = 4;
->>>>>>> efae4aad
 export const DEFAULT_CONNECT_NULLS = false;
 
 export const DEFAULT_VISUAL: TimeSeriesChartVisualOptions = {
