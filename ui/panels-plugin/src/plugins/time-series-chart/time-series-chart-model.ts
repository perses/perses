--- conflicted
+++ resolved
@@ -113,7 +113,6 @@
   max: { label: 'Max' },
 };
 
-<<<<<<< HEAD
 // TODO: add Percent mode support for stacked area charts
 export type StackOptions = 'None' | 'Normal';
 
@@ -129,11 +128,10 @@
     ...config,
   };
 });
-=======
+
 export const PANEL_HEIGHT_LG_BREAKPOINT = 300;
 export const LEGEND_HEIGHT_SM = 40;
 export const LEGEND_HEIGHT_LG = 100;
->>>>>>> 807b363c
 
 /**
  * Creates an initial/empty options object for the TimeSeriesChartPanel.
