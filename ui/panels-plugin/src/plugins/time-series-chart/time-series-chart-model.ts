// Copyright 2023 The Perses Authors
// Licensed under the Apache License, Version 2.0 (the "License");
// you may not use this file except in compliance with the License.
// You may obtain a copy of the License at
//
// http://www.apache.org/licenses/LICENSE-2.0
//
// Unless required by applicable law or agreed to in writing, software
// distributed under the License is distributed on an "AS IS" BASIS,
// WITHOUT WARRANTIES OR CONDITIONS OF ANY KIND, either express or implied.
// See the License for the specific language governing permissions and
// limitations under the License.

<<<<<<< HEAD
import { UnitOptions, LegendOptions, LegendPositions } from '@perses-dev/components';
import { ThresholdOptions } from '@perses-dev/core';
=======
import { Definition, ThresholdOptions } from '@perses-dev/core';
import { UnitOptions, LegendOptions } from '@perses-dev/components';
>>>>>>> 3b94a379
import { OptionsEditorProps } from '@perses-dev/plugin-system';

/**
 * The schema for a TimeSeriesChart panel.
 */
export interface TimeSeriesChartDefinition extends Definition<TimeSeriesChartOptions> {
  kind: 'TimeSeriesChart';
}

/**
 * The Options object supported by the TimeSeriesChartPanel plugin.
 */
export interface TimeSeriesChartOptions {
  legend?: LegendOptions;
  y_axis?: YAxisOptions;
  thresholds?: ThresholdOptions;
  visual?: VisualOptions;
}

export type TimeSeriesChartOptionsEditorProps = OptionsEditorProps<TimeSeriesChartOptions>;

export interface YAxisOptions {
  show?: boolean;
  label?: string;
  unit?: UnitOptions;
  min?: number;
  max?: number;
}

export interface PaletteOptions {
  kind: 'Auto' | 'Categorical';
  // colors: string []; // TODO: add colors to override ECharts theme
}

export type VisualOptions = {
  line_width?: number;
  area_opacity?: number;
  show_points?: 'Auto' | 'Always';
  palette?: PaletteOptions;
  point_radius?: number;
  stack?: StackOptions;
  connect_nulls?: boolean;
};

export const DEFAULT_UNIT: UnitOptions = {
  kind: 'Decimal',
  abbreviate: true,
};

export const DEFAULT_Y_AXIS: YAxisOptions = {
  show: true,
  label: '',
  unit: DEFAULT_UNIT,
  min: undefined,
  max: undefined,
};

export const Y_AXIS_CONFIG = {
  show: { label: 'Show' },
  label: { label: 'Label' },
  unit: { label: 'Unit' },
  min: { label: 'Min' },
  max: { label: 'Max' },
};

export const DEFAULT_LINE_WIDTH = 1.5;
export const DEFAULT_AREA_OPACITY = 0;
export const DEFAULT_POINT_RADIUS = 4;
export const DEFAULT_CONNECT_NULLS = false;

export const DEFAULT_VISUAL: VisualOptions = {
  line_width: DEFAULT_LINE_WIDTH,
  area_opacity: DEFAULT_AREA_OPACITY,
  point_radius: DEFAULT_POINT_RADIUS,
  connect_nulls: DEFAULT_CONNECT_NULLS,
};

export const VISUAL_CONFIG = {
  line_width: {
    label: 'Line Width',
    testId: 'slider-line-width',
    min: 0.25,
    max: 3,
    step: 0.25,
  },
  point_radius: {
    label: 'Point Radius',
    testId: 'slider-point-radius',
    min: 0,
    max: 6,
    step: 0.25,
  },
  area_opacity: {
    label: 'Area Opacity',
    testId: 'slider-area-opacity',
    min: 0,
    max: 1,
    step: 0.05,
  },
  stack: {
    label: 'Stack Series',
  },
  connect_nulls: {
    label: 'Connect Nulls',
  },
};

// None is equivalent to undefined since stack is optional
export type StackOptions = 'None' | 'All' | 'Percent'; // TODO: add Percent option support

export const STACK_CONFIG = {
  None: { label: 'None' },
  All: { label: 'All' },
  Percent: { label: 'Percent' }, // temporarily disabled
};

export const STACK_OPTIONS = Object.entries(STACK_CONFIG).map(([id, config]) => {
  return {
    id: id as StackOptions,
    ...config,
  };
});

export const PANEL_HEIGHT_LG_BREAKPOINT = 300;
export const LEGEND_HEIGHT_SM = 40;
export const LEGEND_HEIGHT_LG = 100;

type LegendSizeConfig = Record<LegendPositions, number>;

// TODO: move this constant to the legend component.
export const LEGEND_ROW_HEIGHT = 26;
export const LEGEND_SIZE: LegendSizeConfig = {
  // 5 rows plus header
  Bottom: 6 * LEGEND_ROW_HEIGHT,

  // Pixel value
  Right: 250,
};
export const MIN_CHART_SIZE = 250;

// Both of these constants help produce a value that is LESS THAN the initial value.
// For positive values, we multiply by a number less than 1 to get this outcome.
// For negative values, we multiply to a number greater than 1 to get this outcome.
export const POSITIVE_MIN_VALUE_MULTIPLIER = 0.8;
export const NEGATIVE_MIN_VALUE_MULTIPLIER = 1.2;

/**
 * Creates an initial/empty options object for the TimeSeriesChartPanel.
 */
export function createInitialTimeSeriesChartOptions(): TimeSeriesChartOptions {
  return {};
}<|MERGE_RESOLUTION|>--- conflicted
+++ resolved
@@ -11,13 +11,8 @@
 // See the License for the specific language governing permissions and
 // limitations under the License.
 
-<<<<<<< HEAD
 import { UnitOptions, LegendOptions, LegendPositions } from '@perses-dev/components';
-import { ThresholdOptions } from '@perses-dev/core';
-=======
-import { Definition, ThresholdOptions } from '@perses-dev/core';
-import { UnitOptions, LegendOptions } from '@perses-dev/components';
->>>>>>> 3b94a379
+import { ThresholdOptions, Definition } from '@perses-dev/core';
 import { OptionsEditorProps } from '@perses-dev/plugin-system';
 
 /**
