--- conflicted
+++ resolved
@@ -11,6 +11,7 @@
 // See the License for the specific language governing permissions and
 // limitations under the License.
 
+import { useMemo } from 'react';
 import { EChart, OnEventsType, useChartsTheme } from '@perses-dev/components';
 import { use, EChartsCoreOption } from 'echarts/core';
 import { ScatterChart as EChartsScatterChart } from 'echarts/charts';
@@ -23,14 +24,9 @@
   TooltipComponent,
 } from 'echarts/components';
 import { CanvasRenderer } from 'echarts/renderers';
-<<<<<<< HEAD
 import { EChartsOption, ScatterSeriesOption } from 'echarts';
-import { useMemo } from 'react';
-=======
-import { EChartsOption } from 'echarts';
 import { formatValue } from '@perses-dev/core';
 import { EChartTraceValue } from './ScatterChartPanel';
->>>>>>> 798ea9ff
 
 use([
   DatasetComponent,
@@ -50,18 +46,13 @@
   onClick?: (data: T) => void;
 }
 
-<<<<<<< HEAD
-export function Scatterplot<T>(props: ScatterplotProps<T>) {
-  const { width, height, options, onClick } = props;
-=======
 const DATE_FORMATTER = new Intl.DateTimeFormat(undefined, {
   dateStyle: 'long',
   timeStyle: 'medium',
 }).format;
 
-export function Scatterplot(props: ScatterplotProps) {
-  const { width, height, options } = props;
->>>>>>> 798ea9ff
+export function Scatterplot<T>(props: ScatterplotProps<T>) {
+  const { width, height, options, onClick } = props;
   const chartsTheme = useChartsTheme();
 
   // Apache EChart Options Docs: https://echarts.apache.org/en/option.html
