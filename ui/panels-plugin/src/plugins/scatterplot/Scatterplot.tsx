// Copyright 2023 The Perses Authors
// Licensed under the Apache License, Version 2.0 (the "License");
// you may not use this file except in compliance with the License.
// You may obtain a copy of the License at
//
// http://www.apache.org/licenses/LICENSE-2.0
//
// Unless required by applicable law or agreed to in writing, software
// distributed under the License is distributed on an "AS IS" BASIS,
// WITHOUT WARRANTIES OR CONDITIONS OF ANY KIND, either express or implied.
// See the License for the specific language governing permissions and
// limitations under the License.

import { EChart, useChartsTheme } from '@perses-dev/components';
import { use, EChartsCoreOption } from 'echarts/core';
import { ScatterChart as EChartsScatterChart } from 'echarts/charts';
import {
  DatasetComponent,
  DataZoomComponent,
  LegendComponent,
  GridComponent,
  TitleComponent,
  TooltipComponent,
} from 'echarts/components';
import { CanvasRenderer } from 'echarts/renderers';
import { EChartsOption } from 'echarts';
import { formatValue } from '@perses-dev/core';
<<<<<<< HEAD
=======
import { EChartTraceValue } from './ScatterChartPanel';
>>>>>>> 798ea9ff

use([
  DatasetComponent,
  DataZoomComponent,
  LegendComponent,
  EChartsScatterChart,
  GridComponent,
  TitleComponent,
  TooltipComponent,
  CanvasRenderer,
]);

interface ScatterplotProps {
  width: number;
  height: number;
  options: EChartsOption;
}

const DATE_FORMATTER = new Intl.DateTimeFormat(undefined, {
  dateStyle: 'long',
  timeStyle: 'medium',
}).format;

export function Scatterplot(props: ScatterplotProps) {
  const { width, height, options } = props;
  const chartsTheme = useChartsTheme();

  // Apache EChart Options Docs: https://echarts.apache.org/en/option.html
  const eChartOptions: EChartsCoreOption = {
    dataset: options.dataset,
    series: options.series,
    dataZoom: options.dataZoom,
    grid: {
      bottom: 40,
      top: 50,
      left: 50,
      right: 100,
    },
    xAxis: {
      type: 'time',
      name: 'Local Time',
    },
    yAxis: {
      scale: true,
      type: 'value',
      name: 'Duration',
      axisLabel: {
        formatter: (durationMs: number) => formatValue(durationMs, { unit: 'milliseconds' }),
      },
    },
    animation: false,
    tooltip: {
      padding: 5,
      borderWidth: 1,
      trigger: 'axis',
      axisPointer: {
        type: 'cross',
      },
      // eslint-disable-next-line @typescript-eslint/no-explicit-any
      formatter: function (params: any) {
        // TODO: import type from ECharts instead of using any
        const data = params[0].data as EChartTraceValue;
        return [
          `<b>Service name</b>: ${data.rootServiceName}<br/>`,
          `<b>Span name</b>: ${data.rootTraceName}<br/>`,
          `<b>Time</b>: ${DATE_FORMATTER(data.startTime)}<br/>`,
          `<b>Duration</b>: ${formatValue(data.durationMs, { unit: 'milliseconds' })}<br/>`,
          `<b>Span count</b>: ${data.spanCount} (${data.errorCount} errors)<br/>`,
        ].join('');
      },
    },
    legend: {
      show: true,
      type: 'scroll',
      orient: 'horizontal',
      bottom: 0,
    },
  };

  return (
    <EChart
      sx={{
        width: width,
        height: height,
      }}
      option={eChartOptions}
      theme={chartsTheme.echartsTheme}
    />
  );
}<|MERGE_RESOLUTION|>--- conflicted
+++ resolved
@@ -25,10 +25,7 @@
 import { CanvasRenderer } from 'echarts/renderers';
 import { EChartsOption } from 'echarts';
 import { formatValue } from '@perses-dev/core';
-<<<<<<< HEAD
-=======
 import { EChartTraceValue } from './ScatterChartPanel';
->>>>>>> 798ea9ff
 
 use([
   DatasetComponent,
