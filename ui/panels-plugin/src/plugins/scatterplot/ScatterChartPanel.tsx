--- conflicted
+++ resolved
@@ -56,11 +56,7 @@
  * visualization of the data.
  */
 export function ScatterChartPanel(props: ScatterChartPanelProps) {
-<<<<<<< HEAD
-  const { contentDimensions, onClick } = props;
-=======
-  const { spec, contentDimensions } = props;
->>>>>>> 82fdfbdb
+  const { spec, contentDimensions, onClick } = props;
   const { queryResults: traceResults, isLoading: traceIsLoading } = useDataQueries('TraceQuery');
   const chartsTheme = useChartsTheme();
   const navigate = useNavigate();
