--- conflicted
+++ resolved
@@ -63,15 +63,17 @@
       },
       {
         "pluginType": "Panel",
-<<<<<<< HEAD
+        "kind": "TraceTable",
+        "display": {
+          "name": "Trace Table",
+          "description": ""
+        }
+      },
+      {
+        "pluginType": "Panel",
         "kind": "GanttChart",
         "display": {
           "name": "Gantt Chart",
-=======
-        "kind": "TraceTable",
-        "display": {
-          "name": "Trace Table",
->>>>>>> ebfccb6b
           "description": ""
         }
       }
