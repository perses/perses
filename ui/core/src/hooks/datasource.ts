// Copyright 2021 The Perses Authors
// Licensed under the Apache License, Version 2.0 (the "License");
// you may not use this file except in compliance with the License.
// You may obtain a copy of the License at
//
// http://www.apache.org/licenses/LICENSE-2.0
//
// Unless required by applicable law or agreed to in writing, software
// distributed under the License is distributed on an "AS IS" BASIS,
// WITHOUT WARRANTIES OR CONDITIONS OF ANY KIND, either express or implied.
// See the License for the specific language governing permissions and
// limitations under the License.

import { usePluginRuntime } from '../context/PluginRuntimeContext';
import { AnyDatasourceSpecDefinition, DatasourceSpecDefinition, GlobalDatasourceModel } from '../model/datasource';
import { DatasourceSelector } from '../model/dashboard';

export function useDataSources(selector: DatasourceSelector): GlobalDatasourceModel[] {
  return usePluginRuntime('useDataSources')(selector);
}

<<<<<<< HEAD
export function useDataSourceConfig<Options extends JsonObject>(
  selector: ResourceSelector,
  validate: (value: AnyDataSourceDefinition) => value is DataSourceDefinition<Options>
): DataSourceDefinition<Options> {
  const dataSources = useDataSources(selector);
  if (dataSources.length > 1) {
    console.warn(`Got more than one DataSource for selector ${selector}`);
  }
=======
export function useDataSourceConfig<Kind extends string>(
  selector: DatasourceSelector,
  validate: (value: AnyDatasourceSpecDefinition) => value is DatasourceSpecDefinition<Kind>
): DatasourceSpecDefinition<Kind> {
  const datasources = useDataSources(selector);
>>>>>>> 4b776be6

  if (datasources.length !== 1 || datasources[0] === undefined) {
    throw new Error(`Could not find Datasource for selector ${selector}`);
  }

  if (validate(datasources[0].spec)) {
    return datasources[0].spec;
  }

  throw new Error(`Datasource spec for selector ${selector} is not valid`);
}<|MERGE_RESOLUTION|>--- conflicted
+++ resolved
@@ -19,22 +19,11 @@
   return usePluginRuntime('useDataSources')(selector);
 }
 
-<<<<<<< HEAD
-export function useDataSourceConfig<Options extends JsonObject>(
-  selector: ResourceSelector,
-  validate: (value: AnyDataSourceDefinition) => value is DataSourceDefinition<Options>
-): DataSourceDefinition<Options> {
-  const dataSources = useDataSources(selector);
-  if (dataSources.length > 1) {
-    console.warn(`Got more than one DataSource for selector ${selector}`);
-  }
-=======
 export function useDataSourceConfig<Kind extends string>(
   selector: DatasourceSelector,
   validate: (value: AnyDatasourceSpecDefinition) => value is DatasourceSpecDefinition<Kind>
 ): DatasourceSpecDefinition<Kind> {
   const datasources = useDataSources(selector);
->>>>>>> 4b776be6
 
   if (datasources.length !== 1 || datasources[0] === undefined) {
     throw new Error(`Could not find Datasource for selector ${selector}`);
