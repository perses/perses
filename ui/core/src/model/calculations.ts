// Copyright 2023 The Perses Authors
// Licensed under the Apache License, Version 2.0 (the "License");
// you may not use this file except in compliance with the License.
// You may obtain a copy of the License at
//
// http://www.apache.org/licenses/LICENSE-2.0
//
// Unless required by applicable law or agreed to in writing, software
// distributed under the License is distributed on an "AS IS" BASIS,
// WITHOUT WARRANTIES OR CONDITIONS OF ANY KIND, either express or implied.
// See the License for the specific language governing permissions and
// limitations under the License.

import { TimeSeriesValueTuple } from '@perses-dev/core';

export const CalculationsMap = {
  first: first,
  last: last,
  'first-number': firstNumber,
  'last-number': lastNumber,
  mean: mean,
  sum: sum,
  min: min,
  max: max,
};

export type CalculationType = keyof typeof CalculationsMap;

export type CalculationConfig = {
  label: string;
  description: string;
};

export const CALCULATIONS_CONFIG: Readonly<Record<CalculationType, CalculationConfig>> = {
  first: {
    label: 'First',
    description: 'First value',
  },
  last: {
    label: 'Last',
    description: 'Last value',
  },
  'first-number': {
    label: 'First *',
    description: 'First numeric value',
  },
  'last-number': {
    label: 'Last *',
    description: 'Last numeric value',
  },
  mean: {
    label: 'Avg',
    description: 'Average value excluding nulls',
  },
  sum: {
    label: 'Sum',
    description: 'The sum of all values',
  },
  min: {
    label: 'Min',
    description: 'Minimum value',
  },
  max: {
    label: 'Max',
    description: 'Maximum value',
  },
} as const;

<<<<<<< HEAD
export const DEFAULT_CALCULATION: CalculationType = 'sum';

=======
>>>>>>> 35f27075
type CalculationValue = number | null | undefined;

/**
 * Calculate a multiple values for a set of time series data.
 *
 * @param values - Array of time series data.
 * @param includeCalculations - Array of calculations to include.
 */
export function getCalculations<IncludeCalcs extends CalculationType[]>(
  values: TimeSeriesValueTuple[],
  includeCalculations: IncludeCalcs
): Record<
  // This extract combined with the generics above keeps the key of the returned
  // record to *just* the specified calculations.
  Extract<CalculationType, IncludeCalcs[number]>,
  CalculationValue
> {
  const calculations = includeCalculations.reduce((initResult, calculation) => {
    initResult[calculation] = undefined;
    return initResult;
  }, {} as Record<string, CalculationValue>);

  // We save these values as separate values instead of directly setting them
  // in the calculations because they are needed by multiple calculations.
  let nonNullCount = 0;
  let sum = 0;

  // We use this large function capable of performing one or more calculations
  // in a single iteration of the data to minimize the performance impact of
  // generating multiple calculations for large timeseries values. This is
  // less optimized for certain single calculations when done in isolation (e.g.
  // `last`), but will be more performant in the more expensive cases where
  // multiple values are being used (e.g. table legend).
  values.forEach((tuple, i) => {
    const value = tuple[1];

    if (i === 0 && 'first' in calculations) {
      calculations.first = value;
    }
    if (i === values.length - 1 && 'last' in calculations) {
      calculations.last = value;
    }

    // Handling specific to non-null values.
    if (typeof value === 'number') {
      nonNullCount += 1;
      sum += value;

      if ('first-number' in calculations && calculations['first-number'] === undefined) {
        // Save the first number we see.
        calculations['first-number'] = value;
      }

      if ('last-number' in calculations) {
        // Keep setting the numbers we see, which will eventually be set to the
        // last number when finished iterating.
        calculations['last-number'] = value;
      }

      if ('min' in calculations) {
        if (typeof calculations.min !== 'number') {
          // Init the first time we see a number
          calculations.min = value;
        } else {
          // Use lowest value once initialized
          calculations.min = Math.min(calculations.min, value);
        }
      }

      if ('max' in calculations) {
        if (typeof calculations.max !== 'number') {
          // Init the first time we see a number
          calculations.max = value;
        } else {
          // Use highest value once initialized
          calculations.max = Math.max(calculations.max, value);
        }
      }
    }
  });

  // Set calculations that require iterating over all values.
  if (nonNullCount > 0 && 'sum' in calculations) {
    calculations.sum = sum;
  }

  if (nonNullCount > 0 && 'mean' in calculations) {
    calculations.mean = sum / nonNullCount;
  }

  return calculations;
}

/**
 * Calculate a single value for a set of time series data.
 *
 * Use `getCalculations` instead if you need multiple calculations.
 *
 * @param values - Array of time series data.
 * @param calculation - Name of the calculation to calculate.
 */
export function getCalculation(values: TimeSeriesValueTuple[], calculation: CalculationType) {
  return getCalculations(values, [calculation])[calculation];
}

function first(values: TimeSeriesValueTuple[]): CalculationValue {
  return getCalculation(values, 'first');
}

function last(values: TimeSeriesValueTuple[]): CalculationValue {
  return getCalculation(values, 'last');
}

function firstNumber(values: TimeSeriesValueTuple[]): CalculationValue {
  return getCalculation(values, 'first-number');
}

function lastNumber(values: TimeSeriesValueTuple[]): CalculationValue {
  return getCalculation(values, 'last-number');
}

function mean(values: TimeSeriesValueTuple[]): CalculationValue {
  return getCalculation(values, 'mean');
}

function sum(values: TimeSeriesValueTuple[]): CalculationValue {
  return getCalculation(values, 'sum');
}

function min(values: TimeSeriesValueTuple[]): CalculationValue {
  return getCalculation(values, 'min');
}

function max(values: TimeSeriesValueTuple[]): CalculationValue {
  return getCalculation(values, 'max');
}<|MERGE_RESOLUTION|>--- conflicted
+++ resolved
@@ -66,11 +66,6 @@
   },
 } as const;
 
-<<<<<<< HEAD
-export const DEFAULT_CALCULATION: CalculationType = 'sum';
-
-=======
->>>>>>> 35f27075
 type CalculationValue = number | null | undefined;
 
 /**
