// Copyright 2021 The Perses Authors
// Licensed under the Apache License, Version 2.0 (the "License");
// you may not use this file except in compliance with the License.
// You may obtain a copy of the License at
//
// http://www.apache.org/licenses/LICENSE-2.0
//
// Unless required by applicable law or agreed to in writing, software
// distributed under the License is distributed on an "AS IS" BASIS,
// WITHOUT WARRANTIES OR CONDITIONS OF ANY KIND, either express or implied.
// See the License for the specific language governing permissions and
// limitations under the License.

import { Duration, sub } from 'date-fns';

export type UnixTimeMs = number;

export interface AbsoluteTimeRange {
  start: Date;
  end: Date;
}

export interface RelativeTimeRange {
  // End date or undefined if relative to the current Date
  end?: Date;
  pastDuration: DurationString;
}

/**
 * Returns an absolute time range from a RelativeTimeRange.
 */
export function toAbsoluteTimeRange(
  timeRange: RelativeTimeRange
): AbsoluteTimeRange {
  const end = timeRange.end ?? new Date();

  return {
    start: sub(end, parseDurationString(timeRange.pastDuration)),
    end,
  };
}

type MillisecondsDurationString = `${number}ms`;
type SecondsDurationString = `${number}s`;
type MinutesDurationString = `${number}m`;
type HoursDurationString = `${number}h`;
type DaysDurationString = `${number}d`;
type WeeksDurationString = `${number}w`;
type YearsDurationString = `${number}y`;

export type DurationString = Exclude<
  `${YearsDurationString | ''}${WeeksDurationString | ''}${
    | DaysDurationString
    | ''}${HoursDurationString | ''}${MinutesDurationString | ''}${
    | SecondsDurationString
    | ''}${MillisecondsDurationString | ''}`,
  ''
>;

const DURATION_REGEX =
  /^(?:(\d+)y)?(?:(\d+)w)?(?:(\d+)d)?(?:(\d+)h)?(?:(\d+)m)?(?:(\d+)s)?(?:(\d+)ms)?$/;

/**
 * Parses a DurationString into a Duration object with numeric values that can
 * be used to do Date math. Throws if not a valid duration string.
 */
<<<<<<< HEAD
export function parseDurationString(durationString: string): Duration {
  if (durationString === '') {
    throw new Error('Empty string is not valid for duration strings');
  }

=======
export function parseDurationString(durationString: DurationString): Duration {
>>>>>>> 47db04a3
  const matches = DURATION_REGEX.exec(durationString);
  if (matches === null) {
    throw new Error(`Invalid duration string '${durationString}'`);
  }

  return {
    years: parseInt(matches[1] ?? '0'),
    months: 0,
    weeks: parseInt(matches[2] ?? '0'),
    days: parseInt(matches[3] ?? '0'),
    hours: parseInt(matches[4] ?? '0'),
    minutes: parseInt(matches[5] ?? '0'),
    seconds: parseInt(matches[6] ?? '0') + parseInt(matches[7] ?? '0') / 1000,
  };
}

/**
 * Returns true if the given string is a valid DurationString.
 */
export function isDurationString(
  maybeDuration: string
): maybeDuration is DurationString {
  if (maybeDuration === '') return false;
  return DURATION_REGEX.test(maybeDuration);
}<|MERGE_RESOLUTION|>--- conflicted
+++ resolved
@@ -64,15 +64,7 @@
  * Parses a DurationString into a Duration object with numeric values that can
  * be used to do Date math. Throws if not a valid duration string.
  */
-<<<<<<< HEAD
 export function parseDurationString(durationString: string): Duration {
-  if (durationString === '') {
-    throw new Error('Empty string is not valid for duration strings');
-  }
-
-=======
-export function parseDurationString(durationString: DurationString): Duration {
->>>>>>> 47db04a3
   const matches = DURATION_REGEX.exec(durationString);
   if (matches === null) {
     throw new Error(`Invalid duration string '${durationString}'`);
