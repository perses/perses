--- conflicted
+++ resolved
@@ -18,11 +18,7 @@
 import { AbsoluteTimeRange, DurationString } from '../time';
 import { FormatOptions } from './units';
 
-<<<<<<< HEAD
-export type UnitGroup = 'Time' | 'Percent' | 'Decimal' | 'Bytes' | 'Throughput' | 'Currency' | 'Date';
-=======
-export type UnitGroup = 'Time' | 'Percent' | 'Decimal' | 'Bytes' | 'Throughput' | 'Currency' | 'Temperature';
->>>>>>> e369c324
+export type UnitGroup = 'Time' | 'Percent' | 'Decimal' | 'Bytes' | 'Throughput' | 'Currency' | 'Temperature' | 'Date';
 
 /**
  * Configuration for rendering units that are part of a group.
