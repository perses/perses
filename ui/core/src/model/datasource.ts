// Copyright 2021 The Perses Authors
// Licensed under the Apache License, Version 2.0 (the "License");
// you may not use this file except in compliance with the License.
// You may obtain a copy of the License at
//
// http://www.apache.org/licenses/LICENSE-2.0
//
// Unless required by applicable law or agreed to in writing, software
// distributed under the License is distributed on an "AS IS" BASIS,
// WITHOUT WARRANTIES OR CONDITIONS OF ANY KIND, either express or implied.
// See the License for the specific language governing permissions and
// limitations under the License.

import { Metadata, ProjectMetadata } from './resource';

export interface DatasourceSpecDefinition<Kind extends string> {
  kind: Kind;
  default: boolean;
}

<<<<<<< HEAD
export interface DataSourceDefinition<Options extends JsonObject> extends Definition<Options> {
  display: {
    hide?: boolean;
  };
}

export type AnyDataSourceDefinition = DataSourceDefinition<JsonObject>;
=======
export type AnyDatasourceSpecDefinition = DatasourceSpecDefinition<string>;

export interface DatasourceModel {
  kind: 'Datasource';
  metadata: ProjectMetadata;
  spec: AnyDatasourceSpecDefinition;
}

export interface GlobalDatasourceModel {
  kind: 'GlobalDatasource';
  metadata: Metadata;
  spec: AnyDatasourceSpecDefinition;
}
>>>>>>> 4b776be6
<|MERGE_RESOLUTION|>--- conflicted
+++ resolved
@@ -18,15 +18,6 @@
   default: boolean;
 }
 
-<<<<<<< HEAD
-export interface DataSourceDefinition<Options extends JsonObject> extends Definition<Options> {
-  display: {
-    hide?: boolean;
-  };
-}
-
-export type AnyDataSourceDefinition = DataSourceDefinition<JsonObject>;
-=======
 export type AnyDatasourceSpecDefinition = DatasourceSpecDefinition<string>;
 
 export interface DatasourceModel {
@@ -39,5 +30,4 @@
   kind: 'GlobalDatasource';
   metadata: Metadata;
   spec: AnyDatasourceSpecDefinition;
-}
->>>>>>> 4b776be6
+}