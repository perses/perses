// Copyright 2023 The Perses Authors
// Licensed under the Apache License, Version 2.0 (the "License");
// you may not use this file except in compliance with the License.
// You may obtain a copy of the License at
//
// http://www.apache.org/licenses/LICENSE-2.0
//
// Unless required by applicable law or agreed to in writing, software
// distributed under the License is distributed on an "AS IS" BASIS,
// WITHOUT WARRANTIES OR CONDITIONS OF ANY KIND, either express or implied.
// See the License for the specific language governing permissions and
// limitations under the License.

/**
 * Common types
 */
export interface TraceAttribute {
  key: string;
  value: TraceAttributeValue;
}

export type TraceAttributeValue =
  | { stringValue: string }
  | { intValue: string }
  | { boolValue: boolean }
  | { arrayValue: { values: TraceAttributeValue[] } };

/**
 * An entire trace
 */
export interface Trace {
  rootSpan: Span;
}

export interface TraceResource {
  serviceName: string;
  attributes: TraceAttribute[];
}

export interface TraceScope {
  name: string;
<<<<<<< HEAD
}

export interface Span {
  resource: TraceResource;
  scope: TraceScope;
  parentSpan?: Span;
  /** child spans, sorted by startTime */
  childSpans: Span[];

  traceId: string;
  spanId: string;
  parentSpanId?: string;
  name: string;
  kind: string;
  startTimeUnixMs: number;
  endTimeUnixMs: number;
  attributes: TraceAttribute[];
  events: SpanEvent[];
  status?: SpanStatus;
}

export interface SpanEvent {
  timeUnixMs: number;
  name: string;
  attributes: TraceAttribute[];
}

=======
}

export interface Span {
  resource: TraceResource;
  scope: TraceScope;
  parentSpan?: Span;
  /** child spans, sorted by startTime */
  childSpans: Span[];

  traceId: string;
  spanId: string;
  parentSpanId?: string;
  name: string;
  kind: string;
  startTimeUnixMs: number;
  endTimeUnixMs: number;
  attributes: TraceAttribute[];
  events: SpanEvent[];
  status?: SpanStatus;
}

export interface SpanEvent {
  timeUnixMs: number;
  name: string;
  attributes: TraceAttribute[];
}

>>>>>>> 4ffa367c
export interface SpanStatus {
  code?: typeof SpanStatusUnset | typeof SpanStatusOk | typeof SpanStatusError;
  message?: string;
}

export const SpanStatusUnset = 'STATUS_CODE_UNSET';
export const SpanStatusOk = 'STATUS_CODE_OK';
export const SpanStatusError = 'STATUS_CODE_ERROR';

/**
<<<<<<< HEAD
 * Partial trace returned by search endpoint
=======
 * Partial trace information returned by search endpoint
>>>>>>> 4ffa367c
 */
export interface TraceSearchResult {
  traceId: string;
  rootServiceName: string;
  rootTraceName: string;
  startTimeUnixMs: number;
  durationMs: number;
  serviceStats: Record<string, ServiceStats>;
}

export interface ServiceStats {
  spanCount: number;
  /** number of spans with errors, unset if zero */
  errorCount?: number;
}

/**
 * A generalized data-model that will be used by Panel components
 * to display traces.
 *
 * If the query contains a valid trace ID, the 'trace' attribute will contain the entire trace.
 * If the query contains a TraceQL query, the 'searchResult' attribute will contain the search results.
 */
export interface TraceData {
  trace?: Trace;
  searchResult?: TraceSearchResult[];

  metadata?: TraceMetaData;
}

export interface TraceMetaData {
  executedQueryString?: string;
<<<<<<< HEAD
=======
}

export function isValidTraceId(traceId: string): boolean {
  return /^[a-z0-9]+$/.test(traceId);
}

function hashCode(str: string) {
  let hash = 0;
  for (let i = 0; i < str.length; i++) {
    hash = str.charCodeAt(i) + ((hash << 5) - hash);
  }
  return hash;
>>>>>>> 4ffa367c
}

export function isValidTraceId(traceId: string): boolean {
  return /^[a-z0-9]+$/.test(traceId);
}<|MERGE_RESOLUTION|>--- conflicted
+++ resolved
@@ -39,7 +39,6 @@
 
 export interface TraceScope {
   name: string;
-<<<<<<< HEAD
 }
 
 export interface Span {
@@ -67,35 +66,6 @@
   attributes: TraceAttribute[];
 }
 
-=======
-}
-
-export interface Span {
-  resource: TraceResource;
-  scope: TraceScope;
-  parentSpan?: Span;
-  /** child spans, sorted by startTime */
-  childSpans: Span[];
-
-  traceId: string;
-  spanId: string;
-  parentSpanId?: string;
-  name: string;
-  kind: string;
-  startTimeUnixMs: number;
-  endTimeUnixMs: number;
-  attributes: TraceAttribute[];
-  events: SpanEvent[];
-  status?: SpanStatus;
-}
-
-export interface SpanEvent {
-  timeUnixMs: number;
-  name: string;
-  attributes: TraceAttribute[];
-}
-
->>>>>>> 4ffa367c
 export interface SpanStatus {
   code?: typeof SpanStatusUnset | typeof SpanStatusOk | typeof SpanStatusError;
   message?: string;
@@ -106,11 +76,7 @@
 export const SpanStatusError = 'STATUS_CODE_ERROR';
 
 /**
-<<<<<<< HEAD
- * Partial trace returned by search endpoint
-=======
  * Partial trace information returned by search endpoint
->>>>>>> 4ffa367c
  */
 export interface TraceSearchResult {
   traceId: string;
@@ -143,21 +109,6 @@
 
 export interface TraceMetaData {
   executedQueryString?: string;
-<<<<<<< HEAD
-=======
-}
-
-export function isValidTraceId(traceId: string): boolean {
-  return /^[a-z0-9]+$/.test(traceId);
-}
-
-function hashCode(str: string) {
-  let hash = 0;
-  for (let i = 0; i < str.length; i++) {
-    hash = str.charCodeAt(i) + ((hash << 5) - hash);
-  }
-  return hash;
->>>>>>> 4ffa367c
 }
 
 export function isValidTraceId(traceId: string): boolean {
