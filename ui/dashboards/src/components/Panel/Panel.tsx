--- conflicted
+++ resolved
@@ -31,32 +31,19 @@
 import PencilIcon from 'mdi-material-ui/Pencil';
 import DeleteIcon from 'mdi-material-ui/DeleteOutline';
 import DragIcon from 'mdi-material-ui/DragVertical';
-<<<<<<< HEAD
-import { usePanels, useEditMode } from '../../context';
-=======
 import { usePanels, useEditMode, LayoutItem } from '../../context';
->>>>>>> a96d7c33
 import { PanelContent } from './PanelContent';
 
 export interface PanelProps extends CardProps {
   definition: PanelDefinition;
-<<<<<<< HEAD
-  groupIndex: number;
-  itemIndex: number;
-=======
   panelGroupItemId: LayoutItem;
->>>>>>> a96d7c33
 }
 
 /**
  * Renders a PanelDefinition's content inside of a Card.
  */
 export function Panel(props: PanelProps) {
-<<<<<<< HEAD
-  const { definition, groupIndex, itemIndex, ...others } = props;
-=======
   const { definition, panelGroupItemId, ...others } = props;
->>>>>>> a96d7c33
 
   const [contentElement, setContentElement] = useState<HTMLDivElement | null>(null);
   const [isHovered, setIsHovered] = useState(false);
@@ -82,11 +69,7 @@
   const { editPanel, openDeletePanelDialog } = usePanels();
 
   const handleEditButtonClick = () => {
-<<<<<<< HEAD
-    editPanel({ groupIndex, itemIndex });
-=======
     editPanel(panelGroupItemId);
->>>>>>> a96d7c33
   };
 
   return (
@@ -152,11 +135,7 @@
                   <IconButton
                     aria-label="delete panel"
                     size="small"
-<<<<<<< HEAD
-                    onClick={() => openDeletePanelDialog({ groupIndex, itemIndex })}
-=======
                     onClick={() => openDeletePanelDialog(panelGroupItemId)}
->>>>>>> a96d7c33
                   >
                     <DeleteIcon />
                   </IconButton>
