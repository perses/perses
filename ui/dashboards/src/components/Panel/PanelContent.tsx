// Copyright 2023 The Perses Authors
// Licensed under the Apache License, Version 2.0 (the "License");
// you may not use this file except in compliance with the License.
// You may obtain a copy of the License at
//
// http://www.apache.org/licenses/LICENSE-2.0
//
// Unless required by applicable law or agreed to in writing, software
// distributed under the License is distributed on an "AS IS" BASIS,
// WITHOUT WARRANTIES OR CONDITIONS OF ANY KIND, either express or implied.
// See the License for the specific language governing permissions and
// limitations under the License.

import { usePlugin, PanelProps, QueryData } from '@perses-dev/plugin-system';
import { UnknownSpec, PanelDefinition } from '@perses-dev/core';
import { ReactElement } from 'react';
import { LoadingOverlay } from '@perses-dev/components';
import { Skeleton } from '@mui/material';

export interface PanelContentProps extends Omit<PanelProps<UnknownSpec>, 'queryResults'> {
  panelPluginKind: string;
  definition?: PanelDefinition<UnknownSpec>;
  queryResults: QueryData[];
}

/**
 * A small wrapper component that renders the appropriate PanelComponent from a Panel plugin based on the panel
 * definition's kind. Used so that an ErrorBoundary can be wrapped around this.
 */
export function PanelContent(props: PanelContentProps): ReactElement {
<<<<<<< HEAD
  const { panelPluginKind, definition, queryResults, spec, contentDimensions } = props;
  const { data: plugin, isLoading: isPanelLoading } = usePlugin('Panel', panelPluginKind, { useErrorBoundary: true });

=======
  const { panelPluginKind, contentDimensions, definition, ...others } = props;
  const { data: plugin, isLoading } = usePlugin('Panel', panelPluginKind, { throwOnError: true });
>>>>>>> c4a7621b
  const PanelComponent = plugin?.PanelComponent;
  const supportedQueryTypes = plugin?.supportedQueryTypes || [];

  if (isPanelLoading) {
    return (
      <Skeleton
        variant="rectangular"
        width={contentDimensions?.width}
        height={contentDimensions?.height}
        aria-label="Loading..."
      />
    );
  }

  if (PanelComponent === undefined) {
    throw new Error(`Missing PanelComponent from panel plugin for kind '${panelPluginKind}'`);
  }

  // Render the panel if any query has data.
  // Loading indicator or errors of other queries are shown in the panel header.
  const queryResultsWithData = queryResults.flatMap((q) =>
    q.data && supportedQueryTypes.includes(q.definition.kind) ? [{ data: q.data, definition: q.definition }] : []
  );
  if (queryResultsWithData.length > 0) {
    return (
      <PanelComponent
        spec={spec}
        contentDimensions={contentDimensions}
        definition={definition}
        queryResults={queryResultsWithData}
      />
    );
  }

  // No query has data, show loading overlay if any query is loading.
  if (queryResults.some((q) => q.isLoading)) {
    if (plugin?.LoadingComponent) {
      return (
        <plugin.LoadingComponent
          spec={spec}
          contentDimensions={contentDimensions}
          definition={definition}
          queryResults={[]}
        />
      );
    }
    return <LoadingOverlay />;
  }

  // No query has data or is loading, show the error if any query has an error.
  // The error will be catched in <ErrorBoundary> of <Panel>.
  const queryError = queryResults.find((q) => q.error);
  if (queryError) {
    throw queryError.error;
  }

  // At this point, no query has data, is loading, or has an error. Render an empty panel.
  return <PanelComponent spec={spec} contentDimensions={contentDimensions} definition={definition} queryResults={[]} />;
}<|MERGE_RESOLUTION|>--- conflicted
+++ resolved
@@ -28,14 +28,9 @@
  * definition's kind. Used so that an ErrorBoundary can be wrapped around this.
  */
 export function PanelContent(props: PanelContentProps): ReactElement {
-<<<<<<< HEAD
   const { panelPluginKind, definition, queryResults, spec, contentDimensions } = props;
-  const { data: plugin, isLoading: isPanelLoading } = usePlugin('Panel', panelPluginKind, { useErrorBoundary: true });
+  const { data: plugin, isLoading: isPanelLoading } = usePlugin('Panel', panelPluginKind, { throwOnError: true });
 
-=======
-  const { panelPluginKind, contentDimensions, definition, ...others } = props;
-  const { data: plugin, isLoading } = usePlugin('Panel', panelPluginKind, { throwOnError: true });
->>>>>>> c4a7621b
   const PanelComponent = plugin?.PanelComponent;
   const supportedQueryTypes = plugin?.supportedQueryTypes || [];
 
