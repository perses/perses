--- conflicted
+++ resolved
@@ -35,12 +35,7 @@
           },
         },
       },
-<<<<<<< HEAD
-      groupIndex: 0,
-      itemIndex: 0,
-=======
       panelGroupItemId: { panelGroupId: 0, itemIndex: 0 },
->>>>>>> a96d7c33
     };
   };
 
