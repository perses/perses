// Copyright 2022 The Perses Authors
// Licensed under the Apache License, Version 2.0 (the "License");
// you may not use this file except in compliance with the License.
// You may obtain a copy of the License at
//
// http://www.apache.org/licenses/LICENSE-2.0
//
// Unless required by applicable law or agreed to in writing, software
// distributed under the License is distributed on an "AS IS" BASIS,
// WITHOUT WARRANTIES OR CONDITIONS OF ANY KIND, either express or implied.
// See the License for the specific language governing permissions and
// limitations under the License.

<<<<<<< HEAD
import { PanelPlugin, PluginRegistry } from '@perses-dev/plugin-system';
=======
import { PluginRegistry } from '@perses-dev/plugin-system';
>>>>>>> 099e4331
import 'intersection-observer';
import { screen } from '@testing-library/react';
import { renderWithContext, mockPluginRegistryProps, FAKE_PANEL_PLUGIN } from '../../test';
import testDashboard from '../../test/testDashboard';
import { DashboardStoreProps } from '../../context';
import { Panel, PanelProps } from './Panel';

<<<<<<< HEAD
const FAKE_PANEL_PLUGIN: PanelPlugin = {
  PanelComponent: () => {
    return <div role="figure">FakePanel chart</div>;
  },
  OptionsEditorComponent: () => {
    return <div>Edit options here</div>;
  },
  createInitialOptions: () => ({}),
};

=======
>>>>>>> 099e4331
describe('Panel', () => {
  let props: PanelProps;
  let initialState: DashboardStoreProps;

  beforeEach(() => {
    props = {
      definition: {
        kind: 'Panel',
        spec: {
          display: {
            name: 'Fake Panel',
            description: 'This is a fake panel',
          },
          panelPlugin: {
            kind: 'FakePanel',
            spec: {},
          },
        },
      },
      groupIndex: 0,
      panelKey: 'panelRef',
    };

    initialState = {
      isEditMode: false,
      dashboardSpec: testDashboard.spec,
    };
  });

  // Helper to render the panel with some context set
  const renderPanel = (initialState?: DashboardStoreProps) => {
    const { addMockPlugin, pluginRegistryProps } = mockPluginRegistryProps();
    addMockPlugin('Panel', 'FakePanel', FAKE_PANEL_PLUGIN);

    renderWithContext(
      <PluginRegistry {...pluginRegistryProps}>
        <Panel {...props} />
      </PluginRegistry>,
      initialState
    );
  };

  it('should render name and info icon', async () => {
    renderPanel();
    await screen.findByText('Fake Panel');
    screen.queryByLabelText('info-tooltip');
  });

  it('should render edit icons when in edit mode', async () => {
    initialState.isEditMode = true;
    renderPanel(initialState);
    await screen.queryByLabelText('drag handle');
    screen.queryByLabelText('edit panel');
    screen.queryByLabelText('more');
  });
});<|MERGE_RESOLUTION|>--- conflicted
+++ resolved
@@ -11,11 +11,7 @@
 // See the License for the specific language governing permissions and
 // limitations under the License.
 
-<<<<<<< HEAD
-import { PanelPlugin, PluginRegistry } from '@perses-dev/plugin-system';
-=======
 import { PluginRegistry } from '@perses-dev/plugin-system';
->>>>>>> 099e4331
 import 'intersection-observer';
 import { screen } from '@testing-library/react';
 import { renderWithContext, mockPluginRegistryProps, FAKE_PANEL_PLUGIN } from '../../test';
@@ -23,19 +19,6 @@
 import { DashboardStoreProps } from '../../context';
 import { Panel, PanelProps } from './Panel';
 
-<<<<<<< HEAD
-const FAKE_PANEL_PLUGIN: PanelPlugin = {
-  PanelComponent: () => {
-    return <div role="figure">FakePanel chart</div>;
-  },
-  OptionsEditorComponent: () => {
-    return <div>Edit options here</div>;
-  },
-  createInitialOptions: () => ({}),
-};
-
-=======
->>>>>>> 099e4331
 describe('Panel', () => {
   let props: PanelProps;
   let initialState: DashboardStoreProps;
