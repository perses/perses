// Copyright 2023 The Perses Authors
// Licensed under the Apache License, Version 2.0 (the "License");
// you may not use this file except in compliance with the License.
// You may obtain a copy of the License at
//
// http://www.apache.org/licenses/LICENSE-2.0
//
// Unless required by applicable law or agreed to in writing, software
// distributed under the License is distributed on an "AS IS" BASIS,
// WITHOUT WARRANTIES OR CONDITIONS OF ANY KIND, either express or implied.
// See the License for the specific language governing permissions and
// limitations under the License.

import type { Meta, StoryObj } from '@storybook/react';
import { Dashboard, TemplateVariableList } from '@perses-dev/dashboards';
import { action } from '@storybook/addon-actions';
import { Button, Stack } from '@mui/material';
import { DashboardResource } from '@perses-dev/core';
import {
  mockTimeSeriesResponseWithManySeries,
  mockTimeSeriesResponseWithNullValues,
  mockTimeSeriesResponseWithStableValue,
  mockTimeSeriesResponseWithTestData,
} from '@perses-dev/internal-utils';
import { mockQueryRangeRequests, waitForStableCanvas, WithQueryClient, WithQueryParams } from '@perses-dev/storybook';
import { WithPluginRegistry, WithTimeRange } from '@perses-dev/plugin-system/src/stories/shared-utils';
import { WithDashboard, WithDatasourceStore, WithTemplateVariables } from '../../stories/decorators';

const meta: Meta<typeof Dashboard> = {
  component: Dashboard,
  decorators: [
    WithDashboard,
    WithTemplateVariables,
    WithTimeRange,
    WithDatasourceStore,
    WithPluginRegistry,
    WithQueryClient,
    WithQueryParams,
  ],
  parameters: {
    // Overriding the default on* regex for actions becaues we expose a LOT
    // of these by exposing the MUI BoxProps, and it was making the storybook
    // and browser hang from the numerous actions happening when you interacted
    // with the page.
    actions: { argTypesRegex: '' },
  },
};

export default meta;

type Story = StoryObj<typeof Dashboard>;

const DEFAULT_ALL_DASHBOARD: DashboardResource = {
  kind: 'Dashboard',
  metadata: {
    name: 'TestAll',
    created_at: '2023-03-17T20:13:03.570631Z',
    updated_at: '2023-03-17T20:13:03.570631Z',
    version: 0,
    project: 'testing',
  },
  spec: {
    display: {
      name: 'TestAll',
    },
    panels: {
      TimeSeries: {
        kind: 'Panel',
        spec: {
          display: {
            name: 'TimeSeries',
          },
          plugin: {
            kind: 'TimeSeriesChart',
            spec: {
              legend: {
                position: 'Right',
              },
            },
          },
          queries: [
            {
              kind: 'TimeSeriesQuery',
              spec: {
                plugin: {
                  kind: 'PrometheusTimeSeriesQuery',
                  spec: {
                    query: 'up{instance=~"$instance"}',
                  },
                },
              },
            },
          ],
        },
      },
      TimeSeriesGeneratedColors: {
        kind: 'Panel',
        spec: {
          display: {
            name: 'Generated Colors',
          },
          queries: [
            {
              kind: 'TimeSeriesQuery',
              spec: {
                plugin: {
                  kind: 'PrometheusTimeSeriesQuery',
                  spec: {
                    query:
                      'avg without (cpu)(rate(node_cpu_seconds_total{job="$job",instance=~"$instance"}[$interval]))',
                  },
                },
              },
            },
          ],
          plugin: {
            kind: 'TimeSeriesChart',
            spec: {
              legend: {
                position: 'Right',
              },
              y_axis: {
                unit: {
                  kind: 'PercentDecimal',
                  decimal_places: 0,
                },
              },
            },
          },
        },
      },
    },
    layouts: [
      {
        kind: 'Grid',
        spec: {
          display: {
            title: 'Panel Group',
            collapse: {
              open: true,
            },
          },
          items: [
            {
              x: 0,
              y: 0,
              width: 12,
              height: 8,
              content: {
                $ref: '#/spec/panels/TimeSeries',
              },
            },
            {
              x: 12,
              y: 0,
              width: 12,
              height: 8,
              content: {
                $ref: '#/spec/panels/TimeSeriesGeneratedColors',
              },
            },
          ],
        },
      },
    ],
    variables: [
      { kind: 'TextVariable', spec: { name: 'job', value: 'node' } },
      {
        kind: 'ListVariable',
        spec: {
          name: 'instance',
          display: {
            name: 'Instance',
            hidden: false,
          },
          allow_all_value: true,
          allow_multiple: true,
          default_value: ['$__all'],
          plugin: {
            kind: 'PrometheusLabelValuesVariable',
            spec: {
              label_name: 'instance',
            },
          },
        },
      },
      {
        kind: 'ListVariable',
        spec: {
          name: 'interval',
          default_value: '5m',
          allow_all_value: false,
          allow_multiple: false,
          plugin: {
            kind: 'StaticListVariable',
            spec: { values: ['1m', '5m'] },
          },
        },
      },
    ],
    duration: '5m',
    refreshInterval: '0s',
  },
};

function formatProviderParameters(dashboardState: DashboardResource) {
  return {
    withDashboard: {
      props: {
        initialState: {
          dashboardResource: dashboardState,
        },
        dashboardResource: dashboardState,
      },
    },
    withDatasourceStore: {
      props: {
        dashboardResource: dashboardState,
      },
    },
    withTemplateVariables: {
      props: {
        initialVariableDefinitions: dashboardState.spec.variables,
      },
    },
    withTimeRange: {
      props: {
        initialTimeRange: {
          pastDuration: dashboardState.spec.duration,
        },
      },
    },
  };
}

export const ListVariableWithDefaultAll: Story = {
  args: {},
  parameters: {
    happo: false,
    ...formatProviderParameters(DEFAULT_ALL_DASHBOARD),
  },
  render: (args) => {
    return (
      <Stack spacing={1}>
        <TemplateVariableList />
        <Dashboard {...args} />
      </Stack>
    );
  },
};

export const DefaultEmptyState: Story = {
  args: {},
};

export const EmptyStateWithEditButton: Story = {
  args: {
    emptyDashboardProps: {
      onEditButtonClick: action('onEditButtonClick'),
    },
  },
};

export const CustomEmptyState: Story = {
  args: {
    emptyDashboardProps: {
      title: 'Oh no!',
      description: 'This dashboard is empty.',
      additionalText: 'Tip: Add a panel group and a panel to get started.',
      actions: (
        <Button variant="outlined" color="secondary" onClick={action('click custom empty dashboard action button')}>
          click me!
        </Button>
      ),
    },
  },
};

const TIMESERIES_EXAMPLE_DASHBOARD_RESOURCE: DashboardResource = {
  kind: 'Dashboard',
  metadata: {
    name: 'TimeSeriesChartPanel',
    created_at: '2022-12-21T00:00:00Z',
    updated_at: '2023-01-25T17:43:56.745494Z',
    version: 3,
    project: 'testing',
  },
  spec: {
    duration: '6h',
    refreshInterval: '0s',
    variables: [],
    panels: {
      ConnectedNulls: {
        kind: 'Panel',
        spec: {
          display: { name: 'Connected Nulls', description: 'Time series chart with connected null values' },
          plugin: {
            kind: 'TimeSeriesChart',
            spec: {
              visual: { connect_nulls: true, show_points: 'Always' },
            },
          },
          queries: [
            {
              kind: 'TimeSeriesQuery',
              spec: {
                plugin: {
                  kind: 'PrometheusTimeSeriesQuery',
                  spec: {
                    datasource: { kind: 'PrometheusDatasource', name: 'PrometheusDemo' },
                    query: 'fake_graphite_query_with_nulls',
                  },
                },
              },
            },
          ],
        },
      },
      CustomVisualOptions: {
        kind: 'Panel',
        spec: {
          display: { name: 'Custom Visual Options', description: 'Time series chart with custom visual options' },
          plugin: {
            kind: 'TimeSeriesChart',
            spec: {
              visual: { area_opacity: 0.5, connect_nulls: false, line_width: 3, point_radius: 6 },
            },
          },
          queries: [
            {
              kind: 'TimeSeriesQuery',
              spec: {
                plugin: {
                  kind: 'PrometheusTimeSeriesQuery',
                  spec: {
                    datasource: { kind: 'PrometheusDatasource', name: 'PrometheusDemo' },
                    query: 'up{job="grafana",instance="demo.do.prometheus.io:3000"}',
                  },
                },
              },
            },
          ],
        },
      },
      LegendBottom: {
        kind: 'Panel',
        spec: {
          display: { name: 'Legend Position Bottom', description: 'Time series chart with a default legend' },
          plugin: {
            kind: 'TimeSeriesChart',
            spec: {
              legend: { position: 'Bottom' },
            },
          },
          queries: [
            {
              kind: 'TimeSeriesQuery',
              spec: {
                plugin: {
                  kind: 'PrometheusTimeSeriesQuery',
                  spec: {
                    datasource: { kind: 'PrometheusDatasource', name: 'PrometheusDemo' },
                    query: 'up{job="grafana",instance="demo.do.prometheus.io:3000"}',
                  },
                },
              },
            },
          ],
        },
      },
      LegendRight: {
        kind: 'Panel',
        spec: {
          display: {
            name: 'Legend Position Right',
            description: 'Time series chart with a legend positioned to the right',
          },
          plugin: {
            kind: 'TimeSeriesChart',
            spec: {
              legend: { position: 'Right' },
            },
          },
          queries: [
            {
              kind: 'TimeSeriesQuery',
              spec: {
                plugin: {
                  kind: 'PrometheusTimeSeriesQuery',
                  spec: {
                    datasource: { kind: 'PrometheusDatasource', name: 'PrometheusDemo' },
                    query: 'up{job="grafana",instance="demo.do.prometheus.io:3000"}',
                  },
                },
              },
            },
          ],
        },
      },
      LegendTallFormatted: {
        kind: 'Panel',
        spec: {
          display: {
            name: 'Legend Tall Formatted',
            description: 'Time series chart with large legend and formatted series names',
          },
          plugin: {
            kind: 'TimeSeriesChart',
            spec: {
              legend: { position: 'Bottom' },
            },
          },
          queries: [
            {
              kind: 'TimeSeriesQuery',
              spec: {
                plugin: {
                  kind: 'PrometheusTimeSeriesQuery',
                  spec: {
                    datasource: { kind: 'PrometheusDatasource', name: 'PrometheusDemo' },
                    query: 'up{job="grafana",instance="demo.do.prometheus.io:3000"}',
                    series_name_format: 'formatted series name example - {{job}} job - instance {{instance}}',
                  },
                },
              },
            },
          ],
        },
      },
      SingleLine: {
        kind: 'Panel',
        spec: {
          display: { name: 'Single Line', description: 'Time series chart with a single line' },
          plugin: {
            kind: 'TimeSeriesChart',
            spec: {},
          },
          queries: [
            {
              kind: 'TimeSeriesQuery',
              spec: {
                plugin: {
                  kind: 'PrometheusTimeSeriesQuery',
                  spec: {
                    datasource: { kind: 'PrometheusDatasource', name: 'PrometheusDemo' },
                    query: 'up{job="grafana",instance="demo.do.prometheus.io:3000"}',
                  },
                },
              },
            },
          ],
        },
      },
      ColorPaletteAuto: {
        kind: 'Panel',
        spec: {
          display: { name: '4000 Series (time axis)', description: 'Time series chart with Auto palette example' },
          plugin: {
            kind: 'TimeSeriesChart',
            spec: {
              legend: {
                position: 'Right',
              },
              visual: { connect_nulls: true },
            },
          },
          queries: [
            {
              kind: 'TimeSeriesQuery',
              spec: {
                plugin: {
                  kind: 'PrometheusTimeSeriesQuery',
                  spec: {
                    datasource: { kind: 'PrometheusDatasource', name: 'PrometheusDemo' },
                    query: 'fake_query_with_twenty_series',
                  },
                },
              },
            },
          ],
        },
      },
      ColorPaletteCategorical: {
        kind: 'Panel',
        spec: {
          display: {
            name: 'Categorical Palette (Default)',
            description: 'Time series chart with Categorical palette example',
          },
          plugin: {
            kind: 'TimeSeriesChart',
            spec: {
              legend: {
                position: 'Right',
              },
              visual: {
                palette: { kind: 'Categorical' },
                connect_nulls: true,
              },
            },
          },
          queries: [
            {
              kind: 'TimeSeriesQuery',
              spec: {
                plugin: {
                  kind: 'PrometheusTimeSeriesQuery',
                  spec: {
                    datasource: { kind: 'PrometheusDatasource', name: 'PrometheusDemo' },
                    query: 'fake_query_with_few_series',
                  },
                },
              },
            },
          ],
        },
      },
    },
    layouts: [
      {
        kind: 'Grid',
        spec: {
          display: { title: 'Row 1', collapse: { open: false } },
          items: [
            { x: 0, y: 0, width: 8, height: 7, content: { $ref: '#/spec/panels/SingleLine' } },
            { x: 8, y: 0, width: 8, height: 7, content: { $ref: '#/spec/panels/CustomVisualOptions' } },
            { x: 16, y: 0, width: 8, height: 7, content: { $ref: '#/spec/panels/ConnectedNulls' } },
            { x: 0, y: 7, width: 8, height: 7, content: { $ref: '#/spec/panels/LegendBottom' } },
            { x: 8, y: 7, width: 8, height: 7, content: { $ref: '#/spec/panels/LegendRight' } },
            { x: 16, y: 7, width: 8, height: 10, content: { $ref: '#/spec/panels/LegendTallFormatted' } },
            { x: 0, y: 14, width: 8, height: 7, content: { $ref: '#/spec/panels/ColorPaletteAuto' } },
            { x: 8, y: 14, width: 8, height: 7, content: { $ref: '#/spec/panels/ColorPaletteCategorical' } },
          ],
        },
      },
      {
        kind: 'Grid',
        spec: {
          display: { title: 'Row 2', collapse: { open: true } },
          items: [
            { x: 0, y: 0, width: 24, height: 20, content: { $ref: '#/spec/panels/ColorPaletteAuto' } },
            // { x: 0, y: 0, width: 12, height: 12, content: { $ref: '#/spec/panels/ColorPaletteAuto' } },
            // { x: 12, y: 0, width: 12, height: 12, content: { $ref: '#/spec/panels/ColorPaletteCategorical' } },
          ],
        },
      },
    ],
  },
};

const TIMESERIES_EXAMPLE_MOCK_END = 1673805600000;
const TIMESERIES_EXAMPLE_MOCK_START = TIMESERIES_EXAMPLE_MOCK_END - 6 * 60 * 60 * 1000;
export const ExampleWithTimeSeriesPanels: Story = {
  parameters: {
    ...formatProviderParameters(TIMESERIES_EXAMPLE_DASHBOARD_RESOURCE),
    withTimeRange: {
      props: {
        initialTimeRange: {
          start: new Date(TIMESERIES_EXAMPLE_MOCK_START),
          end: new Date(TIMESERIES_EXAMPLE_MOCK_END),
        },
      },
    },
    happo: {
      beforeScreenshot: async () => {
        await waitForStableCanvas('canvas', {
          expectedCount: 8,
        });
      },
    },
    msw: {
      handlers: {
        queryRange: mockQueryRangeRequests({
          queries: [
            {
              query: 'up{job="grafana",instance="demo.do.prometheus.io:3000"}',
              response: {
                body: mockTimeSeriesResponseWithStableValue({
                  metrics: [
                    {
                      metric: {
                        __name__: 'up',
                        instance: 'demo.do.prometheus.io:3000',
                        job: 'grafana',
                      },
                      value: '1',
                    },
                  ],
                  startTimeMs: TIMESERIES_EXAMPLE_MOCK_START,
                  endTimeMs: TIMESERIES_EXAMPLE_MOCK_END,
                }),
              },
            },
            {
              query: 'fake_graphite_query_with_nulls',
              response: {
                body: mockTimeSeriesResponseWithNullValues({
                  startTimeMs: TIMESERIES_EXAMPLE_MOCK_START,
                  endTimeMs: TIMESERIES_EXAMPLE_MOCK_END,
                }),
              },
            },
            {
              query: 'fake_query_with_few_series',
              response: {
                body: mockTimeSeriesResponseWithManySeries({
                  startTimeMs: TIMESERIES_EXAMPLE_MOCK_START,
                  endTimeMs: TIMESERIES_EXAMPLE_MOCK_END,
                  totalSeries: 7,
                }),
              },
            },
            {
              query: 'fake_query_with_twenty_series',
              response: {
                body: mockTimeSeriesResponseWithManySeries({
                  startTimeMs: TIMESERIES_EXAMPLE_MOCK_START,
                  endTimeMs: TIMESERIES_EXAMPLE_MOCK_END,
                  totalSeries: 20,
                }),
              },
            },
          ],
        }),
      },
    },
  },
};

const TIMESERIES_BENCHMARKS_DASHBOARD_RESOURCE: DashboardResource = {
  kind: 'Dashboard',
  metadata: {
    name: 'TimeSeriesChartPanel',
    created_at: '2022-12-21T00:00:00Z',
    updated_at: '2023-01-25T17:43:56.745494Z',
    version: 3,
    project: 'testing',
  },
  spec: {
    duration: '6h',
    refreshInterval: '0s',
    variables: [],
    panels: {
      TwentySeries: {
        kind: 'Panel',
        spec: {
          display: { name: 'Twenty Series' },
          plugin: {
            kind: 'TimeSeriesChart',
            spec: {
              legend: {
                position: 'Right',
              },
            },
          },
          queries: [
            {
              kind: 'TimeSeriesQuery',
              spec: {
                plugin: {
                  kind: 'PrometheusTimeSeriesQuery',
                  spec: {
                    datasource: { kind: 'PrometheusDatasource', name: 'PrometheusDemo' },
                    query: 'fake_query_with_twenty_series',
                  },
                },
              },
            },
          ],
        },
      },
      FiftySeries: {
        kind: 'Panel',
        spec: {
          display: { name: 'Fifty Series' },
          plugin: {
            kind: 'TimeSeriesChart',
            spec: {
              legend: {
                position: 'Right',
              },
            },
          },
          queries: [
            {
              kind: 'TimeSeriesQuery',
              spec: {
                plugin: {
                  kind: 'PrometheusTimeSeriesQuery',
                  spec: {
                    datasource: { kind: 'PrometheusDatasource', name: 'PrometheusDemo' },
                    query: 'fake_query_with_fifty_series',
                  },
                },
              },
            },
          ],
        },
      },
      OneHundredSeries: {
        kind: 'Panel',
        spec: {
          display: { name: 'One Hundred Series' },
          plugin: {
            kind: 'TimeSeriesChart',
            spec: {
              legend: {
                position: 'Right',
              },
            },
          },
          queries: [
            {
              kind: 'TimeSeriesQuery',
              spec: {
                plugin: {
                  kind: 'PrometheusTimeSeriesQuery',
                  spec: {
                    datasource: { kind: 'PrometheusDatasource', name: 'PrometheusDemo' },
                    query: 'fake_query_with_one_hundred_series',
                  },
                },
              },
            },
          ],
        },
      },
      FiveHundredSeries: {
        kind: 'Panel',
        spec: {
          display: { name: 'Five Hundred Series' },
          plugin: {
            kind: 'TimeSeriesChart',
            spec: {
              legend: {
                position: 'Right',
              },
            },
          },
          queries: [
            {
              kind: 'TimeSeriesQuery',
              spec: {
                plugin: {
                  kind: 'PrometheusTimeSeriesQuery',
                  spec: {
                    datasource: { kind: 'PrometheusDatasource', name: 'PrometheusDemo' },
                    query: 'fake_query_with_five_hundred_series',
                  },
                },
              },
            },
          ],
        },
      },
      OneThousandSeries: {
        kind: 'Panel',
        spec: {
          display: { name: 'One Thousand Series' },
          plugin: {
            kind: 'TimeSeriesChart',
            spec: {
              legend: {
                position: 'Right',
              },
            },
          },
          queries: [
            {
              kind: 'TimeSeriesQuery',
              spec: {
                plugin: {
                  kind: 'PrometheusTimeSeriesQuery',
                  spec: {
                    datasource: { kind: 'PrometheusDatasource', name: 'PrometheusDemo' },
                    query: 'fake_query_with_one_thousand_series',
                  },
                },
              },
            },
          ],
        },
      },
      MockResponseFirst: {
        kind: 'Panel',
        spec: {
          display: { name: 'Mock Response (168 series)' },
          plugin: {
            kind: 'TimeSeriesChart',
            spec: {
              legend: {
                position: 'Right',
              },
            },
          },
          queries: [
            {
              kind: 'TimeSeriesQuery',
              spec: {
                plugin: {
                  kind: 'PrometheusTimeSeriesQuery',
                  spec: {
                    datasource: { kind: 'PrometheusDatasource', name: 'PrometheusDemo' },
                    query: 'fake_range_query_mock_response_1',
                  },
                },
              },
            },
          ],
        },
      },
    },
    layouts: [
      {
        kind: 'Grid',
        spec: {
          display: { title: 'Row 1', collapse: { open: true } },
          items: [
            { x: 0, y: 0, width: 12, height: 8, content: { $ref: '#/spec/panels/TwentySeries' } },
            { x: 12, y: 0, width: 12, height: 8, content: { $ref: '#/spec/panels/FiftySeries' } },
            { x: 0, y: 8, width: 12, height: 8, content: { $ref: '#/spec/panels/OneHundredSeries' } },
            { x: 12, y: 8, width: 12, height: 8, content: { $ref: '#/spec/panels/FiveHundredSeries' } },
          ],
        },
      },
      {
        kind: 'Grid',
        spec: {
          display: { title: 'Row 2', collapse: { open: false } },
          items: [{ x: 0, y: 0, width: 24, height: 12, content: { $ref: '#/spec/panels/TwoThousandSeries' } }],
        },
      },
    ],
  },
};

const TIMESERIES_ALT_EXAMPLE_MOCK_START = TIMESERIES_EXAMPLE_MOCK_END - 2 * 60 * 60 * 1000;
export const ExampleWithManySeries: Story = {
  parameters: {
    ...formatProviderParameters(TIMESERIES_BENCHMARKS_DASHBOARD_RESOURCE),
    withTimeRange: {
      props: {
        initialTimeRange: {
          start: new Date(TIMESERIES_ALT_EXAMPLE_MOCK_START),
          end: new Date(TIMESERIES_EXAMPLE_MOCK_END),
        },
      },
    },
    msw: {
      handlers: {
        queryRange: mockQueryRangeRequests({
          queries: [
            {
              query: 'fake_query_with_few_series',
              response: {
                body: mockTimeSeriesResponseWithManySeries({
                  startTimeMs: TIMESERIES_ALT_EXAMPLE_MOCK_START,
                  endTimeMs: TIMESERIES_EXAMPLE_MOCK_END,
                  totalSeries: 7,
                }),
              },
            },
            {
              query: 'fake_query_with_twenty_series',
              response: {
                body: mockTimeSeriesResponseWithManySeries({
                  startTimeMs: TIMESERIES_EXAMPLE_MOCK_START,
<<<<<<< HEAD
                  endTimeMs: TIMESERIES_EXAMPLE_MOCK_NOW,
                  totalSeries: 4000,
=======
                  endTimeMs: TIMESERIES_EXAMPLE_MOCK_END,
                  totalSeries: 20,
>>>>>>> fd349303
                }),
              },
            },
            {
              query: 'fake_query_with_fifty_series',
              response: {
                body: mockTimeSeriesResponseWithManySeries({
                  startTimeMs: TIMESERIES_EXAMPLE_MOCK_START,
                  endTimeMs: TIMESERIES_EXAMPLE_MOCK_END,
                  totalSeries: 50,
                }),
              },
            },
            {
              query: 'fake_query_with_one_hundred_series',
              response: {
                body: mockTimeSeriesResponseWithManySeries({
                  startTimeMs: TIMESERIES_EXAMPLE_MOCK_START,
                  endTimeMs: TIMESERIES_EXAMPLE_MOCK_END,
                  totalSeries: 100,
                }),
              },
            },
            {
              query: 'fake_query_with_five_hundred_series',
              response: {
                body: mockTimeSeriesResponseWithManySeries({
                  startTimeMs: TIMESERIES_EXAMPLE_MOCK_START,
                  endTimeMs: TIMESERIES_EXAMPLE_MOCK_END,
                  totalSeries: 500,
                }),
              },
            },
            {
              query: 'fake_query_with_one_thousand_series',
              response: {
                body: mockTimeSeriesResponseWithManySeries({
                  startTimeMs: TIMESERIES_EXAMPLE_MOCK_START,
                  endTimeMs: TIMESERIES_EXAMPLE_MOCK_END,
                  totalSeries: 1000,
                }),
              },
            },
          ],
        }),
      },
    },
  },
};

const TIMESERIES_MOCK_DATA_DASHBOARD_RESOURCE: DashboardResource = {
  kind: 'Dashboard',
  metadata: {
    name: 'TimeSeriesChartPanel',
    created_at: '2022-12-21T00:00:00Z',
    updated_at: '2023-01-25T17:43:56.745494Z',
    version: 3,
    project: 'testing',
  },
  spec: {
    refreshInterval: '0s',
    duration: '6h',
    variables: [],
    panels: {
      MockResponseFirst: {
        kind: 'Panel',
        spec: {
          display: { name: 'Mock Response First' },
          plugin: {
            kind: 'TimeSeriesChart',
            spec: {
              legend: {
                position: 'Right',
              },
            },
          },
          queries: [
            {
              kind: 'TimeSeriesQuery',
              spec: {
                plugin: {
                  kind: 'PrometheusTimeSeriesQuery',
                  spec: {
                    datasource: { kind: 'PrometheusDatasource', name: 'PrometheusDemo' },
                    query: 'fake_range_query_mock_response_1',
                  },
                },
              },
            },
          ],
        },
      },
    },
    layouts: [
      {
        kind: 'Grid',
        spec: {
          display: { title: 'Row 1', collapse: { open: true } },
          items: [{ x: 0, y: 0, width: 24, height: 12, content: { $ref: '#/spec/panels/MockResponseFirst' } }],
        },
      },
    ],
  },
};

export const ExampleWithTestData: Story = {
  parameters: {
    happo: false,
    ...formatProviderParameters(TIMESERIES_MOCK_DATA_DASHBOARD_RESOURCE),
    withTimeRange: {
      props: {
        initialTimeRange: {
          start: new Date(1684559580 * 1000),
          end: new Date(1684573395 * 1000),
        },
      },
    },
    msw: {
      handlers: {
        queryRange: mockQueryRangeRequests({
          queries: [
            {
              query: 'fake_range_query_mock_response_1',
              response: {
                body: mockTimeSeriesResponseWithTestData(),
              },
            },
          ],
        }),
      },
    },
  },
};<|MERGE_RESOLUTION|>--- conflicted
+++ resolved
@@ -454,7 +454,7 @@
       ColorPaletteAuto: {
         kind: 'Panel',
         spec: {
-          display: { name: '4000 Series (time axis)', description: 'Time series chart with Auto palette example' },
+          display: { name: 'Auto Palette (Many Series)', description: 'Time series chart with Auto palette example' },
           plugin: {
             kind: 'TimeSeriesChart',
             spec: {
@@ -520,7 +520,7 @@
       {
         kind: 'Grid',
         spec: {
-          display: { title: 'Row 1', collapse: { open: false } },
+          display: { title: 'Row 1', collapse: { open: true } },
           items: [
             { x: 0, y: 0, width: 8, height: 7, content: { $ref: '#/spec/panels/SingleLine' } },
             { x: 8, y: 0, width: 8, height: 7, content: { $ref: '#/spec/panels/CustomVisualOptions' } },
@@ -530,17 +530,6 @@
             { x: 16, y: 7, width: 8, height: 10, content: { $ref: '#/spec/panels/LegendTallFormatted' } },
             { x: 0, y: 14, width: 8, height: 7, content: { $ref: '#/spec/panels/ColorPaletteAuto' } },
             { x: 8, y: 14, width: 8, height: 7, content: { $ref: '#/spec/panels/ColorPaletteCategorical' } },
-          ],
-        },
-      },
-      {
-        kind: 'Grid',
-        spec: {
-          display: { title: 'Row 2', collapse: { open: true } },
-          items: [
-            { x: 0, y: 0, width: 24, height: 20, content: { $ref: '#/spec/panels/ColorPaletteAuto' } },
-            // { x: 0, y: 0, width: 12, height: 12, content: { $ref: '#/spec/panels/ColorPaletteAuto' } },
-            // { x: 12, y: 0, width: 12, height: 12, content: { $ref: '#/spec/panels/ColorPaletteCategorical' } },
           ],
         },
       },
@@ -865,13 +854,8 @@
               response: {
                 body: mockTimeSeriesResponseWithManySeries({
                   startTimeMs: TIMESERIES_EXAMPLE_MOCK_START,
-<<<<<<< HEAD
-                  endTimeMs: TIMESERIES_EXAMPLE_MOCK_NOW,
-                  totalSeries: 4000,
-=======
                   endTimeMs: TIMESERIES_EXAMPLE_MOCK_END,
                   totalSeries: 20,
->>>>>>> fd349303
                 }),
               },
             },
