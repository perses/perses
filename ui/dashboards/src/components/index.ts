// Copyright 2022 The Perses Authors
// Licensed under the Apache License, Version 2.0 (the "License");
// you may not use this file except in compliance with the License.
// You may obtain a copy of the License at
//
// http://www.apache.org/licenses/LICENSE-2.0
//
// Unless required by applicable law or agreed to in writing, software
// distributed under the License is distributed on an "AS IS" BASIS,
// WITHOUT WARRANTIES OR CONDITIONS OF ANY KIND, either express or implied.
// See the License for the specific language governing permissions and
// limitations under the License.

export * from './Dashboard';
export * from './GridLayout';
export * from './Panel';
export * from './PanelDrawer';
<<<<<<< HEAD
=======
export * from './PanelGroupDialog';
>>>>>>> a96d7c33
export * from './TimeRangeControls';
export * from './Variables';<|MERGE_RESOLUTION|>--- conflicted
+++ resolved
@@ -15,9 +15,6 @@
 export * from './GridLayout';
 export * from './Panel';
 export * from './PanelDrawer';
-<<<<<<< HEAD
-=======
 export * from './PanelGroupDialog';
->>>>>>> a96d7c33
 export * from './TimeRangeControls';
 export * from './Variables';