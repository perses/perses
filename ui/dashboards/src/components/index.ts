--- conflicted
+++ resolved
@@ -19,12 +19,9 @@
 export * from './DeletePanelGroupDialog';
 export * from './DiscardChangesConfirmationDialog';
 export * from './DownloadButton';
-<<<<<<< HEAD
 export * from './EditJsonButton';
 export * from './EditJsonDialog';
-=======
 export * from './EmptyDashboard';
->>>>>>> c7f46f46
 export * from './GridLayout';
 export * from './Panel';
 export * from './PanelDrawer';
