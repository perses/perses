--- conflicted
+++ resolved
@@ -13,7 +13,6 @@
 
 import { useState } from 'react';
 import { Typography, Stack, Button, Box, useTheme, useMediaQuery, Alert } from '@mui/material';
-import PencilIcon from 'mdi-material-ui/PencilOutline';
 import { ErrorBoundary, ErrorAlert } from '@perses-dev/components';
 import { DashboardResource } from '@perses-dev/core';
 import { useDashboard, useEditMode } from '../../context';
@@ -22,11 +21,8 @@
 import { DownloadButton } from '../DownloadButton';
 import { TimeRangeControls } from '../TimeRangeControls';
 import { TemplateVariableList, EditVariablesButton } from '../Variables';
-<<<<<<< HEAD
 import { EditDashboardButton } from '../EditDashboardButton';
-=======
 import { EditJsonButton } from '../EditJsonButton';
->>>>>>> 00f4f5aa
 
 export interface DashboardToolbarProps {
   dashboardName: string;
