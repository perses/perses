// Copyright 2022 The Perses Authors
// Licensed under the Apache License, Version 2.0 (the "License");
// you may not use this file except in compliance with the License.
// You may obtain a copy of the License at
//
// http://www.apache.org/licenses/LICENSE-2.0
//
// Unless required by applicable law or agreed to in writing, software
// distributed under the License is distributed on an "AS IS" BASIS,
// WITHOUT WARRANTIES OR CONDITIONS OF ANY KIND, either express or implied.
// See the License for the specific language governing permissions and
// limitations under the License.

import { Typography, Stack, Button, Box, useTheme, useMediaQuery } from '@mui/material';
import PencilIcon from 'mdi-material-ui/PencilOutline';
import AddPanelGroupIcon from 'mdi-material-ui/PlusBoxOutline';
import AddPanelIcon from 'mdi-material-ui/ChartBoxPlusOutline';
import { ErrorBoundary, ErrorAlert } from '@perses-dev/components';
import { useDashboardActions, useEditMode } from '../../context';
import { TemplateVariableList } from '../Variables';
import { TimeRangeControls } from '../TimeRangeControls';

export interface DashboardToolbarProps {
  dashboardName: string;
<<<<<<< HEAD
  dashboardTitleComponent?: JSX.Element;
}

export const DashboardToolbar = (props: DashboardToolbarProps) => {
  const { dashboardName } = props;
  const dashboardTitle = props.dashboardTitleComponent ? (
    props.dashboardTitleComponent
  ) : (
    <Typography variant="h2">{dashboardName}</Typography>
  );
=======
  onEditButtonClick: () => void;
  onCancelButtonClick: () => void;
}

export const DashboardToolbar = (props: DashboardToolbarProps) => {
  const { dashboardName, onEditButtonClick, onCancelButtonClick } = props;
>>>>>>> 6fe0d3df

  const { isEditMode, setEditMode } = useEditMode();
  const { openAddPanelGroup, openAddPanel } = useDashboardActions();
  const isLaptopSize = useMediaQuery(useTheme().breakpoints.up('sm'));

  const onSave = () => {
    setEditMode(false);
  };

  return (
    <>
      {isEditMode ? (
        <Stack spacing={2}>
          <Box sx={{ backgroundColor: (theme) => theme.palette.primary.light + '20' }}>
            <Box padding={2} display="flex">
              {dashboardTitle}
              <Stack direction="row" spacing={1} sx={{ marginLeft: 'auto' }}>
                <Button variant="contained" onClick={onSave}>
                  Save
                </Button>
                <Button variant="outlined" onClick={onCancelButtonClick}>
                  Cancel
                </Button>
              </Stack>
            </Box>
          </Box>
          <Box
            sx={{
              display: 'flex',
              width: '100%',
              alignItems: 'flex-start',
              padding: (theme) => theme.spacing(2),
            }}
          >
            <ErrorBoundary FallbackComponent={ErrorAlert}>
              <TemplateVariableList />
            </ErrorBoundary>
            <Stack direction={'row'} spacing={1} sx={{ marginLeft: 'auto' }}>
              <Button startIcon={<AddPanelGroupIcon />} onClick={openAddPanelGroup}>
                Add Panel Group
              </Button>
              <Button startIcon={<AddPanelIcon />} onClick={openAddPanel}>
                Add Panel
              </Button>
              <TimeRangeControls />
            </Stack>
          </Box>
        </Stack>
      ) : (
        <Stack spacing={2} padding={2}>
          <Box sx={{ display: 'flex', width: '100%' }}>
            {dashboardTitle}
            <Stack direction="row" spacing={2} sx={{ marginLeft: 'auto' }}>
              <TimeRangeControls />
              {isLaptopSize && (
                <Button
                  variant="outlined"
                  startIcon={<PencilIcon />}
                  onClick={onEditButtonClick}
                  sx={{ marginLeft: 'auto' }}
                >
                  Edit
                </Button>
              )}
            </Stack>
          </Box>
          <Box paddingY={2}>
            <ErrorBoundary FallbackComponent={ErrorAlert}>
              <TemplateVariableList />
            </ErrorBoundary>
          </Box>
        </Stack>
      )}
    </>
  );
};<|MERGE_RESOLUTION|>--- conflicted
+++ resolved
@@ -22,29 +22,22 @@
 
 export interface DashboardToolbarProps {
   dashboardName: string;
-<<<<<<< HEAD
   dashboardTitleComponent?: JSX.Element;
-}
-
-export const DashboardToolbar = (props: DashboardToolbarProps) => {
-  const { dashboardName } = props;
-  const dashboardTitle = props.dashboardTitleComponent ? (
-    props.dashboardTitleComponent
-  ) : (
-    <Typography variant="h2">{dashboardName}</Typography>
-  );
-=======
   onEditButtonClick: () => void;
   onCancelButtonClick: () => void;
 }
 
 export const DashboardToolbar = (props: DashboardToolbarProps) => {
-  const { dashboardName, onEditButtonClick, onCancelButtonClick } = props;
->>>>>>> 6fe0d3df
+  const { dashboardName, dashboardTitleComponent, onEditButtonClick, onCancelButtonClick } = props;
 
   const { isEditMode, setEditMode } = useEditMode();
   const { openAddPanelGroup, openAddPanel } = useDashboardActions();
   const isLaptopSize = useMediaQuery(useTheme().breakpoints.up('sm'));
+  const dashboardTitle = dashboardTitleComponent ? (
+    dashboardTitleComponent
+  ) : (
+    <Typography variant="h2">{dashboardName}</Typography>
+  );
 
   const onSave = () => {
     setEditMode(false);
