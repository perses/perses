--- conflicted
+++ resolved
@@ -37,12 +37,11 @@
 function ListVariable({ name }: TemplateVariableProps) {
   const ctx = useTemplateVariable(name);
   const definition = ctx.definition as ListVariableDefinition;
-<<<<<<< HEAD
   const variablePlugin = useVariablePlugin(definition);
 
   const { setVariableValue, setVariableLoading, setVariableOptions } = useTemplateVariableActions();
-  const allowMultiple = definition?.options.allowMultiple === true;
-  const allowAllValue = definition?.options.allowAllValue === true;
+  const allowMultiple = definition?.spec.allowMultiple === true;
+  const allowAllValue = definition?.spec.allowAllValue === true;
 
   const loadOptions = useCallback(async () => {
     if (!variablePlugin) {
@@ -58,10 +57,6 @@
     setVariableLoading(name, false);
   }, [definition]);
 
-=======
-  const { setVariableValue, loadTemplateVariable } = useTemplateVariableActions();
-  const allowMultiple = definition?.spec.allowMultiple === true;
->>>>>>> 6e9a7254
   useEffect(() => {
     loadOptions();
   }, [loadOptions]);
