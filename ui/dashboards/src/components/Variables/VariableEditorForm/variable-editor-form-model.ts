// Copyright 2022 The Perses Authors
// Licensed under the Apache License, Version 2.0 (the "License");
// you may not use this file except in compliance with the License.
// You may obtain a copy of the License at
//
// http://www.apache.org/licenses/LICENSE-2.0
//
// Unless required by applicable law or agreed to in writing, software
// distributed under the License is distributed on an "AS IS" BASIS,
// WITHOUT WARRANTIES OR CONDITIONS OF ANY KIND, either express or implied.
// See the License for the specific language governing permissions and
// limitations under the License.

<<<<<<< HEAD
import { Display, TextVariableDefinition, VariableDefinition } from '@perses-dev/core';
=======
import { VariableDefinition, ListVariableDefinition, TextVariableDefinition, Display } from '@perses-dev/core';
>>>>>>> 60da58b2

export function getInitialState(initialVariableDefinition: VariableDefinition) {
  const textVariableFields = {
    value: (initialVariableDefinition as TextVariableDefinition).spec.value ?? '',
  };

  const listVariableFields = {
    allowMultiple: false,
    allowAll: false,
    capturing_regexp: '',
    plugin: {
      kind: '',
      spec: {},
    },
  };
  if (initialVariableDefinition.kind === 'ListVariable') {
    listVariableFields.allowMultiple = initialVariableDefinition.spec.allow_all_value ?? false;
    listVariableFields.allowAll = initialVariableDefinition.spec.allow_all_value ?? false;
    listVariableFields.capturing_regexp = initialVariableDefinition.spec.capturing_regexp ?? '';
    listVariableFields.plugin = initialVariableDefinition.spec.plugin;
  }

  return {
    name: initialVariableDefinition.spec.name,
    title: initialVariableDefinition.spec.display?.name,
    kind: initialVariableDefinition.kind,
    description: '',
    listVariableFields,
    textVariableFields,
  };
}

export type VariableEditorState = ReturnType<typeof getInitialState>;

export function getVariableDefinitionFromState(state: VariableEditorState): VariableDefinition {
  const { name, title, kind } = state;

  const commonSpec = {
    name,
    display: {
      name: title,
    } as Display,
  };

  if (kind === 'TextVariable') {
    return {
      kind,
      spec: {
        ...commonSpec,
        ...state.textVariableFields,
      },
    };
  }

  if (kind === 'ListVariable') {
    return {
      kind,
      spec: {
        ...commonSpec,
        allow_multiple: state.listVariableFields.allowMultiple,
        allow_all_value: state.listVariableFields.allowAll,
        capturing_regexp: state.listVariableFields.capturing_regexp,
        plugin: state.listVariableFields.plugin,
      },
    };
  }
  throw new Error(`Unknown variable kind: ${kind}`);
}<|MERGE_RESOLUTION|>--- conflicted
+++ resolved
@@ -11,11 +11,7 @@
 // See the License for the specific language governing permissions and
 // limitations under the License.
 
-<<<<<<< HEAD
-import { Display, TextVariableDefinition, VariableDefinition } from '@perses-dev/core';
-=======
-import { VariableDefinition, ListVariableDefinition, TextVariableDefinition, Display } from '@perses-dev/core';
->>>>>>> 60da58b2
+import { VariableDefinition, TextVariableDefinition, Display } from '@perses-dev/core';
 
 export function getInitialState(initialVariableDefinition: VariableDefinition) {
   const textVariableFields = {
