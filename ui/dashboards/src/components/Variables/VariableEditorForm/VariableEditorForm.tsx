--- conflicted
+++ resolved
@@ -196,38 +196,6 @@
               </Select>
             </FormControl>
           </Grid>
-<<<<<<< HEAD
-        </>
-      )}
-
-      {state.kind === 'ListVariable' && (
-        <>
-          <SectionHeader>List Options</SectionHeader>
-          <Grid container spacing={2} mb={2}>
-            <Grid item xs={6}>
-              <TextField
-                sx={{ mb: 1 }}
-                label="Capturing Regexp"
-                value={state.listVariableFields.capturing_regexp}
-                onChange={(e) => {
-                  setState((draft) => {
-                    draft.listVariableFields.capturing_regexp = e.target.value;
-                  });
-                }}
-              />
-              <PluginEditor
-                width={500}
-                pluginType="Variable"
-                pluginKindLabel="Source"
-                value={state.listVariableFields.plugin}
-                onChange={(val) => {
-                  setState((draft) => {
-                    draft.listVariableFields.plugin = val;
-                  });
-                }}
-              />
-            </Grid>
-=======
           <Grid item xs={6}>
             <TextField
               fullWidth
@@ -251,7 +219,6 @@
                 });
               }}
             />
->>>>>>> 60da58b2
           </Grid>
         </Grid>
 
@@ -279,6 +246,16 @@
             <SectionHeader>List Options</SectionHeader>
             <Grid container spacing={2} mb={2}>
               <Grid item xs={6}>
+                <TextField
+                  sx={{ mb: 1 }}
+                  label="Capturing Regexp"
+                  value={state.listVariableFields.capturing_regexp}
+                  onChange={(e) => {
+                    setState((draft) => {
+                      draft.listVariableFields.capturing_regexp = e.target.value;
+                    });
+                  }}
+                />
                 {/** Hack?: Cool technique to refresh the preview to simulate onBlur event */}
                 <ClickAwayListener onClickAway={() => refreshPreview()}>
                   <Box />
