// Copyright 2021 The Perses Authors
// Licensed under the Apache License, Version 2.0 (the "License");
// you may not use this file except in compliance with the License.
// You may obtain a copy of the License at
//
// http://www.apache.org/licenses/LICENSE-2.0
//
// Unless required by applicable law or agreed to in writing, software
// distributed under the License is distributed on an "AS IS" BASIS,
// WITHOUT WARRANTIES OR CONDITIONS OF ANY KIND, either express or implied.
// See the License for the specific language governing permissions and
// limitations under the License.
import { useState } from 'react';
import { Responsive, WidthProvider } from 'react-grid-layout';
import { Box, BoxProps, Collapse, GlobalStyles } from '@mui/material';
import { GridDefinition, GridItemDefinition } from '@perses-dev/core';
<<<<<<< HEAD
import styles from '../../css/styles';
=======
import { styles } from '../../css/styles';
>>>>>>> 46522f66
import { useEditMode } from '../../context';
import { GridTitle } from './GridTitle';

const ResponsiveGridLayout = WidthProvider(Responsive);

export interface GridLayoutProps extends BoxProps {
  definition: GridDefinition;
  renderGridItemContent: (definition: GridItemDefinition) => React.ReactNode;
}

/**
 * Layout component that arranges children in a Grid based on the definition.
 */
export function GridLayout(props: GridLayoutProps) {
  const {
    definition: { spec },
    renderGridItemContent,
    ...others
  } = props;

  const [isOpen, setIsOpen] = useState(spec.display?.collapse?.open ?? true);

  const { isEditMode } = useEditMode();

  const gridItems: React.ReactNode[] = [];

  spec.items.forEach((item, idx) => {
    const { x, y, width: w, height: h } = item;

    gridItems.push(
      <div key={idx} data-grid={{ x, y, w, h }}>
        {renderGridItemContent(item)}
      </div>
    );
  });

  return (
    <>
      <GlobalStyles styles={styles} />
      <Box {...others} component="section" sx={{ '& + &': { marginTop: (theme) => theme.spacing(1) } }}>
        {spec.display !== undefined && (
          <GridTitle
            title={spec.display.title}
            collapse={
              spec.display.collapse === undefined
                ? undefined
                : { isOpen, onToggleOpen: () => setIsOpen((current) => !current) }
            }
          />
        )}
        <Collapse in={isOpen} unmountOnExit>
          <ResponsiveGridLayout
            className="layout"
            breakpoints={{ lg: 1200, md: 996, sm: 768, xs: 480, xxs: 0 }}
            cols={{ lg: 24, md: 24, sm: 24, xs: 24, xxs: 2 }}
            rowHeight={30}
            draggableHandle={'.drag-handle'}
            resizeHandles={['se']}
            isDraggable={isEditMode}
            isResizable={isEditMode}
          >
            {gridItems}
          </ResponsiveGridLayout>
        </Collapse>
      </Box>
    </>
  );
}<|MERGE_RESOLUTION|>--- conflicted
+++ resolved
@@ -14,11 +14,7 @@
 import { Responsive, WidthProvider } from 'react-grid-layout';
 import { Box, BoxProps, Collapse, GlobalStyles } from '@mui/material';
 import { GridDefinition, GridItemDefinition } from '@perses-dev/core';
-<<<<<<< HEAD
-import styles from '../../css/styles';
-=======
 import { styles } from '../../css/styles';
->>>>>>> 46522f66
 import { useEditMode } from '../../context';
 import { GridTitle } from './GridTitle';
 
