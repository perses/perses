// Copyright 2022 The Perses Authors
// Licensed under the Apache License, Version 2.0 (the "License");
// you may not use this file except in compliance with the License.
// You may obtain a copy of the License at
//
// http://www.apache.org/licenses/LICENSE-2.0
//
// Unless required by applicable law or agreed to in writing, software
// distributed under the License is distributed on an "AS IS" BASIS,
// WITHOUT WARRANTIES OR CONDITIONS OF ANY KIND, either express or implied.
// See the License for the specific language governing permissions and
// limitations under the License.

import { useState } from 'react';
import { Box, IconButton, Stack, Typography } from '@mui/material';
import ExpandedIcon from 'mdi-material-ui/ChevronUp';
import CollapsedIcon from 'mdi-material-ui/ChevronDown';
import AddIcon from 'mdi-material-ui/Plus';
import PencilIcon from 'mdi-material-ui/PencilOutline';
import ArrowUpIcon from 'mdi-material-ui/ArrowUp';
import ArrowDownIcon from 'mdi-material-ui/ArrowDown';
import DeleteIcon from 'mdi-material-ui/DeleteOutline';
<<<<<<< HEAD

import { usePanelGroupDialog, useEditMode, useLayouts, usePanels } from '../../context';
=======
import { usePanelGroupActions, useEditMode, PanelGroupId } from '../../context';
>>>>>>> a96d7c33

export interface GridTitleProps {
  panelGroupId: PanelGroupId;
  title: string;
  collapse?: {
    isOpen: boolean;
    onToggleOpen: () => void;
  };
}

/**
 * Renders the title for a Grid section, optionally also supporting expanding
 * and collapsing
 */
export function GridTitle(props: GridTitleProps) {
  const { panelGroupId, title, collapse } = props;

  const [isHovered, setIsHovered] = useState(false);
<<<<<<< HEAD
  const { openPanelGroupDialog, openDeletePanelGroupDialog } = usePanelGroupDialog();
  const { addPanel } = usePanels();
=======
  const { addPanelToGroup, editPanelGroup, deletePanelGroup, moveUp, moveDown } = usePanelGroupActions(panelGroupId);
>>>>>>> a96d7c33
  const { isEditMode } = useEditMode();
  const { layouts, swapPanelGroups } = useLayouts();

  const text = (
    <Typography variant="h2" sx={{ marginLeft: collapse !== undefined ? 1 : undefined }}>
      {title}
    </Typography>
  );

  return (
    <Box
      sx={{
        display: 'flex',
        justifyContent: 'start',
        alignItems: 'center',
        padding: (theme) => theme.spacing(1),
        backgroundColor: (theme) => theme.palette.background.default,
      }}
      onMouseEnter={() => setIsHovered(true)}
      onMouseLeave={() => setIsHovered(false)}
    >
      {collapse ? (
        <>
          <IconButton onClick={collapse.onToggleOpen}>
            {collapse.isOpen ? <ExpandedIcon /> : <CollapsedIcon />}
          </IconButton>
          {text}
          {isEditMode && isHovered && (
            <Stack direction="row" sx={{ marginLeft: 'auto' }}>
<<<<<<< HEAD
              <IconButton aria-label="add panel to group" onClick={() => addPanel(groupIndex)}>
                <AddIcon />
              </IconButton>
              <IconButton aria-label="edit group" onClick={() => openPanelGroupDialog(groupIndex)}>
                <PencilIcon />
              </IconButton>
              <IconButton aria-label="delete group" onClick={() => openDeletePanelGroupDialog(groupIndex)}>
                <DeleteIcon />
              </IconButton>
              <IconButton
                aria-label="move group down"
                disabled={groupIndex === layouts.length - 1}
                onClick={() => swapPanelGroups(groupIndex, groupIndex + 1)}
              >
                <ArrowDownIcon />
              </IconButton>
              <IconButton
                aria-label="move group up"
                disabled={groupIndex === 0}
                onClick={() => swapPanelGroups(groupIndex, groupIndex - 1)}
              >
=======
              <IconButton aria-label="add panel to group" onClick={addPanelToGroup}>
                <AddIcon />
              </IconButton>
              <IconButton aria-label="edit group" onClick={editPanelGroup}>
                <PencilIcon />
              </IconButton>
              <IconButton aria-label="delete group" onClick={deletePanelGroup}>
                <DeleteIcon />
              </IconButton>
              <IconButton aria-label="move group down" disabled={moveDown === undefined} onClick={moveDown}>
                <ArrowDownIcon />
              </IconButton>
              <IconButton aria-label="move group up" disabled={moveUp === undefined} onClick={moveUp}>
>>>>>>> a96d7c33
                <ArrowUpIcon />
              </IconButton>
            </Stack>
          )}
        </>
      ) : (
        // If we don't need expand/collapse, just render the title text
        text
      )}
    </Box>
  );
}<|MERGE_RESOLUTION|>--- conflicted
+++ resolved
@@ -20,12 +20,7 @@
 import ArrowUpIcon from 'mdi-material-ui/ArrowUp';
 import ArrowDownIcon from 'mdi-material-ui/ArrowDown';
 import DeleteIcon from 'mdi-material-ui/DeleteOutline';
-<<<<<<< HEAD
-
-import { usePanelGroupDialog, useEditMode, useLayouts, usePanels } from '../../context';
-=======
 import { usePanelGroupActions, useEditMode, PanelGroupId } from '../../context';
->>>>>>> a96d7c33
 
 export interface GridTitleProps {
   panelGroupId: PanelGroupId;
@@ -44,12 +39,7 @@
   const { panelGroupId, title, collapse } = props;
 
   const [isHovered, setIsHovered] = useState(false);
-<<<<<<< HEAD
-  const { openPanelGroupDialog, openDeletePanelGroupDialog } = usePanelGroupDialog();
-  const { addPanel } = usePanels();
-=======
   const { addPanelToGroup, editPanelGroup, deletePanelGroup, moveUp, moveDown } = usePanelGroupActions(panelGroupId);
->>>>>>> a96d7c33
   const { isEditMode } = useEditMode();
   const { layouts, swapPanelGroups } = useLayouts();
 
@@ -79,29 +69,6 @@
           {text}
           {isEditMode && isHovered && (
             <Stack direction="row" sx={{ marginLeft: 'auto' }}>
-<<<<<<< HEAD
-              <IconButton aria-label="add panel to group" onClick={() => addPanel(groupIndex)}>
-                <AddIcon />
-              </IconButton>
-              <IconButton aria-label="edit group" onClick={() => openPanelGroupDialog(groupIndex)}>
-                <PencilIcon />
-              </IconButton>
-              <IconButton aria-label="delete group" onClick={() => openDeletePanelGroupDialog(groupIndex)}>
-                <DeleteIcon />
-              </IconButton>
-              <IconButton
-                aria-label="move group down"
-                disabled={groupIndex === layouts.length - 1}
-                onClick={() => swapPanelGroups(groupIndex, groupIndex + 1)}
-              >
-                <ArrowDownIcon />
-              </IconButton>
-              <IconButton
-                aria-label="move group up"
-                disabled={groupIndex === 0}
-                onClick={() => swapPanelGroups(groupIndex, groupIndex - 1)}
-              >
-=======
               <IconButton aria-label="add panel to group" onClick={addPanelToGroup}>
                 <AddIcon />
               </IconButton>
@@ -115,7 +82,6 @@
                 <ArrowDownIcon />
               </IconButton>
               <IconButton aria-label="move group up" disabled={moveUp === undefined} onClick={moveUp}>
->>>>>>> a96d7c33
                 <ArrowUpIcon />
               </IconButton>
             </Stack>
