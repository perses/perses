--- conflicted
+++ resolved
@@ -80,11 +80,7 @@
     const storeApi = renderPanelDrawer();
 
     // Open the drawer for an existing panel
-<<<<<<< HEAD
-    act(() => storeApi.getState().editPanel({ groupIndex: 0, itemIndex: 0 }));
-=======
     act(() => storeApi.getState().editPanel({ panelGroupId: 0, itemIndex: 0 }));
->>>>>>> a96d7c33
 
     const nameInput = await screen.findByLabelText(/Name/);
     userEvent.clear(nameInput);
