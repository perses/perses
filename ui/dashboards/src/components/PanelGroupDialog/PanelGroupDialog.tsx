// Copyright 2022 The Perses Authors
// Licensed under the Apache License, Version 2.0 (the "License");
// you may not use this file except in compliance with the License.
// You may obtain a copy of the License at
//
// http://www.apache.org/licenses/LICENSE-2.0
//
// Unless required by applicable law or agreed to in writing, software
// distributed under the License is distributed on an "AS IS" BASIS,
// WITHOUT WARRANTIES OR CONDITIONS OF ANY KIND, either express or implied.
// See the License for the specific language governing permissions and
// limitations under the License.

<<<<<<< HEAD
import { FormEvent, useState } from 'react';
import {
  IconButton,
  Dialog,
  DialogTitle,
  DialogContent,
  FormControl,
  InputLabel,
  TextField,
  Stack,
  Box,
  DialogActions,
  Button,
  Select,
  SelectChangeEvent,
  MenuItem,
} from '@mui/material';
import CloseIcon from 'mdi-material-ui/Close';
import { usePanelGroupDialog, useLayouts } from '../../context';
import { PanelGroupDefinition } from '../../context/DashboardProvider/layout-slice';

const PanelGroupDialog = () => {
  const { layouts, updatePanelGroup } = useLayouts();
  const { panelGroupDialog, closePanelGroupDialog } = usePanelGroupDialog();

  const groupIndex = panelGroupDialog?.groupIndex;

  const isEditingPanelGroup = groupIndex !== undefined;

  const [isCollapsed, setIsCollapsed] = useState(isEditingPanelGroup && layouts[groupIndex]?.isCollapsed);
  const [name, setName] = useState(isEditingPanelGroup ? layouts[groupIndex]?.title : '');

  const handleSubmit = (e: FormEvent) => {
    e.preventDefault();
    const newGroup: Omit<PanelGroupDefinition, 'id'> = {
      isCollapsed,
      title: name ?? '',
      items: groupIndex === undefined ? [] : layouts[groupIndex]?.items ?? [],
    };
    updatePanelGroup(newGroup, groupIndex);
    closePanelGroupDialog();
=======
import { IconButton, Dialog, DialogTitle, DialogContent, DialogActions, Button } from '@mui/material';
import CloseIcon from 'mdi-material-ui/Close';
import { useState } from 'react';
import { usePanelGroupEditor } from '../../context';
import { PanelGroupEditorForm, panelGroupEditorFormId, PanelGroupEditorFormProps } from './PanelGroupEditorForm';

/**
 * A dialog for adding or editing a Panel Group. Open and initial state is controlled by the DashboardStore.
 */
export function PanelGroupDialog() {
  const panelGroupEditor = usePanelGroupEditor();

  // When the user clicks close, start closing but don't call the store yet to keep values stable during animtation
  const [isClosing, setIsClosing] = useState(false);
  const handleClose = () => setIsClosing(true);

  // Don't call close on the store until the Dialog has completely transitioned out
  const handleExited = () => {
    panelGroupEditor?.close();
    setIsClosing(false);
>>>>>>> a96d7c33
  };

  // Dialog is open if we have a model and we're not transitioning out
  const isOpen = panelGroupEditor !== undefined && isClosing === false;

  const handleSubmit: PanelGroupEditorFormProps['onSubmit'] = (values) => {
    // This shouldn't happen since we don't render the submit button until we have a model, but check to make TS happy
    if (panelGroupEditor === undefined) {
      throw new Error('Cannot apply changes');
    }
    panelGroupEditor.applyChanges(values);
    handleClose();
  };

  return (
<<<<<<< HEAD
    <Dialog open={panelGroupDialog !== undefined}>
      <DialogTitle>Panel Group</DialogTitle>
      <IconButton
        aria-label="Close"
        onClick={() => closePanelGroupDialog()}
        sx={(theme) => ({
          position: 'absolute',
          top: theme.spacing(0.5),
          right: theme.spacing(0.5),
        })}
      >
        <CloseIcon />
      </IconButton>
      <form onSubmit={handleSubmit}>
        <DialogContent sx={{ width: '500px' }}>
          <Stack spacing={2}>
            <FormControl>
              <TextField
                required
                label="Name"
                variant="outlined"
                value={name}
                onChange={(e) => setName(e.target.value)}
              />
            </FormControl>
            <Box sx={{ display: 'flex', alignItems: 'center', width: '100%', justifyContent: 'space-between' }}>
              <InputLabel>Collapse State</InputLabel>
              <Select
                required
                displayEmpty
                labelId="select-collapse-state"
                size="small"
                value={isCollapsed ? 'Close' : 'Open'}
                onChange={handleSelectCollapsedStateChange}
              >
                <MenuItem key={'open'} value={'Open'}>
                  Open
                </MenuItem>
                <MenuItem key={'close'} value={'Close'}>
                  Close
                </MenuItem>
              </Select>
            </Box>
          </Stack>
        </DialogContent>
        <DialogActions>
          <Button variant="contained" type="submit">
            {isEditingPanelGroup ? 'Apply' : 'Add'}
          </Button>
          <Button onClick={() => closePanelGroupDialog()}>Cancel</Button>
        </DialogActions>
      </form>
=======
    <Dialog open={isOpen} TransitionProps={{ onExited: handleExited }}>
      {panelGroupEditor !== undefined && (
        <>
          <DialogTitle>{panelGroupEditor.mode} Panel Group</DialogTitle>
          <IconButton
            aria-label="Close"
            onClick={panelGroupEditor.close}
            sx={(theme) => ({
              position: 'absolute',
              top: theme.spacing(0.5),
              right: theme.spacing(0.5),
            })}
          >
            <CloseIcon />
          </IconButton>
          <DialogContent sx={{ width: '500px' }}>
            <PanelGroupEditorForm initialValues={panelGroupEditor.initialValues} onSubmit={handleSubmit} />
          </DialogContent>
          <DialogActions>
            <Button variant="contained" type="submit" form={panelGroupEditorFormId}>
              {panelGroupEditor.mode === 'Edit' ? 'Apply' : 'Add'}
            </Button>
            <Button onClick={panelGroupEditor.close}>Cancel</Button>
          </DialogActions>
        </>
      )}
>>>>>>> a96d7c33
    </Dialog>
  );
}<|MERGE_RESOLUTION|>--- conflicted
+++ resolved
@@ -11,49 +11,6 @@
 // See the License for the specific language governing permissions and
 // limitations under the License.
 
-<<<<<<< HEAD
-import { FormEvent, useState } from 'react';
-import {
-  IconButton,
-  Dialog,
-  DialogTitle,
-  DialogContent,
-  FormControl,
-  InputLabel,
-  TextField,
-  Stack,
-  Box,
-  DialogActions,
-  Button,
-  Select,
-  SelectChangeEvent,
-  MenuItem,
-} from '@mui/material';
-import CloseIcon from 'mdi-material-ui/Close';
-import { usePanelGroupDialog, useLayouts } from '../../context';
-import { PanelGroupDefinition } from '../../context/DashboardProvider/layout-slice';
-
-const PanelGroupDialog = () => {
-  const { layouts, updatePanelGroup } = useLayouts();
-  const { panelGroupDialog, closePanelGroupDialog } = usePanelGroupDialog();
-
-  const groupIndex = panelGroupDialog?.groupIndex;
-
-  const isEditingPanelGroup = groupIndex !== undefined;
-
-  const [isCollapsed, setIsCollapsed] = useState(isEditingPanelGroup && layouts[groupIndex]?.isCollapsed);
-  const [name, setName] = useState(isEditingPanelGroup ? layouts[groupIndex]?.title : '');
-
-  const handleSubmit = (e: FormEvent) => {
-    e.preventDefault();
-    const newGroup: Omit<PanelGroupDefinition, 'id'> = {
-      isCollapsed,
-      title: name ?? '',
-      items: groupIndex === undefined ? [] : layouts[groupIndex]?.items ?? [],
-    };
-    updatePanelGroup(newGroup, groupIndex);
-    closePanelGroupDialog();
-=======
 import { IconButton, Dialog, DialogTitle, DialogContent, DialogActions, Button } from '@mui/material';
 import CloseIcon from 'mdi-material-ui/Close';
 import { useState } from 'react';
@@ -74,7 +31,6 @@
   const handleExited = () => {
     panelGroupEditor?.close();
     setIsClosing(false);
->>>>>>> a96d7c33
   };
 
   // Dialog is open if we have a model and we're not transitioning out
@@ -90,60 +46,6 @@
   };
 
   return (
-<<<<<<< HEAD
-    <Dialog open={panelGroupDialog !== undefined}>
-      <DialogTitle>Panel Group</DialogTitle>
-      <IconButton
-        aria-label="Close"
-        onClick={() => closePanelGroupDialog()}
-        sx={(theme) => ({
-          position: 'absolute',
-          top: theme.spacing(0.5),
-          right: theme.spacing(0.5),
-        })}
-      >
-        <CloseIcon />
-      </IconButton>
-      <form onSubmit={handleSubmit}>
-        <DialogContent sx={{ width: '500px' }}>
-          <Stack spacing={2}>
-            <FormControl>
-              <TextField
-                required
-                label="Name"
-                variant="outlined"
-                value={name}
-                onChange={(e) => setName(e.target.value)}
-              />
-            </FormControl>
-            <Box sx={{ display: 'flex', alignItems: 'center', width: '100%', justifyContent: 'space-between' }}>
-              <InputLabel>Collapse State</InputLabel>
-              <Select
-                required
-                displayEmpty
-                labelId="select-collapse-state"
-                size="small"
-                value={isCollapsed ? 'Close' : 'Open'}
-                onChange={handleSelectCollapsedStateChange}
-              >
-                <MenuItem key={'open'} value={'Open'}>
-                  Open
-                </MenuItem>
-                <MenuItem key={'close'} value={'Close'}>
-                  Close
-                </MenuItem>
-              </Select>
-            </Box>
-          </Stack>
-        </DialogContent>
-        <DialogActions>
-          <Button variant="contained" type="submit">
-            {isEditingPanelGroup ? 'Apply' : 'Add'}
-          </Button>
-          <Button onClick={() => closePanelGroupDialog()}>Cancel</Button>
-        </DialogActions>
-      </form>
-=======
     <Dialog open={isOpen} TransitionProps={{ onExited: handleExited }}>
       {panelGroupEditor !== undefined && (
         <>
@@ -170,7 +72,6 @@
           </DialogActions>
         </>
       )}
->>>>>>> a96d7c33
     </Dialog>
   );
 }