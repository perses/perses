// Copyright 2022 The Perses Authors
// Licensed under the Apache License, Version 2.0 (the "License");
// you may not use this file except in compliance with the License.
// You may obtain a copy of the License at
//
// http://www.apache.org/licenses/LICENSE-2.0
//
// Unless required by applicable law or agreed to in writing, software
// distributed under the License is distributed on an "AS IS" BASIS,
// WITHOUT WARRANTIES OR CONDITIONS OF ANY KIND, either express or implied.
// See the License for the specific language governing permissions and
// limitations under the License.

import { defaultFallbackInView } from 'react-intersection-observer';

// Add testing library assertions
import '@testing-library/jest-dom/extend-expect';
import { setupIntersectionObserverMock } from './';

// Always mock e-charts during tests since we don't have a proper canvas in jsdom
jest.mock('echarts/core');

<<<<<<< HEAD
beforeEach(() => {
  setupIntersectionObserverMock();
});
=======
// Tell react-intersection-observer that everything should be considered in-view for tests (see package documentation
// for other options)
defaultFallbackInView(true);
>>>>>>> a96d7c33
<|MERGE_RESOLUTION|>--- conflicted
+++ resolved
@@ -20,12 +20,6 @@
 // Always mock e-charts during tests since we don't have a proper canvas in jsdom
 jest.mock('echarts/core');
 
-<<<<<<< HEAD
-beforeEach(() => {
-  setupIntersectionObserverMock();
-});
-=======
 // Tell react-intersection-observer that everything should be considered in-view for tests (see package documentation
 // for other options)
-defaultFallbackInView(true);
->>>>>>> a96d7c33
+defaultFallbackInView(true);