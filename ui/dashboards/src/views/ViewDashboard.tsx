// Copyright 2021 The Perses Authors
// Licensed under the Apache License, Version 2.0 (the "License");
// you may not use this file except in compliance with the License.
// You may obtain a copy of the License at
//
// http://www.apache.org/licenses/LICENSE-2.0
//
// Unless required by applicable law or agreed to in writing, software
// distributed under the License is distributed on an "AS IS" BASIS,
// WITHOUT WARRANTIES OR CONDITIONS OF ANY KIND, either express or implied.
// See the License for the specific language governing permissions and
// limitations under the License.

import { Box, BoxProps, Stack, Typography } from '@mui/material';
import { combineSx } from '@perses-dev/components';
import { DashboardResource } from '@perses-dev/core';
<<<<<<< HEAD
import { TimeRangeStateProvider, TemplateVariablesProvider } from '../context';
import { Dashboard, VariableList, PageHeader, TimeRangeControls } from '../components';
=======
import { TimeRangeStateProvider, TemplateVariablesProvider, DashboardProvider } from '../context';
import { Dashboard, VariableList } from '../components';
import { DashboardToolbar } from '../components/DashboardToolbar';
>>>>>>> 500e20e0

export interface ViewDashboardProps extends BoxProps {
  dashboardResource: DashboardResource;
}

/**
 * The View for displaying a Dashboard, along with the UI for selecting variable values.
 */
export function ViewDashboard(props: ViewDashboardProps) {
  const { dashboardResource, sx, children, ...others } = props;

  // TODO: add shareable URL support
  const pastDuration = dashboardResource.spec.duration;

  return (
<<<<<<< HEAD
    <TimeRangeStateProvider initialValue={{ pastDuration: pastDuration, end: new Date() }}>
      <TemplateVariablesProvider variableDefinitions={dashboardResource.spec.variables}>
        <Box
          sx={combineSx(
            {
              display: 'flex',
              width: '100%',
              height: '100%',
              position: 'relative',
              overflow: 'hidden',
            },
            sx
          )}
          {...others}
        >
=======
    <DashboardProvider initialState={{ dashboardSpec: dashboardResource.spec }}>
      <TimeRangeStateProvider initialValue={{ pastDuration: dashboardResource.spec.duration }}>
        <TemplateVariablesProvider variableDefinitions={dashboardResource.spec.variables}>
>>>>>>> 500e20e0
          <Box
            sx={combineSx(
              {
                display: 'flex',
                width: '100%',
                height: '100%',
                position: 'relative',
                overflow: 'hidden',
              },
              sx
            )}
            {...others}
          >
<<<<<<< HEAD
            <Stack
              sx={{
                backgroundColor: (theme) => theme.palette.background.paper,
              }}
            >
              <PageHeader
                sx={{
                  minHeight: 70,
                  backgroundColor: (theme) => theme.palette.background.paper,
                  borderBottom: (theme) => `1px solid ${theme.palette.grey[100]}`,
                }}
              >
                <Typography variant="h2" sx={{ fontWeight: (theme) => theme.typography.fontWeightRegular }}>
                  {dashboardResource.metadata.name}
                </Typography>
                <TimeRangeControls />
              </PageHeader>
              <VariableList
                variables={dashboardResource.spec.variables}
                sx={(theme) => ({
                  margin: theme.spacing(0, 2, 2),
                })}
              />
            </Stack>
            <Dashboard spec={dashboardResource.spec} />
            {children}
=======
            <Box
              sx={{
                padding: (theme) => theme.spacing(1, 2),
                flexGrow: 1,
                overflowX: 'hidden',
                overflowY: 'auto',
                display: 'flex',
                flexDirection: 'column',
              }}
            >
              <DashboardToolbar />
              <VariableList
                variables={dashboardResource.spec.variables}
                sx={{ margin: (theme) => theme.spacing(1, 0, 2) }}
              />
              <Dashboard spec={dashboardResource.spec} />
              {children}
            </Box>
>>>>>>> 500e20e0
          </Box>
        </TemplateVariablesProvider>
      </TimeRangeStateProvider>
    </DashboardProvider>
  );
}<|MERGE_RESOLUTION|>--- conflicted
+++ resolved
@@ -14,14 +14,9 @@
 import { Box, BoxProps, Stack, Typography } from '@mui/material';
 import { combineSx } from '@perses-dev/components';
 import { DashboardResource } from '@perses-dev/core';
-<<<<<<< HEAD
-import { TimeRangeStateProvider, TemplateVariablesProvider } from '../context';
-import { Dashboard, VariableList, PageHeader, TimeRangeControls } from '../components';
-=======
 import { TimeRangeStateProvider, TemplateVariablesProvider, DashboardProvider } from '../context';
 import { Dashboard, VariableList } from '../components';
 import { DashboardToolbar } from '../components/DashboardToolbar';
->>>>>>> 500e20e0
 
 export interface ViewDashboardProps extends BoxProps {
   dashboardResource: DashboardResource;
@@ -33,31 +28,13 @@
 export function ViewDashboard(props: ViewDashboardProps) {
   const { dashboardResource, sx, children, ...others } = props;
 
-  // TODO: add shareable URL support
-  const pastDuration = dashboardResource.spec.duration;
+  // // TODO: add shareable URL support
+  // const pastDuration = dashboardResource.spec.duration;
 
   return (
-<<<<<<< HEAD
-    <TimeRangeStateProvider initialValue={{ pastDuration: pastDuration, end: new Date() }}>
-      <TemplateVariablesProvider variableDefinitions={dashboardResource.spec.variables}>
-        <Box
-          sx={combineSx(
-            {
-              display: 'flex',
-              width: '100%',
-              height: '100%',
-              position: 'relative',
-              overflow: 'hidden',
-            },
-            sx
-          )}
-          {...others}
-        >
-=======
     <DashboardProvider initialState={{ dashboardSpec: dashboardResource.spec }}>
       <TimeRangeStateProvider initialValue={{ pastDuration: dashboardResource.spec.duration }}>
         <TemplateVariablesProvider variableDefinitions={dashboardResource.spec.variables}>
->>>>>>> 500e20e0
           <Box
             sx={combineSx(
               {
@@ -71,34 +48,6 @@
             )}
             {...others}
           >
-<<<<<<< HEAD
-            <Stack
-              sx={{
-                backgroundColor: (theme) => theme.palette.background.paper,
-              }}
-            >
-              <PageHeader
-                sx={{
-                  minHeight: 70,
-                  backgroundColor: (theme) => theme.palette.background.paper,
-                  borderBottom: (theme) => `1px solid ${theme.palette.grey[100]}`,
-                }}
-              >
-                <Typography variant="h2" sx={{ fontWeight: (theme) => theme.typography.fontWeightRegular }}>
-                  {dashboardResource.metadata.name}
-                </Typography>
-                <TimeRangeControls />
-              </PageHeader>
-              <VariableList
-                variables={dashboardResource.spec.variables}
-                sx={(theme) => ({
-                  margin: theme.spacing(0, 2, 2),
-                })}
-              />
-            </Stack>
-            <Dashboard spec={dashboardResource.spec} />
-            {children}
-=======
             <Box
               sx={{
                 padding: (theme) => theme.spacing(1, 2),
@@ -117,7 +66,6 @@
               <Dashboard spec={dashboardResource.spec} />
               {children}
             </Box>
->>>>>>> 500e20e0
           </Box>
         </TemplateVariablesProvider>
       </TimeRangeStateProvider>
