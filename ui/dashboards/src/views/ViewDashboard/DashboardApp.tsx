// Copyright 2023 The Perses Authors
// Licensed under the Apache License, Version 2.0 (the "License");
// you may not use this file except in compliance with the License.
// You may obtain a copy of the License at
//
// http://www.apache.org/licenses/LICENSE-2.0
//
// Unless required by applicable law or agreed to in writing, software
// distributed under the License is distributed on an "AS IS" BASIS,
// WITHOUT WARRANTIES OR CONDITIONS OF ANY KIND, either express or implied.
// See the License for the specific language governing permissions and
// limitations under the License.

import { useState } from 'react';
import { Box } from '@mui/material';
import { ErrorAlert, ErrorBoundary } from '@perses-dev/components';
import { DashboardResource } from '@perses-dev/core';
import {
  PanelDrawer,
  Dashboard,
  PanelGroupDialog,
  DeletePanelGroupDialog,
  DiscardChangesConfirmationDialog,
  DashboardToolbar,
  DeletePanelDialog,
<<<<<<< HEAD
  EmptyDashboardProps,
=======
  EditJsonDialog,
  DashboardProps,
>>>>>>> 00f4f5aa
} from '../../components';
import { useDashboard, useDiscardChangesConfirmationDialog, useEditMode } from '../../context';

export interface DashboardAppProps {
  emptyDashboardProps?: Partial<EmptyDashboardProps>;
  dashboardResource: DashboardResource;
  dashboardTitleComponent?: JSX.Element;

  onSave?: (entity: DashboardResource) => Promise<DashboardResource>;
  onDiscard?: (entity: DashboardResource) => void;
  initialVariableIsSticky?: boolean;
  isReadonly: boolean;
}

export const DashboardApp = (props: DashboardAppProps) => {
  const {
    dashboardResource,
    dashboardTitleComponent,
    emptyDashboardProps,
    onSave,
    onDiscard,
    initialVariableIsSticky,
    isReadonly,
  } = props;
  const { setEditMode } = useEditMode();
  const { dashboard, setDashboard } = useDashboard();
  const [originalDashboard, setOriginalDashboard] = useState<DashboardResource | undefined>(undefined);

  const { openDiscardChangesConfirmationDialog, closeDiscardChangesConfirmationDialog } =
    useDiscardChangesConfirmationDialog();

  const handleDiscardChanges = () => {
    // Reset to the original spec and exit edit mode
    if (originalDashboard) {
      setDashboard(originalDashboard);
    }
    setEditMode(false);
    closeDiscardChangesConfirmationDialog();
    if (onDiscard) {
      onDiscard(dashboard);
    }
  };

  const onEditButtonClick = () => {
    setEditMode(true);
    setOriginalDashboard(dashboard);
  };

  const onCancelButtonClick = () => {
    // check if dashboard has been modified
    if (JSON.stringify(dashboard) === JSON.stringify(originalDashboard)) {
      setEditMode(false);
    } else {
      openDiscardChangesConfirmationDialog({
        onDiscardChanges: () => {
          handleDiscardChanges();
        },
        onCancel: () => {
          closeDiscardChangesConfirmationDialog();
        },
      });
    }
  };

  return (
    <Box
      sx={{
        flexGrow: 1,
        overflowX: 'hidden',
        overflowY: 'auto',
        display: 'flex',
        flexDirection: 'column',
      }}
    >
      <DashboardToolbar
        dashboardName={dashboardResource.metadata.name}
        dashboardTitleComponent={dashboardTitleComponent}
        initialVariableIsSticky={initialVariableIsSticky}
        onSave={onSave}
        isReadonly={isReadonly}
        onEditButtonClick={onEditButtonClick}
        onCancelButtonClick={onCancelButtonClick}
      />
      <Box sx={{ padding: (theme) => theme.spacing(2), height: '100%' }}>
        <ErrorBoundary FallbackComponent={ErrorAlert}>
          <Dashboard
            emptyDashboardProps={{
              onEditButtonClick,
              ...emptyDashboardProps,
            }}
          />
        </ErrorBoundary>
        <PanelDrawer />
        <PanelGroupDialog />
        <DeletePanelGroupDialog />
        <DeletePanelDialog />
        <DiscardChangesConfirmationDialog />
        <EditJsonDialog />
      </Box>
    </Box>
  );
};<|MERGE_RESOLUTION|>--- conflicted
+++ resolved
@@ -23,12 +23,8 @@
   DiscardChangesConfirmationDialog,
   DashboardToolbar,
   DeletePanelDialog,
-<<<<<<< HEAD
   EmptyDashboardProps,
-=======
   EditJsonDialog,
-  DashboardProps,
->>>>>>> 00f4f5aa
 } from '../../components';
 import { useDashboard, useDiscardChangesConfirmationDialog, useEditMode } from '../../context';
 
