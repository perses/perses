--- conflicted
+++ resolved
@@ -32,10 +32,7 @@
 }
 
 export const DashboardApp = (props: DashboardAppProps) => {
-<<<<<<< HEAD
   const { dashboardResource, dashboardTitleComponent } = props;
-=======
-  const { dashboardResource } = props;
   const { setEditMode } = useEditMode();
   const { dashboard, setDashboard } = useDashboard();
   const [originalDashboard, setOriginalDashboard] = useState<DashboardResource | undefined>(undefined);
@@ -69,7 +66,6 @@
     }
   };
 
->>>>>>> 6fe0d3df
   return (
     <Box
       sx={{
@@ -82,12 +78,9 @@
     >
       <DashboardToolbar
         dashboardName={dashboardResource.metadata.name}
-<<<<<<< HEAD
         dashboardTitleComponent={dashboardTitleComponent}
-=======
         onEditButtonClick={onEditButtonClick}
         onCancelButtonClick={onCancelButtonClick}
->>>>>>> 6fe0d3df
       />
       <Box sx={{ padding: (theme) => theme.spacing(2) }}>
         <ErrorBoundary FallbackComponent={ErrorAlert}>
