// Copyright 2023 The Perses Authors
// Licensed under the Apache License, Version 2.0 (the "License");
// you may not use this file except in compliance with the License.
// You may obtain a copy of the License at
//
// http://www.apache.org/licenses/LICENSE-2.0
//
// Unless required by applicable law or agreed to in writing, software
// distributed under the License is distributed on an "AS IS" BASIS,
// WITHOUT WARRANTIES OR CONDITIONS OF ANY KIND, either express or implied.
// See the License for the specific language governing permissions and
// limitations under the License.

import { useState } from 'react';
import { Box } from '@mui/material';
import { ErrorAlert, ErrorBoundary } from '@perses-dev/components';
import { DashboardResource } from '@perses-dev/core';
import {
  PanelDrawer,
  Dashboard,
  PanelGroupDialog,
  DeletePanelGroupDialog,
  DiscardChangesConfirmationDialog,
  DashboardToolbar,
  DeletePanelDialog,
<<<<<<< HEAD
  EditJsonDialog,
=======
  DashboardProps,
>>>>>>> c7f46f46
} from '../../components';
import { useDashboard, useDiscardChangesConfirmationDialog, useEditMode } from '../../context';

export interface DashboardAppProps extends Pick<DashboardProps, 'emptyDashboard'> {
  dashboardResource: DashboardResource;
  dashboardTitleComponent?: JSX.Element;

  onSave?: (entity: DashboardResource) => Promise<DashboardResource>;
  onDiscard?: (entity: DashboardResource) => void;
  initialVariableIsSticky?: boolean;
  isReadonly: boolean;
}

export const DashboardApp = (props: DashboardAppProps) => {
  const {
    dashboardResource,
    dashboardTitleComponent,
    emptyDashboard,
    onSave,
    onDiscard,
    initialVariableIsSticky,
    isReadonly,
  } = props;
  const { setEditMode } = useEditMode();
  const { dashboard, setDashboard } = useDashboard();
  const [originalDashboard, setOriginalDashboard] = useState<DashboardResource | undefined>(undefined);

  const { openDiscardChangesConfirmationDialog, closeDiscardChangesConfirmationDialog } =
    useDiscardChangesConfirmationDialog();

  const handleDiscardChanges = () => {
    // Reset to the original spec and exit edit mode
    if (originalDashboard) {
      setDashboard(originalDashboard);
    }
    setEditMode(false);
    closeDiscardChangesConfirmationDialog();
    if (onDiscard) {
      onDiscard(dashboard);
    }
  };

  const onEditButtonClick = () => {
    setEditMode(true);
    setOriginalDashboard(dashboard);
  };

  const onCancelButtonClick = () => {
    // check if dashboard has been modified
    if (JSON.stringify(dashboard) === JSON.stringify(originalDashboard)) {
      setEditMode(false);
    } else {
      openDiscardChangesConfirmationDialog({
        onDiscardChanges: () => {
          handleDiscardChanges();
        },
        onCancel: () => {
          closeDiscardChangesConfirmationDialog();
        },
      });
    }
  };

  return (
    <Box
      sx={{
        flexGrow: 1,
        overflowX: 'hidden',
        overflowY: 'auto',
        display: 'flex',
        flexDirection: 'column',
      }}
    >
      <DashboardToolbar
        dashboardName={dashboardResource.metadata.name}
        dashboardTitleComponent={dashboardTitleComponent}
        initialVariableIsSticky={initialVariableIsSticky}
        onSave={onSave}
        isReadonly={isReadonly}
        onEditButtonClick={onEditButtonClick}
        onCancelButtonClick={onCancelButtonClick}
      />
      <Box sx={{ padding: (theme) => theme.spacing(2), height: '100%' }}>
        <ErrorBoundary FallbackComponent={ErrorAlert}>
          <Dashboard emptyDashboard={emptyDashboard} />
        </ErrorBoundary>
        <PanelDrawer />
        <PanelGroupDialog />
        <DeletePanelGroupDialog />
        <DeletePanelDialog />
        <DiscardChangesConfirmationDialog />
        <EditJsonDialog />
      </Box>
    </Box>
  );
};<|MERGE_RESOLUTION|>--- conflicted
+++ resolved
@@ -23,11 +23,8 @@
   DiscardChangesConfirmationDialog,
   DashboardToolbar,
   DeletePanelDialog,
-<<<<<<< HEAD
   EditJsonDialog,
-=======
   DashboardProps,
->>>>>>> c7f46f46
 } from '../../components';
 import { useDashboard, useDiscardChangesConfirmationDialog, useEditMode } from '../../context';
 
