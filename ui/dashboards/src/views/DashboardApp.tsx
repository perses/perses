// Copyright 2022 The Perses Authors
// Licensed under the Apache License, Version 2.0 (the "License");
// you may not use this file except in compliance with the License.
// You may obtain a copy of the License at
//
// http://www.apache.org/licenses/LICENSE-2.0
//
// Unless required by applicable law or agreed to in writing, software
// distributed under the License is distributed on an "AS IS" BASIS,
// WITHOUT WARRANTIES OR CONDITIONS OF ANY KIND, either express or implied.
// See the License for the specific language governing permissions and
// limitations under the License.

import { Box } from '@mui/material';
import { combineSx } from '@perses-dev/components';
<<<<<<< HEAD
import { useState } from 'react';
import { Dashboard, TemplateVariableList } from '../components';
import AddPanel from '../components/AddPanel/AddPanel';
=======
import { VariableList, Dashboard } from '../components';
import PanelDrawer from '../components/PanelDrawer/PanelDrawer';
>>>>>>> 446cf649
import { DashboardToolbar } from '../components/DashboardToolbar';
import { useDashboard } from '../context';
import { ViewDashboardProps } from './ViewDashboard';

export const DashboardApp = (props: ViewDashboardProps) => {
  const { dashboardResource, sx, children, ...others } = props;
  const { dashboard } = useDashboard();

  return (
    <Box
      sx={combineSx(
        {
          display: 'flex',
          width: '100%',
          height: '100%',
          position: 'relative',
          overflow: 'hidden',
        },
        sx
      )}
      {...others}
    >
      <Box
        sx={{
          padding: (theme) => theme.spacing(1, 2),
          flexGrow: 1,
          overflowX: 'hidden',
          overflowY: 'auto',
          display: 'flex',
          flexDirection: 'column',
        }}
      >
<<<<<<< HEAD
        <DashboardToolbar dashboardName={dashboardResource.metadata.name} onAddPanel={() => setShowAddPanel(true)} />
        <TemplateVariableList />
=======
        <DashboardToolbar dashboardName={dashboardResource.metadata.name} />
        <VariableList variables={dashboardResource.spec.variables} sx={{ margin: (theme) => theme.spacing(1, 0, 2) }} />
>>>>>>> 446cf649
        <Dashboard spec={dashboard} />
        <PanelDrawer />
        {children}
      </Box>
    </Box>
  );
};<|MERGE_RESOLUTION|>--- conflicted
+++ resolved
@@ -13,14 +13,8 @@
 
 import { Box } from '@mui/material';
 import { combineSx } from '@perses-dev/components';
-<<<<<<< HEAD
-import { useState } from 'react';
 import { Dashboard, TemplateVariableList } from '../components';
-import AddPanel from '../components/AddPanel/AddPanel';
-=======
-import { VariableList, Dashboard } from '../components';
 import PanelDrawer from '../components/PanelDrawer/PanelDrawer';
->>>>>>> 446cf649
 import { DashboardToolbar } from '../components/DashboardToolbar';
 import { useDashboard } from '../context';
 import { ViewDashboardProps } from './ViewDashboard';
@@ -53,13 +47,8 @@
           flexDirection: 'column',
         }}
       >
-<<<<<<< HEAD
-        <DashboardToolbar dashboardName={dashboardResource.metadata.name} onAddPanel={() => setShowAddPanel(true)} />
+        <DashboardToolbar dashboardName={dashboardResource.metadata.name} />
         <TemplateVariableList />
-=======
-        <DashboardToolbar dashboardName={dashboardResource.metadata.name} />
-        <VariableList variables={dashboardResource.spec.variables} sx={{ margin: (theme) => theme.spacing(1, 0, 2) }} />
->>>>>>> 446cf649
         <Dashboard spec={dashboard} />
         <PanelDrawer />
         {children}
