--- conflicted
+++ resolved
@@ -20,12 +20,8 @@
     "build": "concurrently \"npm:build:*\"",
     "build:cjs": "swc ./src -d dist/cjs --config-file ../.cjs.swcrc",
     "build:esm": "swc ./src -d dist --config-file ../.swcrc",
-<<<<<<< HEAD
-    "build:types": "tsc --project tsconfig.build.json --emitDeclarationOnly --declaration --preserveWatchOutput",
-=======
     "build:types": "tsc --project tsconfig.build.json",
     "type-check": "tsc --noEmit",
->>>>>>> 0f1d8b90
     "start": "concurrently -P \"npm:build:* -- {*}\" -- --watch",
     "test": "TZ=UTC jest",
     "test:watch": "npm run test -- --watch",
