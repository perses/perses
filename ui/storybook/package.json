--- conflicted
+++ resolved
@@ -33,13 +33,8 @@
     "@storybook/testing-library": "^0.1.0",
     "babel-loader": "^8.3.0",
     "babel-plugin-react-require": "^3.1.3",
-<<<<<<< HEAD
     "happo-plugin-storybook": "^3.2.3",
-    "happo.io": "^8.3.1",
-=======
-    "happo-plugin-storybook": "^3.2.0",
     "happo.io": "^8.3.2",
->>>>>>> 6c1e0346
     "msw": "^1.2.1",
     "msw-storybook-addon": "^1.8.0",
     "qs": "^6.11.1",
