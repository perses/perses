# Perses Components Package

<<<<<<< HEAD
This [package](https://www.npmjs.com/package/@perses-dev/components) includes individual components used in the Perses app and plugins. These components are broken up in a way that allows embedding in separate applications outside of Perses. For more info about corresponding packages see the [general UI README here](https://github.com/perses/perses/blob/main/ui/README.md) and individual markdown files in each component folder.
=======
This [package](https://www.npmjs.com/package/@perses-dev/components) includes individual components used in the Perses app and plugins. These components are broken up in a way that allows embedding in separate applications outside of Perses. For more info about corresponding packages see the [general UI README here](https://github.com/perses/perses/blob/main/ui/README.md) and markdown files in each component folder.


## Usage 

To import components from the components package use the syntax below:

```typescript
import { LineChart } from "@perses-dev/components";
```

For detailed examples of how to use certain components, see individual docs for: 

- [LineChart.md](./src/LineChart/LineChart.md)
- [GaugeChart.md](./src/GaugeChart/GaugeChart.md)
- [StatChart.md](./src/StatChart/StatChart.md)
>>>>>>> 76d693e4
<|MERGE_RESOLUTION|>--- conflicted
+++ resolved
@@ -1,8 +1,5 @@
 # Perses Components Package
 
-<<<<<<< HEAD
-This [package](https://www.npmjs.com/package/@perses-dev/components) includes individual components used in the Perses app and plugins. These components are broken up in a way that allows embedding in separate applications outside of Perses. For more info about corresponding packages see the [general UI README here](https://github.com/perses/perses/blob/main/ui/README.md) and individual markdown files in each component folder.
-=======
 This [package](https://www.npmjs.com/package/@perses-dev/components) includes individual components used in the Perses app and plugins. These components are broken up in a way that allows embedding in separate applications outside of Perses. For more info about corresponding packages see the [general UI README here](https://github.com/perses/perses/blob/main/ui/README.md) and markdown files in each component folder.
 
 
@@ -18,5 +15,4 @@
 
 - [LineChart.md](./src/LineChart/LineChart.md)
 - [GaugeChart.md](./src/GaugeChart/GaugeChart.md)
-- [StatChart.md](./src/StatChart/StatChart.md)
->>>>>>> 76d693e4
+- [StatChart.md](./src/StatChart/StatChart.md)