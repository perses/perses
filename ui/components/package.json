{
  "name": "@perses-dev/components",
  "version": "0.7.1",
  "description": "Common UI components used across Perses features",
  "license": "Apache-2.0",
  "homepage": "https://github.com/perses/perses/blob/main/README.md",
  "repository": {
    "type": "git",
    "url": "git+https://github.com/perses/perses.git"
  },
  "bugs": {
    "url": "https://github.com/perses/perses/issues"
  },
  "module": "dist/index.js",
  "main": "dist/cjs/index.js",
  "types": "dist/index.d.ts",
  "scripts": {
    "clean": "rimraf dist/",
    "build": "tsc --build",
    "build:cjs": "tsc --project ./tsconfig.cjs.json",
    "test": "TZ=UTC jest",
    "test:watch": "TZ=UTC jest --watch",
    "lint": "eslint src --ext .ts,.tsx",
    "lint:fix": "eslint --fix src --ext .ts,.tsx"
  },
  "dependencies": {
    "@mui/x-date-pickers": "^5.0.0-beta.1",
<<<<<<< HEAD
    "@mui/icons-material": "^5.10.6",
    "@perses-dev/core": "^0.6.0",
=======
    "@perses-dev/core": "^0.7.1",
>>>>>>> 099e4331
    "date-fns": "^2.28.0",
    "echarts": "^5.3.3",
    "lodash-es": "^4.17.21",
    "react-error-boundary": "^3.1.4"
  },
  "peerDependencies": {
    "@mui/material": "^5.5.1",
    "react": "^17.0.2 || ^18.0.0",
    "react-dom": "^17.0.2 || ^18.0.0"
  },
  "files": [
    "dist"
  ]
}<|MERGE_RESOLUTION|>--- conflicted
+++ resolved
@@ -25,12 +25,8 @@
   },
   "dependencies": {
     "@mui/x-date-pickers": "^5.0.0-beta.1",
-<<<<<<< HEAD
     "@mui/icons-material": "^5.10.6",
-    "@perses-dev/core": "^0.6.0",
-=======
     "@perses-dev/core": "^0.7.1",
->>>>>>> 099e4331
     "date-fns": "^2.28.0",
     "echarts": "^5.3.3",
     "lodash-es": "^4.17.21",
