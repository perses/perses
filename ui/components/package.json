--- conflicted
+++ resolved
@@ -45,11 +45,8 @@
     "lodash": "^4.17.21",
     "mathjs": "^10.6.4",
     "mdi-material-ui": "^7.4.0",
-<<<<<<< HEAD
     "notistack": "^2.0.5",
     "numbro": "^2.3.6",
-=======
->>>>>>> 35f27075
     "react-colorful": "^5.6.1",
     "react-error-boundary": "^3.1.4",
     "react-virtuoso": "^4.3.6"
