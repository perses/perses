// Copyright 2023 The Perses Authors
// Licensed under the Apache License, Version 2.0 (the "License");
// you may not use this file except in compliance with the License.
// You may obtain a copy of the License at
//
// http://www.apache.org/licenses/LICENSE-2.0
//
// Unless required by applicable law or agreed to in writing, software
// distributed under the License is distributed on an "AS IS" BASIS,
// WITHOUT WARRANTIES OR CONDITIONS OF ANY KIND, either express or implied.
// See the License for the specific language governing permissions and
// limitations under the License.

import { Box, Typography, Stack } from '@mui/material';
import React from 'react';

export type OptionsEditorGroupProps = {
  /**
   * Text that communicates the purpose of the grouping.
   */
  title: string;
  children: React.ReactNode;
  icon?: React.ReactNode;
};

/**
 * Group similar content within panel options.
 */
export const OptionsEditorGroup = ({ title, children, icon }: OptionsEditorGroupProps) => {
  return (
<<<<<<< HEAD
    <>
=======
    <Box>
>>>>>>> f61f37ec
      <Box display="flex" borderBottom={1} borderColor="grey.300" marginBottom={(theme) => theme.spacing(1)}>
        <Typography variant="overline" component="h4">
          {title}
        </Typography>
        {icon && <Box sx={{ marginLeft: 'auto' }}>{icon}</Box>}
      </Box>
      <Stack spacing={1}>{children}</Stack>
    </>
  );
};<|MERGE_RESOLUTION|>--- conflicted
+++ resolved
@@ -28,11 +28,7 @@
  */
 export const OptionsEditorGroup = ({ title, children, icon }: OptionsEditorGroupProps) => {
   return (
-<<<<<<< HEAD
-    <>
-=======
     <Box>
->>>>>>> f61f37ec
       <Box display="flex" borderBottom={1} borderColor="grey.300" marginBottom={(theme) => theme.spacing(1)}>
         <Typography variant="overline" component="h4">
           {title}
@@ -40,6 +36,6 @@
         {icon && <Box sx={{ marginLeft: 'auto' }}>{icon}</Box>}
       </Box>
       <Stack spacing={1}>{children}</Stack>
-    </>
+    </Box>
   );
 };