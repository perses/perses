--- conflicted
+++ resolved
@@ -12,14 +12,8 @@
 // limitations under the License.
 
 import { ReactElement, useMemo } from 'react';
-<<<<<<< HEAD
-import { NearbySeriesArray } from './nearby-series';
 import { VirtualizedSeries } from './VirtualizedSeries';
-=======
-import { Box } from '@mui/material';
 import { NearbySeriesArray } from './types';
-import { SeriesInfo } from './SeriesInfo';
->>>>>>> c8032fde
 
 export interface TooltipContentProps {
   series: NearbySeriesArray | null;
