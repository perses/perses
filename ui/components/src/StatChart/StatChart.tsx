// Copyright 2023 The Perses Authors
// Licensed under the Apache License, Version 2.0 (the "License");
// you may not use this file except in compliance with the License.
// You may obtain a copy of the License at
//
// http://www.apache.org/licenses/LICENSE-2.0
//
// Unless required by applicable law or agreed to in writing, software
// distributed under the License is distributed on an "AS IS" BASIS,
// WITHOUT WARRANTIES OR CONDITIONS OF ANY KIND, either express or implied.
// See the License for the specific language governing permissions and
// limitations under the License.

import { useMemo } from 'react';
import { Box, Typography, styled } from '@mui/material';
import merge from 'lodash/merge';
import { use, EChartsCoreOption } from 'echarts/core';
import { LineChart as EChartsLineChart, LineSeriesOption } from 'echarts/charts';
import { GridComponent, DatasetComponent, TitleComponent, TooltipComponent } from 'echarts/components';
import { CanvasRenderer } from 'echarts/renderers';
import { useChartsTheme } from '../context/ChartsThemeProvider';
import { formatValue, UnitOptions } from '../model/units';
import { EChart } from '../EChart';
import { GraphSeries } from '../model/graph';
import { useOptimalFontSize } from './calculateFontSize';

use([EChartsLineChart, GridComponent, DatasetComponent, TitleComponent, TooltipComponent, CanvasRenderer]);

const LINE_HEIGHT = 1.2;
const SERIES_NAME_MAX_FONT_SIZE = 30;
const SERIES_NAME_FONT_WEIGHT = 400;
const VALUE_FONT_WEIGHT = 700;

export interface StatChartData {
  calculatedValue?: number | null;
  seriesData?: GraphSeries;
}

export interface StatChartProps {
  width: number;
  height: number;
  data: StatChartData;
  unit: UnitOptions;
  color?: string;
  sparkline?: LineSeriesOption;
  showSeriesName?: boolean;
}

export function StatChart(props: StatChartProps) {
  const { width, height, data, unit, color, sparkline, showSeriesName } = props;
  const chartsTheme = useChartsTheme();
<<<<<<< HEAD

  let formattedValue = '';
  if (data.calculatedValue === null) {
    formattedValue = 'null';
  } else if (typeof data.calculatedValue === 'number') {
    formattedValue = formatValue(data.calculatedValue, unit);
  }
=======
  const formattedValue = data.calculatedValue === undefined ? '' : formatValue(data.calculatedValue, unit);
>>>>>>> da2bb357

  const containerPadding = chartsTheme.container.padding.default;

  // calculate series name font size and height
  let seriesNameFontSize = useOptimalFontSize({
    text: data?.seriesData?.name ?? '',
    fontWeight: SERIES_NAME_FONT_WEIGHT,
    width,
    height: height * 0.125, // assume series name will take 12.5% of available height
    lineHeight: LINE_HEIGHT,
    maxSize: SERIES_NAME_MAX_FONT_SIZE,
  });
  const seriesNameHeight = showSeriesName ? seriesNameFontSize * LINE_HEIGHT + containerPadding : 0;

  // calculate value font size and height
  const availableWidth = width - containerPadding * 2;
  const availableHeight = height - seriesNameHeight;
  const valueFontSize = useOptimalFontSize({
    text: formattedValue,
    fontWeight: VALUE_FONT_WEIGHT,
    // without sparkline, use only 50% of the available width so it looks better for multiseries
    width: sparkline ? availableWidth : availableWidth * 0.5,
    // with sparkline, use only 25% of available height to leave room for chart
    // without sparkline, value should take up 90% of available space
    height: sparkline ? availableHeight * 0.25 : availableHeight * 0.9,
    lineHeight: LINE_HEIGHT,
  });
  const valueFontHeight = valueFontSize * LINE_HEIGHT;

  // make sure the series name font size is slightly smaller than value font size
  seriesNameFontSize = Math.min(valueFontSize * 0.7, seriesNameFontSize);

  const option: EChartsCoreOption = useMemo(() => {
    if (data.seriesData === undefined) return chartsTheme.noDataOption;

    const series = data.seriesData;
    const statSeries: LineSeriesOption[] = [];

    if (sparkline !== undefined) {
      const lineSeries = {
        type: 'line',
        name: series.name,
        data: series.values,
        zlevel: 1,
        symbol: 'none',
        animation: false,
        silent: true,
      };
      const mergedSeries = merge(lineSeries, sparkline);
      statSeries.push(mergedSeries);
    }

    const option = {
      title: {
        show: false,
      },
      grid: {
        show: false,
        top: '35%', // adds space above sparkline
        right: 0,
        bottom: 0,
        left: 0,
        containLabel: false,
      },
      xAxis: {
        type: 'time',
        show: false,
        boundaryGap: false,
      },
      yAxis: {
        type: 'value',
        show: false,
        min: (value: { min: number; max: number }) => {
          if (value.min >= 0 && value.min <= 1) {
            // helps with PercentDecimal units, or datasets that return 0 or 1 booleans
            return 0;
          }
          return value.min;
        },
      },
      tooltip: {
        show: false,
      },
      series: statSeries,
    };

    return option;
  }, [data, chartsTheme, sparkline]);

  const textAlignment = sparkline ? 'auto' : 'center';
  const textStyles = {
    display: 'flex',
    flexDirection: 'column',
    justifyContent: textAlignment,
    alignItems: textAlignment,
  };

  return (
    <Box sx={{ height: '100%', width: '100%', ...textStyles }}>
      {showSeriesName && (
        <SeriesName padding={containerPadding} fontSize={seriesNameFontSize}>
          {data.seriesData?.name}
        </SeriesName>
      )}
      <Value variant="h3" color={color} fontSize={valueFontSize} padding={containerPadding}>
        {formattedValue}
      </Value>
      {sparkline !== undefined && (
        <EChart
          sx={{
            width: '100%',
            height: height - seriesNameHeight - valueFontHeight,
          }}
          option={option}
          theme={chartsTheme.echartsTheme}
          renderer="svg"
        />
      )}
    </Box>
  );
}

const SeriesName = styled(Typography, {
  shouldForwardProp: (prop) => prop !== 'padding' && prop !== 'fontSize',
})<{ padding?: number; fontSize?: number; textAlignment?: string }>(({ theme, padding, fontSize }) => ({
  color: theme.palette.text.secondary,
  padding: `${padding}px`,
  fontSize: `${fontSize}px`,
  overflow: 'hidden',
  textOverflow: 'ellipsis',
  whiteSpace: 'nowrap',
}));

const Value = styled(Typography, {
  shouldForwardProp: (prop) => prop !== 'color' && prop !== 'padding' && prop !== 'fontSize' && prop !== 'sparkline',
})<{ color?: string; padding?: number; fontSize?: number; sparkline?: boolean }>(
  ({ theme, color, padding, fontSize, sparkline }) => ({
    color: color ?? theme.palette.text.primary,
    fontSize: `${fontSize}px`,
    padding: sparkline ? `${padding}px ${padding}px 0 ${padding}px` : ` 0 ${padding}px`,
    whiteSpace: 'nowrap',
    lineHeight: LINE_HEIGHT,
  })
);<|MERGE_RESOLUTION|>--- conflicted
+++ resolved
@@ -49,7 +49,6 @@
 export function StatChart(props: StatChartProps) {
   const { width, height, data, unit, color, sparkline, showSeriesName } = props;
   const chartsTheme = useChartsTheme();
-<<<<<<< HEAD
 
   let formattedValue = '';
   if (data.calculatedValue === null) {
@@ -57,9 +56,6 @@
   } else if (typeof data.calculatedValue === 'number') {
     formattedValue = formatValue(data.calculatedValue, unit);
   }
-=======
-  const formattedValue = data.calculatedValue === undefined ? '' : formatValue(data.calculatedValue, unit);
->>>>>>> da2bb357
 
   const containerPadding = chartsTheme.container.padding.default;
 
