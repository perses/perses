--- conflicted
+++ resolved
@@ -76,7 +76,8 @@
       series: {
         type: 'bar',
         label: {
-<<<<<<< HEAD
+          show: true,
+          position: 'right',
           formatter: (params: { data: number[] }) => {
             if (mode === 'percentage') {
               return (
@@ -89,19 +90,13 @@
             }
             return params.data[1] && formatValue(params.data[1], unit);
           },
-        },
-        barMinWidth: BAR_WIN_WIDTH,
-        barCategoryGap: BAR_GAP,
-=======
-          show: true,
-          position: 'right',
-          formatter: (params: { data: number[] }) => params.data[1] && formatValue(params.data[1], unit),
+          barMinWidth: BAR_WIN_WIDTH,
+          barCategoryGap: BAR_GAP,
         },
         itemStyle: {
           borderRadius: 4,
           color: chartsTheme.echartsTheme[0],
         },
->>>>>>> 7251cedd
       },
       tooltip: {
         appendToBody: true,
