// Jest Snapshot v1, https://goo.gl/fbAQLP

<<<<<<< HEAD
exports[`getTableCellLayout gets layout for compact density 1`] = `
{
=======
exports[`getTableCellLayout gets layout for compact density in center column 1`] = `
Object {
>>>>>>> 35f27075
  "fontSize": "0.875rem",
  "height": 9.43,
  "lineHeight": 1.43,
  "padding": "4px 4px 4px 4px",
}
`;

<<<<<<< HEAD
exports[`getTableCellLayout gets layout for standard density 1`] = `
{
=======
exports[`getTableCellLayout gets layout for compact density in first column 1`] = `
Object {
  "fontSize": "0.875rem",
  "height": 9.43,
  "lineHeight": 1.43,
  "padding": "4px 4px 4px 8px",
}
`;

exports[`getTableCellLayout gets layout for compact density in last column 1`] = `
Object {
  "fontSize": "0.875rem",
  "height": 9.43,
  "lineHeight": 1.43,
  "padding": "4px 8px 4px 4px",
}
`;

exports[`getTableCellLayout gets layout for standard density in center column 1`] = `
Object {
  "fontSize": "1rem",
  "height": 17.5,
  "lineHeight": 1.5,
  "padding": "8px 10px 8px 10px",
}
`;

exports[`getTableCellLayout gets layout for standard density in first column 1`] = `
Object {
  "fontSize": "1rem",
  "height": 17.5,
  "lineHeight": 1.5,
  "padding": "8px 10px 8px 16px",
}
`;

exports[`getTableCellLayout gets layout for standard density in last column 1`] = `
Object {
>>>>>>> 35f27075
  "fontSize": "1rem",
  "height": 17.5,
  "lineHeight": 1.5,
  "padding": "8px 16px 8px 10px",
}
`;

exports[`persesColumnToTanstackColumn transforms perses columns to tanstack columns 1`] = `
[
  {
    "accessorKey": "label",
    "enableSorting": false,
    "header": "Name",
    "maxSize": 0,
    "meta": Object {
      "align": "right",
      "cellDescription": undefined,
      "headerDescription": undefined,
    },
    "minSize": 0,
    "size": 0,
  },
  {
    "accessorKey": "value",
    "cell": [Function],
    "enableSorting": false,
    "header": "Count",
    "meta": Object {
      "align": undefined,
      "cellDescription": [Function],
      "headerDescription": "The total number of values.",
    },
    "size": 120,
  },
]
`;<|MERGE_RESOLUTION|>--- conflicted
+++ resolved
@@ -1,12 +1,7 @@
 // Jest Snapshot v1, https://goo.gl/fbAQLP
 
-<<<<<<< HEAD
-exports[`getTableCellLayout gets layout for compact density 1`] = `
-{
-=======
 exports[`getTableCellLayout gets layout for compact density in center column 1`] = `
 Object {
->>>>>>> 35f27075
   "fontSize": "0.875rem",
   "height": 9.43,
   "lineHeight": 1.43,
@@ -14,10 +9,6 @@
 }
 `;
 
-<<<<<<< HEAD
-exports[`getTableCellLayout gets layout for standard density 1`] = `
-{
-=======
 exports[`getTableCellLayout gets layout for compact density in first column 1`] = `
 Object {
   "fontSize": "0.875rem",
@@ -56,7 +47,6 @@
 
 exports[`getTableCellLayout gets layout for standard density in last column 1`] = `
 Object {
->>>>>>> 35f27075
   "fontSize": "1rem",
   "height": 17.5,
   "lineHeight": 1.5,
