// Copyright 2023 The Perses Authors
// Licensed under the Apache License, Version 2.0 (the "License");
// you may not use this file except in compliance with the License.
// You may obtain a copy of the License at
//
// http://www.apache.org/licenses/LICENSE-2.0
//
// Unless required by applicable law or agreed to in writing, software
// distributed under the License is distributed on an "AS IS" BASIS,
// WITHOUT WARRANTIES OR CONDITIONS OF ANY KIND, either express or implied.
// See the License for the specific language governing permissions and
// limitations under the License.

import userEvent from '@testing-library/user-event';
import { render, screen, getAllByRole, within } from '@testing-library/react';
import { VirtuosoMockContext } from 'react-virtuoso';
import { Table } from './Table';
import { TableColumnConfig, TableProps } from './model/table-model';

type MockTableData = {
  id: string;
  label: string;
  value: number;
  color: string;
};

type RenderTableOpts = Partial<
  Pick<
    TableProps<MockTableData>,
    | 'data'
    | 'height'
    | 'width'
    | 'checkboxSelection'
    | 'onRowSelectionChange'
    | 'rowSelection'
    | 'columns'
<<<<<<< HEAD
    | 'rowSelectionVariant'
=======
    | 'onSortingChange'
    | 'sorting'
>>>>>>> 24b2ea96
  >
>;

const COLUMNS: TableProps<MockTableData>['columns'] = [
  {
    accessorKey: 'label',
    header: 'Label',
    cell: ({ getValue }) => `Cell content for ${getValue()}`,
  },
  {
    accessorKey: 'value',
    header: 'Value',
    width: 100,
    enableSorting: true,
  },
  {
    accessorKey: 'color',
    header: 'Color',
    headerDescription: 'Hex codes for colors',
    width: 100,
    cell: ({ getValue }) => <div data-testid="wrapper">{getValue()}</div>,
    enableSorting: true,
  },
];

function generateMockTableData(count: number): MockTableData[] {
  const data: MockTableData[] = [];
  for (let i = 0; i < count; i++) {
    data.push({
      id: `row${i}`,
      label: `my column has a label ${i} that may be ellipsized when it does not fit within the column`,
      value: i,
      color: i.toString(16),
    });
  }
  return data;
}

const MOCK_ITEM_HEIGHT = 100;
const HEADER_ROWS = 1;
const SPACER_ROWS = 1;

const renderTable = ({
  data = generateMockTableData(5),
  height = 600,
  width = 300,
  checkboxSelection,
  rowSelection = {},
  onRowSelectionChange = jest.fn(),
  columns = COLUMNS,
<<<<<<< HEAD
  rowSelectionVariant,
=======
  sorting,
  onSortingChange = jest.fn(),
>>>>>>> 24b2ea96
}: RenderTableOpts = {}) => {
  return render(
    <VirtuosoMockContext.Provider value={{ viewportHeight: height, itemHeight: MOCK_ITEM_HEIGHT }}>
      <Table
        data={data}
        columns={columns}
        height={height}
        width={width}
        checkboxSelection={checkboxSelection}
        rowSelection={rowSelection}
        onRowSelectionChange={onRowSelectionChange}
<<<<<<< HEAD
        rowSelectionVariant={rowSelectionVariant}
=======
        sorting={sorting}
        onSortingChange={onSortingChange}
>>>>>>> 24b2ea96
      />
    </VirtuosoMockContext.Provider>
  );
};

const LARGE_TABLE_OVERALL_ROWS = 100;
const LARGE_TABLE_VISIBLE_ROWS = 5;
const LARGE_TABLE_DATA = generateMockTableData(LARGE_TABLE_OVERALL_ROWS);

const renderLargeTable = () => {
  const height = LARGE_TABLE_VISIBLE_ROWS * MOCK_ITEM_HEIGHT;

  renderTable({ data: LARGE_TABLE_DATA, height });
};

/**
 * Helper for looking up table cells by the index of the row and column. Useful
 * for testing out keyboard navigations.
 */
function getTableCellByIndex(row: number, column: number) {
  const rowEl = screen.getAllByRole('row')[row];
  if (!rowEl) {
    throw new Error(`Cannot find row at index: ${row}.`);
  }

  const cellEl = getAllByRole(rowEl, 'cell')[column];
  if (!cellEl) {
    throw new Error(`Cannot find cellEl at index: ${column}.`);
  }

  return cellEl;
}

describe('Table', () => {
  test('renders a table with the expected column headings', () => {
    renderTable();
    screen.getByRole('table');

    const columnHeaders = screen.getAllByRole('columnheader');
    expect(columnHeaders).toHaveLength(COLUMNS.length);

    columnHeaders.forEach((tableHeading, i) => {
      const column = COLUMNS[i];

      if (!column) {
        // This is here to appease typescript
        throw new Error('Missing column for table heading');
      }

      expect(tableHeading).toHaveTextContent(column.header);
    });
  });

  test('columns with heading descriptions include the description as a title attr', () => {
    renderTable();
    screen.getByRole('table');

    const columnHeaders = screen.getAllByRole('columnheader');
    columnHeaders.forEach((tableHeading, i) => {
      const column = COLUMNS[i];

      if (!column) {
        // This is here to appease typescript
        throw new Error('Missing column for table heading');
      }

      if (column.headerDescription) {
        expect(tableHeading.firstChild).toHaveAttribute('title', column.headerDescription);
      } else {
        expect(tableHeading.firstChild).not.toHaveAttribute('title');
      }
    });
  });

  test('renders all table rows when they will fit', () => {
    const headerRows = 1;
    const dataRows = 5;
    const data = generateMockTableData(dataRows);
    renderTable({ data, height: dataRows * MOCK_ITEM_HEIGHT });

    const tableRows = screen.getAllByRole('row');
    expect(tableRows).toHaveLength(data.length + headerRows);
  });

  test('table only renders rows that are visible', () => {
    const dataRows = 100;
    const data = generateMockTableData(dataRows);
    const rowsToRender = 5;
    const height = rowsToRender * MOCK_ITEM_HEIGHT;

    renderTable({ data, height });

    const tableRows = screen.getAllByRole('row');
    expect(tableRows).toHaveLength(rowsToRender + HEADER_ROWS + SPACER_ROWS);

    for (let i = 0; i < rowsToRender; i++) {
      const itemData = data[i];
      // +1 to skip the header
      const row = tableRows[i + 1];
      if (!row || !itemData) {
        // To appease TS.
        throw new Error('Missing row or item data');
      }

      expect(row).toHaveTextContent(itemData.label);
    }
  });

  describe('when column `cell` not defined', () => {
    const columnWithoutCell = 1;

    test('renders table cell content based on accessor', () => {
      const headerRows = 1;
      const dataRows = 5;
      const data = generateMockTableData(dataRows);
      renderTable({ data, height: dataRows * MOCK_ITEM_HEIGHT });

      const tableRows = screen.getAllByRole('row');
      expect(tableRows).toHaveLength(data.length + headerRows);

      // Offset 1 to account for header row.
      for (let i = 1; i <= dataRows; i++) {
        const dataRow = data[i - 1];
        const cell = getTableCellByIndex(i, columnWithoutCell);
        expect(cell).toHaveTextContent(`${dataRow?.value}`);
      }
    });

    describe('when `cellDescription` not defined', () => {
      test('table cell does not have a description', () => {
        const headerRows = 1;
        const dataRows = 5;
        const data = generateMockTableData(dataRows);
        renderTable({ data, height: dataRows * MOCK_ITEM_HEIGHT });

        const tableRows = screen.getAllByRole('row');
        expect(tableRows).toHaveLength(data.length + headerRows);

        // Offset 1 to account for header row.
        for (let i = 1; i <= dataRows; i++) {
          const cell = getTableCellByIndex(i, columnWithoutCell);
          expect(cell.firstChild).not.toHaveAttribute('title');
        }
      });
    });

    describe('when `cellDescription` is `true`', () => {
      test('table cell has a description based on accessor', () => {
        const columns = COLUMNS.map((col, i) => {
          if (i === columnWithoutCell) {
            return {
              ...col,
              cellDescription: true,
            };
          }
          return col;
        });

        const headerRows = 1;
        const dataRows = 5;
        const data = generateMockTableData(dataRows);
        renderTable({ data, height: dataRows * MOCK_ITEM_HEIGHT, columns });

        const tableRows = screen.getAllByRole('row');
        expect(tableRows).toHaveLength(data.length + headerRows);

        // Offset 1 to account for header row.
        for (let i = 1; i <= dataRows; i++) {
          const dataRow = data[i - 1];
          const cell = getTableCellByIndex(i, columnWithoutCell);
          expect(cell.firstChild).toHaveAttribute('title', `${dataRow?.value}`);
        }
      });
    });

    describe('when `cellDescription` is a function', () => {
      test('table cell has a description based on the function', () => {
        const columns: Array<TableColumnConfig<MockTableData>> = COLUMNS.map((col, i) => {
          if (i === columnWithoutCell) {
            return {
              ...col,
              cellDescription: ({ getValue }) => `Description for ${getValue()}`,
            };
          }
          return col;
        });

        const headerRows = 1;
        const dataRows = 5;
        const data = generateMockTableData(dataRows);
        renderTable({ data, height: dataRows * MOCK_ITEM_HEIGHT, columns });

        const tableRows = screen.getAllByRole('row');
        expect(tableRows).toHaveLength(data.length + headerRows);

        // Offset 1 to account for header row.
        for (let i = 1; i <= dataRows; i++) {
          const dataRow = data[i - 1];
          const cell = getTableCellByIndex(i, columnWithoutCell);
          expect(cell.firstChild).toHaveAttribute('title', `Description for ${dataRow?.value}`);
        }
      });
    });
  });

  describe('when column `cell` is defined and returns a string', () => {
    const columnWithCell = 0;

    test('renders table cell content based on `cell` function', () => {
      const headerRows = 1;
      const dataRows = 5;
      const data = generateMockTableData(dataRows);
      renderTable({ data, height: dataRows * MOCK_ITEM_HEIGHT });

      const tableRows = screen.getAllByRole('row');
      expect(tableRows).toHaveLength(data.length + headerRows);

      // Offset 1 to account for header row.
      for (let i = 1; i <= dataRows; i++) {
        const dataRow = data[i - 1];
        const cell = getTableCellByIndex(i, columnWithCell);

        expect(cell).toHaveTextContent(`Cell content for ${dataRow?.label}`);
      }
    });

    describe('when `cellDescription` not defined', () => {
      test('table cell does not have a description', () => {
        const headerRows = 1;
        const dataRows = 5;
        const data = generateMockTableData(dataRows);
        renderTable({ data, height: dataRows * MOCK_ITEM_HEIGHT });

        const tableRows = screen.getAllByRole('row');
        expect(tableRows).toHaveLength(data.length + headerRows);

        // Offset 1 to account for header row.
        for (let i = 1; i <= dataRows; i++) {
          const cell = getTableCellByIndex(i, columnWithCell);
          expect(cell.firstChild).not.toHaveAttribute('title');
        }
      });
    });

    describe('when `cellDescription` is `true`', () => {
      test('table cell has a description based on `cell` function', () => {
        const columns = COLUMNS.map((col, i) => {
          if (i === columnWithCell) {
            return {
              ...col,
              cellDescription: true,
            };
          }
          return col;
        });

        const headerRows = 1;
        const dataRows = 5;
        const data = generateMockTableData(dataRows);
        renderTable({ data, height: dataRows * MOCK_ITEM_HEIGHT, columns });

        const tableRows = screen.getAllByRole('row');
        expect(tableRows).toHaveLength(data.length + headerRows);

        // Offset 1 to account for header row.
        for (let i = 1; i <= dataRows; i++) {
          const dataRow = data[i - 1];
          const cell = getTableCellByIndex(i, columnWithCell);
          expect(cell.firstChild).toHaveAttribute('title', `Cell content for ${dataRow?.label}`);
        }
      });
    });

    describe('when `cellDescription` is a function', () => {
      test('table cell has a description based on the function', () => {
        const columns: Array<TableColumnConfig<MockTableData>> = COLUMNS.map((col, i) => {
          if (i === columnWithCell) {
            return {
              ...col,
              cellDescription: ({ getValue }) => `Description for ${getValue()}`,
            };
          }
          return col;
        });

        const headerRows = 1;
        const dataRows = 5;
        const data = generateMockTableData(dataRows);
        renderTable({ data, height: dataRows * MOCK_ITEM_HEIGHT, columns });

        const tableRows = screen.getAllByRole('row');
        expect(tableRows).toHaveLength(data.length + headerRows);

        // Offset 1 to account for header row.
        for (let i = 1; i <= dataRows; i++) {
          const dataRow = data[i - 1];
          const cell = getTableCellByIndex(i, columnWithCell);
          expect(cell.firstChild).toHaveAttribute('title', `Description for ${dataRow?.label}`);
        }
      });
    });
  });

  describe('when column `cell` is defined and returns a non-string', () => {
    const columnWithComplexCell = 2;

    test('renders table cell content based on `cell` function', () => {
      const headerRows = 1;
      const dataRows = 5;
      const data = generateMockTableData(dataRows);
      renderTable({ data, height: dataRows * MOCK_ITEM_HEIGHT });

      const tableRows = screen.getAllByRole('row');
      expect(tableRows).toHaveLength(data.length + headerRows);

      // Offset 1 to account for header row.
      for (let i = 1; i <= dataRows; i++) {
        const dataRow = data[i - 1];
        const cell = getTableCellByIndex(i, columnWithComplexCell);

        within(cell).getByTestId('wrapper');
        expect(cell).toHaveTextContent(`${dataRow?.color}`);
      }
    });

    describe('when `cellDescription` not defined', () => {
      test('table cell does not have a description', () => {
        const headerRows = 1;
        const dataRows = 5;
        const data = generateMockTableData(dataRows);
        renderTable({ data, height: dataRows * MOCK_ITEM_HEIGHT });

        const tableRows = screen.getAllByRole('row');
        expect(tableRows).toHaveLength(data.length + headerRows);

        // Offset 1 to account for header row.
        for (let i = 1; i <= dataRows; i++) {
          const cell = getTableCellByIndex(i, columnWithComplexCell);
          expect(cell.firstChild).not.toHaveAttribute('title');
        }
      });
    });

    describe('when `cellDescription` is `true`', () => {
      test('table cell does not have a description because the `cell` result cannot be put in a `title`', () => {
        const columns = COLUMNS.map((col, i) => {
          if (i === columnWithComplexCell) {
            return {
              ...col,
              cellDescription: true,
            };
          }
          return col;
        });

        const headerRows = 1;
        const dataRows = 5;
        const data = generateMockTableData(dataRows);
        renderTable({ data, height: dataRows * MOCK_ITEM_HEIGHT, columns });

        const tableRows = screen.getAllByRole('row');
        expect(tableRows).toHaveLength(data.length + headerRows);

        // Offset 1 to account for header row.
        for (let i = 1; i <= dataRows; i++) {
          const cell = getTableCellByIndex(i, columnWithComplexCell);
          expect(cell.firstChild).not.toHaveAttribute('title');
        }
      });
    });

    describe('when `cellDescription` is a function', () => {
      test('table cell has a description based on the function', () => {
        const columns: Array<TableColumnConfig<MockTableData>> = COLUMNS.map((col, i) => {
          if (i === columnWithComplexCell) {
            return {
              ...col,
              cellDescription: ({ getValue }) => `Description for ${getValue()}`,
            };
          }
          return col;
        });

        const headerRows = 1;
        const dataRows = 5;
        const data = generateMockTableData(dataRows);
        renderTable({ data, height: dataRows * MOCK_ITEM_HEIGHT, columns });

        const tableRows = screen.getAllByRole('row');
        expect(tableRows).toHaveLength(data.length + headerRows);

        // Offset 1 to account for header row.
        for (let i = 1; i <= dataRows; i++) {
          const dataRow = data[i - 1];
          const cell = getTableCellByIndex(i, columnWithComplexCell);
          expect(cell.firstChild).toHaveAttribute('title', `Description for ${dataRow?.color}`);
        }
      });
    });
  });

  describe('when checkboxes are enabled', () => {
    test('renders checkbox column followed by specified columns', () => {
      renderTable({ checkboxSelection: true });

      screen.getByRole('table');

      const columnHeaders = screen.getAllByRole('columnheader');
      expect(columnHeaders).toHaveLength(COLUMNS.length + 1);

      const firstHeader = columnHeaders[0];
      if (!firstHeader) {
        throw new Error('Could not find first column header');
      }
      within(firstHeader).getByRole('checkbox');

      columnHeaders.slice(1).forEach((tableHeading, i) => {
        const column = COLUMNS[i];
        if (!column) {
          // This is here to appease typescript
          throw new Error('Missing column for table heading');
        }
        expect(tableHeading).toHaveTextContent(column.header);
      });
    });

    test('renders each row with a checkbox', () => {
      const dataRows = 100;
      const data = generateMockTableData(dataRows);
      const rowsToRender = 5;
      const height = rowsToRender * MOCK_ITEM_HEIGHT;

      renderTable({ data, height, checkboxSelection: true });

      const tableRows = screen.getAllByRole('row');
      expect(tableRows).toHaveLength(rowsToRender + HEADER_ROWS + SPACER_ROWS);

      for (let i = 0; i < rowsToRender; i++) {
        const itemData = data[i];
        // +1 to skip the header
        const row = tableRows[i + 1];
        if (!row || !itemData) {
          // To appease TS.
          throw new Error('Missing row or item data');
        }

        const cells = within(row).getAllByRole('cell');
        expect(cells).toHaveLength(COLUMNS.length + 1);

        const firstCell = cells[0];
        if (!firstCell) {
          throw new Error(`Missing first cell for row ${i + 1}`);
        }
        within(firstCell).getByRole('checkbox');
      }
    });

    describe('when no checkboxes are selected', () => {
      const noCheckboxRowSelection = {};
      const data = generateMockTableData(3);

      test('selects all after clicking header checkbox', () => {
        const mockOnRowSelectionChange = jest.fn();
        renderTable({
          data: data,
          checkboxSelection: true,
          onRowSelectionChange: mockOnRowSelectionChange,
          rowSelection: noCheckboxRowSelection,
        });

        const table = screen.getByRole('table');
        const checkboxes = within(table).getAllByRole('checkbox');
        const firstCheckbox = checkboxes[0];
        if (!firstCheckbox) {
          throw new Error('Missing first checkbox');
        }

        userEvent.click(firstCheckbox);
        const expectedSelectAll = {
          '0': true,
          '1': true,
          '2': true,
        };
        expect(mockOnRowSelectionChange).toHaveBeenCalledWith(expectedSelectAll);
      });

      // Behavior shouldn't be different between variations in this case, so use an each.
      describe.each(['standard', 'legend'] as const)('with "%s" row selection', (rowSelectionVariant) => {
        test('selects a single row on clicking that row', () => {
          const mockOnRowSelectionChange = jest.fn();
          renderTable({
            data: data,
            checkboxSelection: true,
            onRowSelectionChange: mockOnRowSelectionChange,
            rowSelection: noCheckboxRowSelection,
            rowSelectionVariant: rowSelectionVariant,
          });

          const table = screen.getByRole('table');
          const rows = within(table).getAllByRole('row');

          // Note this is index 1 of the content rows because the first row is
          // the header.
          const rowToClick = rows[2];
          if (!rowToClick) {
            throw new Error('Unable to find row');
          }

          userEvent.click(rowToClick);
          expect(mockOnRowSelectionChange).toHaveBeenCalledWith({
            '1': true,
          });
        });

        test('selects a single row on clicking the checkbox in the row', () => {
          const mockOnRowSelectionChange = jest.fn();
          renderTable({
            data: data,
            checkboxSelection: true,
            onRowSelectionChange: mockOnRowSelectionChange,
            rowSelection: noCheckboxRowSelection,
          });

          const table = screen.getByRole('table');
          const checkboxes = within(table).getAllByRole('checkbox');

          // Note this is index 2 of the content rows because the first row is
          // the header.
          const checkboxToClick = checkboxes[3];
          if (!checkboxToClick) {
            throw new Error('Unable to find checkbox');
          }

          userEvent.click(checkboxToClick);
          expect(mockOnRowSelectionChange).toHaveBeenCalledWith({
            '2': true,
          });
        });
      });
    });

    describe('when all checkboxes are selected', () => {
      const data = generateMockTableData(3);
      const allCheckboxRowSelection = {
        '0': true,
        '1': true,
        '2': true,
      };

      // Able to test the standard and legend with modified together.
      // Testing un-modified legend separately because it behaves differently.
      describe.each([
        ['standard', false],
        ['legend', true],
      ] as const)('with "%s" row selection (modifed: %p)', (rowSelectionVariant, isModifed) => {
        test('selects none after clicking header checkbox', () => {
          const mockOnRowSelectionChange = jest.fn();
          renderTable({
            data: data,
            checkboxSelection: true,
            onRowSelectionChange: mockOnRowSelectionChange,
            rowSelection: allCheckboxRowSelection,
            rowSelectionVariant: rowSelectionVariant,
          });

          const table = screen.getByRole('table');
          const checkboxes = within(table).getAllByRole('checkbox');
          const firstCheckbox = checkboxes[0];
          if (!firstCheckbox) {
            throw new Error('Missing first checkbox');
          }

          userEvent.click(firstCheckbox, {
            shiftKey: isModifed,
          });
          const expectedSelectNone = {};
          expect(mockOnRowSelectionChange).toHaveBeenCalledWith(expectedSelectNone);
        });

        test('unselects a row on clicking that row', () => {
          const mockOnRowSelectionChange = jest.fn();
          renderTable({
            data: data,
            checkboxSelection: true,
            onRowSelectionChange: mockOnRowSelectionChange,
            rowSelection: allCheckboxRowSelection,
            rowSelectionVariant: rowSelectionVariant,
          });

          const table = screen.getByRole('table');
          const rows = within(table).getAllByRole('row');

          // Note this is index 1 of the content rows because the first row is
          // the header.
          const rowToClick = rows[2];
          if (!rowToClick) {
            throw new Error('Unable to find row');
          }

          userEvent.click(rowToClick, {
            shiftKey: isModifed,
          });
          expect(mockOnRowSelectionChange).toHaveBeenCalledWith({
            ...allCheckboxRowSelection,
            '1': undefined,
          });
        });

        test('unselects a row on clicking the checkbox in the row', () => {
          const mockOnRowSelectionChange = jest.fn();
          renderTable({
            data: data,
            checkboxSelection: true,
            onRowSelectionChange: mockOnRowSelectionChange,
            rowSelection: allCheckboxRowSelection,
            rowSelectionVariant: rowSelectionVariant,
          });

          const table = screen.getByRole('table');
          const checkboxes = within(table).getAllByRole('checkbox');

          // Note this is index 2 of the content rows because the first row is
          // the header.
          const checkboxToClick = checkboxes[3];
          if (!checkboxToClick) {
            throw new Error('Unable to find checkbox');
          }

          userEvent.click(checkboxToClick, {
            metaKey: isModifed,
          });
          expect(mockOnRowSelectionChange).toHaveBeenCalledWith({
            ...allCheckboxRowSelection,
            '2': undefined,
          });
        });
      });

      describe('with "legend" row selection (modifed: false)', () => {
        const rowSelectionVariant = 'legend' as const;

        test('selects none after clicking header checkbox', () => {
          const mockOnRowSelectionChange = jest.fn();
          renderTable({
            data: data,
            checkboxSelection: true,
            onRowSelectionChange: mockOnRowSelectionChange,
            rowSelection: allCheckboxRowSelection,
            rowSelectionVariant: rowSelectionVariant,
          });

          const table = screen.getByRole('table');
          const checkboxes = within(table).getAllByRole('checkbox');
          const firstCheckbox = checkboxes[0];
          if (!firstCheckbox) {
            throw new Error('Missing first checkbox');
          }

          userEvent.click(firstCheckbox);
          const expectedSelectNone = {};
          expect(mockOnRowSelectionChange).toHaveBeenCalledWith(expectedSelectNone);
        });

        test('focuses a row on clicking that row', () => {
          const mockOnRowSelectionChange = jest.fn();
          renderTable({
            data: data,
            checkboxSelection: true,
            onRowSelectionChange: mockOnRowSelectionChange,
            rowSelection: allCheckboxRowSelection,
            rowSelectionVariant: rowSelectionVariant,
          });

          const table = screen.getByRole('table');
          const rows = within(table).getAllByRole('row');

          // Note this is index 1 of the content rows because the first row is
          // the header.
          const rowToClick = rows[2];
          if (!rowToClick) {
            throw new Error('Unable to find row');
          }

          userEvent.click(rowToClick);
          expect(mockOnRowSelectionChange).toHaveBeenCalledWith({
            '1': true,
          });
        });

        test('focuses a row on clicking the checkbox in the row', () => {
          const mockOnRowSelectionChange = jest.fn();
          renderTable({
            data: data,
            checkboxSelection: true,
            onRowSelectionChange: mockOnRowSelectionChange,
            rowSelection: allCheckboxRowSelection,
            rowSelectionVariant: rowSelectionVariant,
          });

          const table = screen.getByRole('table');
          const checkboxes = within(table).getAllByRole('checkbox');

          // Note this is index 2 of the content rows because the first row is
          // the header.
          const checkboxToClick = checkboxes[3];
          if (!checkboxToClick) {
            throw new Error('Unable to find checkbox');
          }

          userEvent.click(checkboxToClick);
          expect(mockOnRowSelectionChange).toHaveBeenCalledWith({
            '2': true,
          });
        });
      });
    });
  });

  describe('when sorting is enabled for a column', () => {
    // We use this column for most of the testing
    const sortingColumn = 1;
    // We use this column to validate what happens when clicking another sort.
    const anotherSortingColumn = 2;

    test('header is a clickable button', () => {
      renderTable();
      screen.getByRole('table');

      const columnHeaders = screen.getAllByRole('columnheader');
      columnHeaders.forEach((colHeader, i) => {
        if (i === sortingColumn || i === anotherSortingColumn) {
          within(colHeader).getByRole('button');
        } else {
          expect(within(colHeader).queryAllByRole('button')).toHaveLength(0);
        }
      });
    });

    describe('when column not currently sorted', () => {
      const sortingState: TableProps<MockTableData>['sorting'] = undefined;

      test('the column is not shown as "active"', () => {
        renderTable({
          sorting: sortingState,
        });
        screen.getByRole('table');

        const columnHeader = screen.getAllByRole('columnheader')[sortingColumn];
        if (!columnHeader) {
          throw new Error('cannot find sortable header');
        }
        expect(within(columnHeader).getByRole('button')).not.toHaveClass('Mui-active');
      });

      test('the direction icon shows descending as next state', () => {
        renderTable({
          sorting: sortingState,
        });
        screen.getByRole('table');

        const columnHeader = screen.getAllByRole('columnheader')[sortingColumn];
        if (!columnHeader) {
          throw new Error('cannot find sortable header');
        }
        const icon = within(columnHeader).getByTestId('ArrowDownwardIcon');
        expect(icon).toHaveClass('MuiTableSortLabel-iconDirectionDesc');
      });

      test('changes sorting to descending on clicking the header', () => {
        const mockOnSortingChange = jest.fn();
        renderTable({
          onSortingChange: mockOnSortingChange,
          sorting: sortingState,
        });
        screen.getByRole('table');

        const columnHeader = screen.getAllByRole('columnheader')[sortingColumn];
        if (!columnHeader) {
          throw new Error('cannot find sortable header');
        }
        userEvent.click(within(columnHeader).getByRole('button'));
        expect(mockOnSortingChange).toHaveBeenCalledWith([
          {
            desc: true,
            id: 'value',
          },
        ]);
      });

      test('changes sorting to unsorted on clicking another sortable column', () => {
        const mockOnSortingChange = jest.fn();
        renderTable({
          onSortingChange: mockOnSortingChange,
          sorting: sortingState,
        });
        screen.getByRole('table');

        const columnHeader = screen.getAllByRole('columnheader')[anotherSortingColumn];
        if (!columnHeader) {
          throw new Error('cannot find sortable header');
        }
        userEvent.click(within(columnHeader).getByRole('button'));
        expect(mockOnSortingChange).toHaveBeenCalledWith([
          {
            desc: true,
            id: 'color',
          },
        ]);
      });
    });

    describe('when column is sorted descending', () => {
      const sortingState: TableProps<MockTableData>['sorting'] = [
        {
          desc: true,
          id: 'value',
        },
      ];

      test('the column is shown as "active"', () => {
        renderTable({
          sorting: sortingState,
        });
        screen.getByRole('table');

        const columnHeader = screen.getAllByRole('columnheader')[sortingColumn];
        if (!columnHeader) {
          throw new Error('cannot find sortable header');
        }
        expect(within(columnHeader).getByRole('button')).toHaveClass('Mui-active');
      });

      test('the direction icon shows descending as current state', () => {
        renderTable({
          sorting: sortingState,
        });
        screen.getByRole('table');

        const columnHeader = screen.getAllByRole('columnheader')[sortingColumn];
        if (!columnHeader) {
          throw new Error('cannot find sortable header');
        }
        const icon = within(columnHeader).getByTestId('ArrowDownwardIcon');
        expect(icon).toHaveClass('MuiTableSortLabel-iconDirectionDesc');
      });

      test('changes sorting to ascending on clicking the header', () => {
        const mockOnSortingChange = jest.fn();
        renderTable({
          onSortingChange: mockOnSortingChange,
          sorting: sortingState,
        });
        screen.getByRole('table');

        const columnHeader = screen.getAllByRole('columnheader')[sortingColumn];
        if (!columnHeader) {
          throw new Error('cannot find sortable header');
        }
        userEvent.click(within(columnHeader).getByRole('button'));
        expect(mockOnSortingChange).toHaveBeenCalledWith([
          {
            desc: false,
            id: 'value',
          },
        ]);
      });

      test('changes sorting to unsorted on clicking another sortable column', () => {
        const mockOnSortingChange = jest.fn();
        renderTable({
          onSortingChange: mockOnSortingChange,
          sorting: sortingState,
        });
        screen.getByRole('table');

        const columnHeader = screen.getAllByRole('columnheader')[anotherSortingColumn];
        if (!columnHeader) {
          throw new Error('cannot find sortable header');
        }
        userEvent.click(within(columnHeader).getByRole('button'));
        expect(mockOnSortingChange).toHaveBeenCalledWith([
          {
            desc: true,
            id: 'color',
          },
        ]);
      });
    });

    describe('when column is sorted ascending', () => {
      const sortingState: TableProps<MockTableData>['sorting'] = [
        {
          desc: false,
          id: 'value',
        },
      ];

      test('the column is shown as "active"', () => {
        renderTable({
          sorting: sortingState,
        });
        screen.getByRole('table');

        const columnHeader = screen.getAllByRole('columnheader')[sortingColumn];
        if (!columnHeader) {
          throw new Error('cannot find sortable header');
        }
        expect(within(columnHeader).getByRole('button')).toHaveClass('Mui-active');
      });

      test('the direction icon shows ascending as current state', () => {
        renderTable({
          sorting: sortingState,
        });
        screen.getByRole('table');

        const columnHeader = screen.getAllByRole('columnheader')[sortingColumn];
        if (!columnHeader) {
          throw new Error('cannot find sortable header');
        }
        const icon = within(columnHeader).getByTestId('ArrowDownwardIcon');
        expect(icon).toHaveClass('MuiTableSortLabel-iconDirectionAsc');
      });

      test('changes sorting to unsorted on clicking the header', () => {
        const mockOnSortingChange = jest.fn();
        renderTable({
          onSortingChange: mockOnSortingChange,
          sorting: sortingState,
        });
        screen.getByRole('table');

        const columnHeader = screen.getAllByRole('columnheader')[sortingColumn];
        if (!columnHeader) {
          throw new Error('cannot find sortable header');
        }
        userEvent.click(within(columnHeader).getByRole('button'));
        expect(mockOnSortingChange).toHaveBeenCalledWith([]);
      });

      test('changes sorting to unsorted on clicking another sortable column', () => {
        const mockOnSortingChange = jest.fn();
        renderTable({
          onSortingChange: mockOnSortingChange,
          sorting: sortingState,
        });
        screen.getByRole('table');

        const columnHeader = screen.getAllByRole('columnheader')[anotherSortingColumn];
        if (!columnHeader) {
          throw new Error('cannot find sortable header');
        }
        userEvent.click(within(columnHeader).getByRole('button'));
        expect(mockOnSortingChange).toHaveBeenCalledWith([
          {
            desc: true,
            id: 'color',
          },
        ]);
      });
    });
  });

  test('on tab the first column header is focused', () => {
    renderLargeTable();

    // Tab focuses the top left cell, which is the first column header.
    userEvent.tab();
    expect(screen.getAllByRole('columnheader')[0]).toHaveFocus();
  });

  // See "keyboard interaction" story for tests for keyboard interactions,
  // which are difficult to test in a jsdom context with the virtualized table.
});<|MERGE_RESOLUTION|>--- conflicted
+++ resolved
@@ -34,12 +34,9 @@
     | 'onRowSelectionChange'
     | 'rowSelection'
     | 'columns'
-<<<<<<< HEAD
     | 'rowSelectionVariant'
-=======
     | 'onSortingChange'
     | 'sorting'
->>>>>>> 24b2ea96
   >
 >;
 
@@ -90,12 +87,9 @@
   rowSelection = {},
   onRowSelectionChange = jest.fn(),
   columns = COLUMNS,
-<<<<<<< HEAD
   rowSelectionVariant,
-=======
   sorting,
   onSortingChange = jest.fn(),
->>>>>>> 24b2ea96
 }: RenderTableOpts = {}) => {
   return render(
     <VirtuosoMockContext.Provider value={{ viewportHeight: height, itemHeight: MOCK_ITEM_HEIGHT }}>
@@ -107,12 +101,9 @@
         checkboxSelection={checkboxSelection}
         rowSelection={rowSelection}
         onRowSelectionChange={onRowSelectionChange}
-<<<<<<< HEAD
         rowSelectionVariant={rowSelectionVariant}
-=======
         sorting={sorting}
         onSortingChange={onSortingChange}
->>>>>>> 24b2ea96
       />
     </VirtuosoMockContext.Provider>
   );
