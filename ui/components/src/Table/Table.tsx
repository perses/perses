--- conflicted
+++ resolved
@@ -17,13 +17,10 @@
   ColumnDef,
   RowSelectionState,
   OnChangeFn,
-<<<<<<< HEAD
   Row,
   Table as TanstackTable,
-=======
   SortingState,
   getSortedRowModel,
->>>>>>> 24b2ea96
 } from '@tanstack/react-table';
 import { useTheme } from '@mui/material';
 import { useCallback, useMemo } from 'react';
@@ -56,13 +53,9 @@
   onSortingChange,
   getCheckboxColor,
   getRowId = DEFAULT_GET_ROW_ID,
-<<<<<<< HEAD
-  rowSelection = {},
-  rowSelectionVariant = 'standard',
-=======
   rowSelection = DEFAULT_ROW_SELECTION,
   sorting = DEFAULT_SORTING,
->>>>>>> 24b2ea96
+  rowSelectionVariant = 'standard',
   ...otherProps
 }: TableProps<TableData>) {
   const theme = useTheme();
@@ -73,7 +66,6 @@
     onRowSelectionChange?.(newRowSelection);
   };
 
-<<<<<<< HEAD
   const handleRowSelectionEvent = useCallback(
     (table: TanstackTable<TableData>, row: Row<TableData>, isModified: boolean) => {
       if (rowSelectionVariant === 'standard' || isModified) {
@@ -107,12 +99,11 @@
     },
     [handleRowSelectionEvent]
   );
-=======
+
   const handleSortingChange: OnChangeFn<SortingState> = (sortingUpdater) => {
     const newSorting = typeof sortingUpdater === 'function' ? sortingUpdater(sorting) : sortingUpdater;
     onSortingChange?.(newSorting);
   };
->>>>>>> 24b2ea96
 
   const checkboxColumn: ColumnDef<TableData> = useMemo(() => {
     return {
