// Copyright 2023 The Perses Authors
// Licensed under the Apache License, Version 2.0 (the "License");
// you may not use this file except in compliance with the License.
// You may obtain a copy of the License at
//
// http://www.apache.org/licenses/LICENSE-2.0
//
// Unless required by applicable law or agreed to in writing, software
// distributed under the License is distributed on an "AS IS" BASIS,
// WITHOUT WARRANTIES OR CONDITIONS OF ANY KIND, either express or implied.
// See the License for the specific language governing permissions and
// limitations under the License.

import { Box } from '@mui/material';
<<<<<<< HEAD
import { ReactNode } from 'react';
import { LegendOptions, LegendItem, getLegendMode } from '../model';
import { ListLegend } from './ListLegend';
import { CompactLegend } from './CompactLegend';
import { TableLegend, TableLegendProps } from './TableLegend';
=======
import { produce } from 'immer';
import { LegendOptions, LegendItem, SelectedLegendItemState } from '../model';
import { ListLegend, ListLegendProps } from './ListLegend';
import { CompactLegend, CompactLegendProps } from './CompactLegend';
>>>>>>> b5327341

export interface LegendProps {
  width: number;
  height: number;
  data: LegendItem[];
  options: LegendOptions;

  /**
<<<<<<< HEAD
   * Additional props that will be passed to the table variation of the legend
   * that is used when `options.mode` is set to `table`.
   */
  tableProps: Pick<TableLegendProps, 'onRowSelectionChange' | 'rowSelection'>;
=======
   * State of selected items in the legend.
   *
   * Selected legend item state is a controlled value that should be managed using a
   * combination of this prop and `onSelectedChange`.
   */
  selectedItems: SelectedLegendItemState;

  /**
   * Callback fired when the selected items in the legend changes.
   */
  onSelectedItemsChange: (newSelected: SelectedLegendItemState) => void;
>>>>>>> b5327341
}

// When the number of items to display is above this number, it is likely to
// cause performance issues in the browser. The legend will be displayed in a
// format (list) that allows for virtualization to minimize the performance impact.
// Set this number based on testing, but it may need to be tuned a bit on the
// future as people test this out on different machines.
const NEED_VIRTUALIZATION_LIMIT = 500;

<<<<<<< HEAD
export function Legend({ width, height, options, data, tableProps }: LegendProps) {
  const mode = getLegendMode(options.mode);

  // The bottom legend is displayed as a list when the number of items is too
  // large and requires virtualization. Otherwise, it is rendered more compactly.
  // We do not need this check for the right-side legend because it is always
  // a virtualized list.
  const needsVirtualization = data.length >= NEED_VIRTUALIZATION_LIMIT;

  let legendContent: ReactNode;
  if (mode === 'Table') {
    legendContent = <TableLegend {...tableProps} width={width} height={height} items={data} />;
  } else if (options.position === 'Right' || needsVirtualization) {
    legendContent = <ListLegend items={data} width={width} height={height} />;
  } else {
    legendContent = <CompactLegend items={data} height={height} />;
  }
=======
export function Legend({ width, height, options, data, selectedItems, onSelectedItemsChange }: LegendProps) {
  const onLegendItemClick = (e: React.MouseEvent<HTMLElement, MouseEvent>, seriesId: string) => {
    const isModifiedClick = e.metaKey || e.shiftKey;

    const newSelected = produce(selectedItems, (draft) => {
      if (draft === 'ALL') {
        return {
          [seriesId]: true,
        };
      }

      const isSelected = !!draft[seriesId];

      // Clicks with modifier key can select multiple items.
      if (isModifiedClick) {
        if (isSelected) {
          // Modified click on already selected item. Remove that item.
          delete draft[seriesId];
        } else {
          // Modified click on not-selected item. Add it.
          draft[seriesId] = true;
        }
        return draft;
      }

      if (isSelected) {
        // Clicked item was already selected. Unselect it and return to
        // ALL state.
        return 'ALL' as const;
      }

      // Select clicked item.
      return { [seriesId]: true };
    });
    onSelectedItemsChange(newSelected);
  };

  const commonLegendProps: ListLegendProps | CompactLegendProps = {
    height,
    items: data,
    selectedItems,
    onLegendItemClick,
  };
>>>>>>> b5327341

  if (options.position === 'Right') {
    return (
      <Box
        sx={{
          width: width,
          height: height,
          position: 'absolute',
          top: 0,
          right: 0,
        }}
      >
<<<<<<< HEAD
        {legendContent}
=======
        <ListLegend {...commonLegendProps} width={width} />
>>>>>>> b5327341
      </Box>
    );
  }

  // Bottom position
  return (
    <Box
      sx={{
        width: width,
        height: height,
        position: 'absolute',
        bottom: 0,
      }}
    >
<<<<<<< HEAD
      {legendContent}
=======
      {needsVirtualization ? (
        <ListLegend {...commonLegendProps} width={width} />
      ) : (
        <CompactLegend {...commonLegendProps} />
      )}
>>>>>>> b5327341
    </Box>
  );
}<|MERGE_RESOLUTION|>--- conflicted
+++ resolved
@@ -12,18 +12,12 @@
 // limitations under the License.
 
 import { Box } from '@mui/material';
-<<<<<<< HEAD
 import { ReactNode } from 'react';
-import { LegendOptions, LegendItem, getLegendMode } from '../model';
-import { ListLegend } from './ListLegend';
-import { CompactLegend } from './CompactLegend';
-import { TableLegend, TableLegendProps } from './TableLegend';
-=======
 import { produce } from 'immer';
-import { LegendOptions, LegendItem, SelectedLegendItemState } from '../model';
+import { LegendOptions, LegendItem, getLegendMode, SelectedLegendItemState } from '../model';
 import { ListLegend, ListLegendProps } from './ListLegend';
 import { CompactLegend, CompactLegendProps } from './CompactLegend';
->>>>>>> b5327341
+import { TableLegend, TableLegendProps } from './TableLegend';
 
 export interface LegendProps {
   width: number;
@@ -32,12 +26,6 @@
   options: LegendOptions;
 
   /**
-<<<<<<< HEAD
-   * Additional props that will be passed to the table variation of the legend
-   * that is used when `options.mode` is set to `table`.
-   */
-  tableProps: Pick<TableLegendProps, 'onRowSelectionChange' | 'rowSelection'>;
-=======
    * State of selected items in the legend.
    *
    * Selected legend item state is a controlled value that should be managed using a
@@ -49,7 +37,6 @@
    * Callback fired when the selected items in the legend changes.
    */
   onSelectedItemsChange: (newSelected: SelectedLegendItemState) => void;
->>>>>>> b5327341
 }
 
 // When the number of items to display is above this number, it is likely to
@@ -59,8 +46,7 @@
 // future as people test this out on different machines.
 const NEED_VIRTUALIZATION_LIMIT = 500;
 
-<<<<<<< HEAD
-export function Legend({ width, height, options, data, tableProps }: LegendProps) {
+export function Legend({ width, height, options, data, selectedItems, onSelectedItemsChange }: LegendProps) {
   const mode = getLegendMode(options.mode);
 
   // The bottom legend is displayed as a list when the number of items is too
@@ -69,16 +55,6 @@
   // a virtualized list.
   const needsVirtualization = data.length >= NEED_VIRTUALIZATION_LIMIT;
 
-  let legendContent: ReactNode;
-  if (mode === 'Table') {
-    legendContent = <TableLegend {...tableProps} width={width} height={height} items={data} />;
-  } else if (options.position === 'Right' || needsVirtualization) {
-    legendContent = <ListLegend items={data} width={width} height={height} />;
-  } else {
-    legendContent = <CompactLegend items={data} height={height} />;
-  }
-=======
-export function Legend({ width, height, options, data, selectedItems, onSelectedItemsChange }: LegendProps) {
   const onLegendItemClick = (e: React.MouseEvent<HTMLElement, MouseEvent>, seriesId: string) => {
     const isModifiedClick = e.metaKey || e.shiftKey;
 
@@ -121,7 +97,15 @@
     selectedItems,
     onLegendItemClick,
   };
->>>>>>> b5327341
+
+  let legendContent: ReactNode;
+  if (mode === 'Table') {
+    legendContent = <TableLegend {...commonLegendProps} width={width} />;
+  } else if (options.position === 'Right' || needsVirtualization) {
+    legendContent = <ListLegend {...commonLegendProps} width={width} />;
+  } else {
+    legendContent = <CompactLegend {...commonLegendProps} />;
+  }
 
   if (options.position === 'Right') {
     return (
@@ -134,11 +118,7 @@
           right: 0,
         }}
       >
-<<<<<<< HEAD
         {legendContent}
-=======
-        <ListLegend {...commonLegendProps} width={width} />
->>>>>>> b5327341
       </Box>
     );
   }
@@ -153,15 +133,7 @@
         bottom: 0,
       }}
     >
-<<<<<<< HEAD
       {legendContent}
-=======
-      {needsVirtualization ? (
-        <ListLegend {...commonLegendProps} width={width} />
-      ) : (
-        <CompactLegend {...commonLegendProps} />
-      )}
->>>>>>> b5327341
     </Box>
   );
 }