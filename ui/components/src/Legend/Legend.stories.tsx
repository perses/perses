// Copyright 2023 The Perses Authors
// Licensed under the Apache License, Version 2.0 (the "License");
// you may not use this file except in compliance with the License.
// You may obtain a copy of the License at
//
// http://www.apache.org/licenses/LICENSE-2.0
//
// Unless required by applicable law or agreed to in writing, software
// distributed under the License is distributed on an "AS IS" BASIS,
// WITHOUT WARRANTIES OR CONDITIONS OF ANY KIND, either express or implied.
// See the License for the specific language governing permissions and
// limitations under the License.

import type { Meta, StoryObj } from '@storybook/react';
import { Legend, LegendProps } from '@perses-dev/components';
import { action } from '@storybook/addon-actions';
import { Box, Stack } from '@mui/material';
import { red, orange, yellow, green, blue, indigo, purple } from '@mui/material/colors';
import { useState } from 'react';
import { StorySection } from '@perses-dev/storybook';
import { legendModes } from '@perses-dev/core';

const COLOR_SHADES = ['400', '800'] as const;
const COLOR_NAMES = [red, orange, yellow, green, blue, indigo, purple];
const MOCK_COLORS = COLOR_SHADES.reduce((results, colorShade) => {
  COLOR_NAMES.map((colorName) => {
    if (colorShade in colorName) {
      results.push(colorName[colorShade]);
    }
  });
  return results;
}, [] as string[]);

function generateMockLegendData(count: number, labelPrefix = 'legend item'): LegendProps['data'] {
  const data: LegendProps['data'] = [];
  for (let i = 0; i < count; i++) {
    data.push({
      id: `${i}`,
      label: `${labelPrefix} ${i}`,
      color: MOCK_COLORS[i % MOCK_COLORS.length] as string,
      onClick: action(`onClick legendItem ${i}`),
      data: {
        index: i,
        squared: Math.pow(i, 2),
        cubed: Math.pow(i, 3),
        description: `This is entry #${i}`,
      },
    });
  }
  return data;
}

// Wrapper that manages the controlled legend selection state, so the individual
// story does not need to. Useful for stories that are not focused on explaining
// how this state works.
const UncontrolledLegendWrapper = (props: LegendProps) => {
<<<<<<< HEAD
  const [selectedItems, setSelectedItems] = useState<LegendProps['selectedItems']>(props.selectedItems || 'ALL');
=======
  const [selectedItems, setSelectedItems] = useState<LegendProps['selectedItems']>('ALL');
  const [sorting, setSorting] = useState<NonNullable<LegendProps['tableProps']>['sorting']>();

>>>>>>> 24b2ea96
  const handleSelectedItemsChange: LegendProps['onSelectedItemsChange'] = (newSelectedItems) => {
    action('onSelectedItemsChange')(newSelectedItems);
    setSelectedItems(newSelectedItems);
  };

  const handleSortingChange: NonNullable<LegendProps['tableProps']>['onSortingChange'] = (newSorting) => {
    action('onSortingChange')(newSorting);
    setSorting(newSorting);
  };

  return (
    <LegendWrapper
      {...props}
      selectedItems={selectedItems}
      onSelectedItemsChange={handleSelectedItemsChange}
      tableProps={{
        ...props.tableProps,
        sorting,
        onSortingChange: handleSortingChange,
      }}
    />
  );
};

// Simple wrapper to try to help visualize that the legend is positioned absolutely
// inside a relative ancestor.
const LegendWrapper = (props: LegendProps) => {
  const {
    options: { position },
  } = props;

  const borderWidth = 1;

  // The legend does not look very interesting by itself in stories, especially
  // when considering the positioning. This wrapper puts a box with a border
  // and some additional height/width (depending on the positioning of the
  // legend) to make it easier to see how the legend would look in context
  // alongside other content.
  return (
    <Box
      sx={{
        border: (theme) => `solid ${borderWidth}px ${theme.palette.divider}`,
        position: 'relative',

        // Accounting for border sizes to fit nicely within the box without
        // changing the box-sizing.
        width: (position === 'Right' ? props.width + 100 : props.width) + borderWidth * 2,
        height: (position === 'Right' ? props.height : props.height + 100) + borderWidth * 2,
      }}
    >
      <Legend {...props} />
    </Box>
  );
};

const meta: Meta<typeof Legend> = {
  component: Legend,
  argTypes: {
    // Disabling the controls for these types because they are managed inside
    // LegendWrapper for the purpose of stories.
    selectedItems: {
      control: false,
    },
    onSelectedItemsChange: {
      control: false,
    },
  },
  args: {
    width: 400,
    height: 100,
    data: generateMockLegendData(5),
    options: {
      position: 'Bottom',
      mode: 'List',
    },
    selectedItems: 'ALL',
  },
  render: (args) => {
    return <UncontrolledLegendWrapper {...args} />;
  },
};

export default meta;

type Story = StoryObj<typeof Legend>;

/**
 * Set `options.position` to `Right` or `Bottom` to posiition the legend.
 */
export const Position: Story = {
  args: {
    selectedItems: 'ALL',
  },
  argTypes: {
    // Do not show values managed internally in the render prop.
    width: {
      table: {
        disable: true,
      },
    },
    height: {
      table: {
        disable: true,
      },
    },
    data: {
      options: {
        disable: true,
      },
    },
  },
  render: (args) => {
    return (
      <Stack spacing={3}>
        <StorySection title="Right" level="h3">
          <LegendWrapper {...args} width={400} height={200} options={{ position: 'Right' }} />
        </StorySection>
        <StorySection title="Bottom" level="h3">
          <LegendWrapper {...args} width={500} height={100} options={{ position: 'Bottom' }} />
        </StorySection>
      </Stack>
    );
  },
};

/**
 * Set `options.mode` to `List` or `Table` to determine how the legend is
 * formatted.
 */
export const Mode: Story = {
  args: {
    selectedItems: 'ALL',
  },
  argTypes: {
    // Do not show values managed internally in the render prop.
    width: {
      table: {
        disable: true,
      },
    },
    height: {
      table: {
        disable: true,
      },
    },
    data: {
      options: {
        disable: true,
      },
    },
  },
  render: (args) => {
    return (
      <Stack spacing={3}>
        {legendModes.map((mode) => {
          return (
            <StorySection key={mode} title={mode} level="h3">
              <LegendWrapper {...args} width={400} height={200} options={{ position: 'Right', mode }} />
            </StorySection>
          );
        })}
      </Stack>
    );
  },
};

/**
 * The selection and visual highlighting of items within the legend is controlled
 * using the `selectedItems` and `onSelectedItemsChange` props.
 *
 * The selection behavior is as followed based on the setting of `selectedItems:
 * - When "ALL", all legend items are selected, but not visually highlighted.
 * - Otherwise, it is a Record that associates legend item ids with a boolean
 *   value. When the associated entry for a legend item is `true`, that item
 *   will be treated as selected and visually highlighted.
 */
export const SelectedItems: StoryObj<LegendProps> = {
  argTypes: {
    data: {
      table: {
        disable: true,
      },
    },
    width: {
      table: {
        disable: true,
      },
    },
    height: {
      table: {
        disable: true,
      },
    },
    options: {
      table: {
        disable: true,
      },
    },
    selectedItems: {
      table: {
        disable: true,
      },
    },
    onSelectedItemsChange: {
      table: {
        disable: true,
      },
    },
  },
  args: {},
  render: (args) => {
    return (
      <Stack spacing={3}>
        <StorySection
          title="ALL: all items are selected, but they are not visually highlighted in list mode"
          level="h3"
        >
          <Stack spacing={1} direction="row" flexWrap="wrap">
            {legendModes.map((mode) => {
              return (
                <StorySection key={mode} title={mode} level="h4">
                  <UncontrolledLegendWrapper
                    {...args}
                    width={400}
                    height={200}
                    options={{ position: 'Right', mode }}
                    selectedItems="ALL"
                  />
                </StorySection>
              );
            })}
          </Stack>
        </StorySection>
        <StorySection title="partial selection: specified items are selected and visually highlighted" level="h3">
          <Stack spacing={1} direction="row" flexWrap="wrap">
            {legendModes.map((mode) => {
              return (
                <StorySection key={mode} title={mode} level="h4">
                  <UncontrolledLegendWrapper
                    {...args}
                    width={400}
                    height={200}
                    options={{ position: 'Right', mode }}
                    selectedItems={{
                      '1': true,
                      '3': true,
                    }}
                  />
                </StorySection>
              );
            })}
          </Stack>
        </StorySection>
      </Stack>
    );
  },
};

/**
 * When the legend mode is set to `table`, you may define additional columns
 * to display in the table after the selection checkboxes and the item label
 * using the `tableProps.columns` property.
 *
 * A `LegendItem` may define additional information for columns in the `data`
 * property and then use the `accessorKey` property of a column definition to
 * reference it.
 *
 * See the stories for the `Table` component for additional examples related to
 * defining table columns.
 */
export const TableColumns: Story = {
  args: {
    width: 500,
    height: 200,
    selectedItems: 'ALL',
    data: generateMockLegendData(10),
    options: { position: 'Bottom', mode: 'Table' },
    tableProps: {
      columns: [
        {
          header: 'Index',
          accessorKey: 'data.index',
          align: 'center',
          width: 70,
          enableSorting: true,
        },
        {
          header: 'Squared',
          accessorKey: 'data.squared',
          align: 'right',
          width: 80,
          enableSorting: true,
        },
        {
          header: 'Cubed',
          accessorKey: 'data.cubed',
          align: 'right',
          enableSorting: true,
          width: 80,
        },
        {
          header: 'Description',
          accessorKey: 'data.description',
        },
      ],
    },
  },
  argTypes: {
    // Do not show values managed internally in the render prop.
    data: {
      table: {
        disable: true,
      },
    },
  },
};

/**
 * When the legend is positioned on the right, items with long labels will be
 * displayed in full when there are a small number of items.
 *
 * When there are a larger number of items, longer labels will be truncated to
 * fit within the width. On hover, the full label will be displayed.
 */
export const RightWithLongLabels: Story = {
  args: {
    width: 200,
    height: 300,
  },
  argTypes: {
    data: {
      table: {
        disable: true,
      },
    },
    options: {
      table: {
        disable: true,
      },
    },
  },
  render: (args) => {
    const labelPrefix = 'long_legend_label{env="demo", namespace="prometheus"}';

    return (
      <Stack spacing={3}>
        <StorySection title="Small number of items" level="h3">
          <Stack spacing={1} direction="row" flexWrap="wrap">
            {legendModes.map((mode) => {
              return (
                <StorySection key={mode} title={mode} level="h4">
                  <UncontrolledLegendWrapper
                    {...args}
                    options={{ position: 'Right', mode }}
                    data={generateMockLegendData(4, labelPrefix)}
                  />
                </StorySection>
              );
            })}
          </Stack>
        </StorySection>
        <StorySection title=" Large number of items" level="h3">
          <Stack spacing={1} direction="row" flexWrap="wrap">
            {legendModes.map((mode) => {
              return (
                <StorySection key={mode} title={mode} level="h4">
                  <UncontrolledLegendWrapper
                    {...args}
                    options={{ position: 'Right', mode }}
                    data={generateMockLegendData(1000, labelPrefix)}
                  />
                </StorySection>
              );
            })}
          </Stack>
        </StorySection>
      </Stack>
    );
  },
};

/**
 * The legend uses virtualization to avoid performance issues when there are a
 * large number of items to display.
 *
 * When the legend is positioned on the right, it is always rendered in a
 * virtualized list with a single item per row.
 *
 * When the legend is positioned on the bottom with a small number of items,
 * it is rendered in a compact, non-virtualized inline list with a variable number
 * of items per row. When the number of items is large enough to cause performance,
 * issues, it is rendered in a virtualized list with a single item per row.
 */
export const Scalability: StoryObj<LegendProps & { legendItemsCount: number }> = {
  argTypes: {
    data: {
      table: {
        disable: true,
      },
    },
    width: {
      table: {
        disable: true,
      },
    },
    height: {
      table: {
        disable: true,
      },
    },
    options: {
      table: {
        disable: true,
      },
    },
  },
  args: {
    // Custom arg for just this story to easily control how many items are rendered
    // to test performance.
    legendItemsCount: 1000,
  },
  parameters: {
    happo: false,
  },
  render: (args) => {
    return (
      <Stack spacing={3}>
        <StorySection title="Position: right" level="h3">
          <Stack spacing={1} direction="row" flexWrap="wrap">
            {legendModes.map((mode) => {
              return (
                <StorySection key={mode} title={mode} level="h4">
                  <UncontrolledLegendWrapper
                    {...args}
                    width={400}
                    height={200}
                    options={{ position: 'Right', mode }}
                    data={generateMockLegendData(args.legendItemsCount)}
                  />
                </StorySection>
              );
            })}
          </Stack>
        </StorySection>
        <StorySection title="Position: bottom" level="h3">
          <Stack spacing={1} direction="row" flexWrap="wrap">
            {legendModes.map((mode) => {
              return (
                <StorySection key={mode} title={mode} level="h4">
                  <UncontrolledLegendWrapper
                    {...args}
                    width={500}
                    height={100}
                    options={{ position: 'Bottom', mode }}
                    data={generateMockLegendData(args.legendItemsCount)}
                  />
                </StorySection>
              );
            })}
          </Stack>
        </StorySection>
      </Stack>
    );
  },
};<|MERGE_RESOLUTION|>--- conflicted
+++ resolved
@@ -54,13 +54,9 @@
 // story does not need to. Useful for stories that are not focused on explaining
 // how this state works.
 const UncontrolledLegendWrapper = (props: LegendProps) => {
-<<<<<<< HEAD
-  const [selectedItems, setSelectedItems] = useState<LegendProps['selectedItems']>(props.selectedItems || 'ALL');
-=======
   const [selectedItems, setSelectedItems] = useState<LegendProps['selectedItems']>('ALL');
   const [sorting, setSorting] = useState<NonNullable<LegendProps['tableProps']>['sorting']>();
 
->>>>>>> 24b2ea96
   const handleSelectedItemsChange: LegendProps['onSelectedItemsChange'] = (newSelectedItems) => {
     action('onSelectedItemsChange')(newSelectedItems);
     setSelectedItems(newSelectedItems);
