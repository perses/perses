// Copyright 2023 The Perses Authors
// Licensed under the Apache License, Version 2.0 (the "License");
// you may not use this file except in compliance with the License.
// You may obtain a copy of the License at
//
// http://www.apache.org/licenses/LICENSE-2.0
//
// Unless required by applicable law or agreed to in writing, software
// distributed under the License is distributed on an "AS IS" BASIS,
// WITHOUT WARRANTIES OR CONDITIONS OF ANY KIND, either express or implied.
// See the License for the specific language governing permissions and
// limitations under the License.

import React, { MouseEvent, useMemo, useRef, useState } from 'react';
import { Box } from '@mui/material';
import type {
  EChartsCoreOption,
  GridComponentOption,
  LineSeriesOption,
  LegendComponentOption,
  YAXisComponentOption,
  TooltipComponentOption,
} from 'echarts';
import { ECharts as EChartsInstance, use } from 'echarts/core';
import { LineChart as EChartsLineChart } from 'echarts/charts';
import {
  GridComponent,
  DataZoomComponent,
  MarkAreaComponent,
  MarkLineComponent,
  MarkPointComponent,
  TitleComponent,
  ToolboxComponent,
  TooltipComponent,
  LegendComponent,
} from 'echarts/components';
import { CanvasRenderer } from 'echarts/renderers';
import { EChart, OnEventsType } from '../EChart';
import { EChartsDataFormat, OPTIMIZED_MODE_SERIES_LIMIT } from '../model/graph';
import { UnitOptions } from '../model/units';
import { useChartsTheme } from '../context/ChartsThemeProvider';
import { TimeSeriesTooltip } from '../TimeSeriesTooltip';
import { useTimeZone } from '../context/TimeZoneProvider';
import { enableDataZoom, getDateRange, getFormattedDate, getYAxes, restoreChart, ZoomEventData } from './utils';

use([
  EChartsLineChart,
  GridComponent,
  DataZoomComponent,
  MarkAreaComponent,
  MarkLineComponent,
  MarkPointComponent,
  TitleComponent,
  ToolboxComponent,
  TooltipComponent,
  LegendComponent,
  CanvasRenderer,
]);

export type TooltipConfig = {
  wrapLabels: boolean;
  hidden?: boolean;
};

export interface LineChartProps {
  /**
   * Height of the chart
   */
  height: number;
  data: EChartsDataFormat;
  yAxis?: YAXisComponentOption;
  unit?: UnitOptions;
  grid?: GridComponentOption;
  legend?: LegendComponentOption;
  tooltipConfig?: TooltipConfig;
  noDataVariant?: 'chart' | 'message';
  onDataZoom?: (e: ZoomEventData) => void;
  onDoubleClick?: (e: MouseEvent) => void;
  __experimentalEChartsOptionsOverride?: (options: EChartsCoreOption) => EChartsCoreOption;
}

export function LineChart({
  height,
  data,
  yAxis,
  unit,
  grid,
  legend,
  tooltipConfig = { wrapLabels: true },
  noDataVariant = 'message',
  onDataZoom,
  onDoubleClick,
  __experimentalEChartsOptionsOverride,
}: LineChartProps) {
  const chartsTheme = useChartsTheme();
  const chartRef = useRef<EChartsInstance>();
  const [showTooltip, setShowTooltip] = useState<boolean>(true);
  const [pinTooltip, setPinTooltip] = useState<boolean>(false);
  const { timeZone } = useTimeZone();

  const handleEvents: OnEventsType<LineSeriesOption['data'] | unknown> = useMemo(() => {
    return {
      datazoom: (params) => {
        if (onDataZoom === undefined) {
          setTimeout(() => {
            // workaround so unpin happens after click event
            setPinTooltip(false);
          }, 10);
        }
        if (onDataZoom === undefined || params.batch[0] === undefined) return;
        const startIndex = params.batch[0].startValue ?? 0;
        const endIndex = params.batch[0].endValue ?? data.xAxis.length - 1;
        const xAxisStartValue = data.xAxis[startIndex];
        const xAxisEndValue = data.xAxis[endIndex];

        if (xAxisStartValue !== undefined && xAxisEndValue !== undefined) {
          const zoomEvent: ZoomEventData = {
            start: xAxisStartValue,
            end: xAxisEndValue,
            startIndex,
            endIndex,
          };
          onDataZoom(zoomEvent);
        }
      },
      // TODO: use legendselectchanged event to fix tooltip when legend selected
    };
  }, [data, onDataZoom, setPinTooltip]);

  if (chartRef.current !== undefined) {
    enableDataZoom(chartRef.current);
  }

  const handleOnDoubleClick = (e: MouseEvent) => {
    setPinTooltip(false);
    // either dispatch ECharts restore action to return to orig state or allow consumer to define behavior
    if (onDoubleClick === undefined) {
      if (chartRef.current !== undefined) {
        restoreChart(chartRef.current);
      }
    } else {
      onDoubleClick(e);
    }
  };

  const { noDataOption } = chartsTheme;

  const option: EChartsCoreOption = useMemo(() => {
    if (data.timeSeries === undefined) return {};
<<<<<<< HEAD
=======

    // The "chart" `noDataVariant` is only used when the `timeSeries` is an
    // empty array because a `null` value will throw an error.
>>>>>>> 1123fbe8
    if (data.timeSeries === null || (data.timeSeries.length === 0 && noDataVariant === 'message')) return noDataOption;

    // show symbols and axisPointer dashed line on hover
    const isOptimizedMode = data.timeSeries.length > OPTIMIZED_MODE_SERIES_LIMIT;

    const rangeMs = data.rangeMs ?? getDateRange(data.xAxis);

    const option: EChartsCoreOption = {
      series: data.timeSeries,
      xAxis: {
        type: 'category',
        data: data.xAxis,
        max: data.xAxisMax,
        axisLabel: {
          formatter: (value: number) => {
            return getFormattedDate(value, rangeMs, timeZone);
          },
        },
      },
      yAxis: getYAxes(yAxis, unit),
      animation: false,
      tooltip: {
        show: !isOptimizedMode,
        trigger: 'axis',
        showContent: false, // echarts tooltip content hidden since we use custom tooltip instead
        axisPointer: {
          type: isOptimizedMode ? 'none' : 'line',
          z: 0, // ensure point symbol shows on top of dashed line
        },
      },
      toolbox: {
        feature: {
          dataZoom: {
            icon: null, // https://stackoverflow.com/a/67684076/17575201
            yAxisIndex: 'none',
          },
        },
      },
      grid,
      legend,
    };

    if (__experimentalEChartsOptionsOverride) {
      return __experimentalEChartsOptionsOverride(option);
    }
    return option;
  }, [data, yAxis, unit, grid, legend, noDataOption, timeZone, __experimentalEChartsOptionsOverride, noDataVariant]);

  return (
    <Box
      sx={{ height }}
      onClick={() => {
        setPinTooltip((current) => !current);
      }}
      onMouseDown={(e) => {
        // hide tooltip when user drags to zoom, but allow clicking inside tooltip to copy labels
        if (e.target instanceof HTMLCanvasElement) {
          setShowTooltip(false);
        }
      }}
      onMouseUp={() => {
        setShowTooltip(true);
      }}
      onMouseLeave={() => {
        setShowTooltip(false);
        setPinTooltip(false);
      }}
      onMouseEnter={() => {
        setShowTooltip(true);
        if (chartRef.current !== undefined) {
          enableDataZoom(chartRef.current);
        }
      }}
      onDoubleClick={handleOnDoubleClick}
    >
      {/* Allows overrides prop to hide custom tooltip and use the ECharts option.tooltip instead */}
      {showTooltip === true &&
        (option.tooltip as TooltipComponentOption)?.showContent === false &&
        tooltipConfig.hidden !== true && (
          <TimeSeriesTooltip
            chartRef={chartRef}
            chartData={data}
            wrapLabels={tooltipConfig.wrapLabels}
            pinTooltip={pinTooltip}
            unit={unit}
          />
        )}
      <EChart
        sx={{
          width: '100%',
          height: '100%',
        }}
        option={option}
        theme={chartsTheme.echartsTheme}
        onEvents={handleEvents}
        _instance={chartRef}
      />
    </Box>
  );
}<|MERGE_RESOLUTION|>--- conflicted
+++ resolved
@@ -147,12 +147,9 @@
 
   const option: EChartsCoreOption = useMemo(() => {
     if (data.timeSeries === undefined) return {};
-<<<<<<< HEAD
-=======
 
     // The "chart" `noDataVariant` is only used when the `timeSeries` is an
     // empty array because a `null` value will throw an error.
->>>>>>> 1123fbe8
     if (data.timeSeries === null || (data.timeSeries.length === 0 && noDataVariant === 'message')) return noDataOption;
 
     // show symbols and axisPointer dashed line on hover
