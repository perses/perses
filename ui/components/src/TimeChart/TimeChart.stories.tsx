--- conflicted
+++ resolved
@@ -12,12 +12,7 @@
 // limitations under the License.
 
 import { StoryObj, Meta } from '@storybook/react';
-<<<<<<< HEAD
 import { ChartInstance, DEFAULT_TOOLTIP_CONFIG, TimeChart } from '@perses-dev/components';
-import { waitForStableCanvas } from '@perses-dev/storybook';
-=======
-import { ChartInstance, TimeChart } from '@perses-dev/components';
->>>>>>> a799b416
 import { Button, Stack, Typography } from '@mui/material';
 import { useRef } from 'react';
 import { action } from '@storybook/addon-actions';
