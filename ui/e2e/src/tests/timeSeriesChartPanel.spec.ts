--- conflicted
+++ resolved
@@ -29,16 +29,11 @@
     await happoPlaywright.finish();
   });
 
-<<<<<<< HEAD
-  // TODO: need test for nulls and connect_nulls option
-  test(`displays single line as expected`, async ({ page, dashboardPage, mockNow }) => {
-=======
   test(`displays default single line and custom visual options as expected`, async ({
     page,
     dashboardPage,
     mockNow,
   }) => {
->>>>>>> 05402a4b
     // Mock data response, so we can make assertions on consistent response data.
     await dashboardPage.mockQueryRangeRequests({
       queries: [
