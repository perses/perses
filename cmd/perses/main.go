// Copyright 2021 The Perses Authors
// Licensed under the Apache License, Version 2.0 (the "License");
// you may not use this file except in compliance with the License.
// You may obtain a copy of the License at
//
// http://www.apache.org/licenses/LICENSE-2.0
//
// Unless required by applicable law or agreed to in writing, software
// distributed under the License is distributed on an "AS IS" BASIS,
// WITHOUT WARRANTIES OR CONDITIONS OF ANY KIND, either express or implied.
// See the License for the specific language governing permissions and
// limitations under the License.

package main

import (
	"flag"

	"github.com/perses/perses/internal/api/core"
	"github.com/perses/perses/internal/api/impl/v1/view"
	"github.com/perses/perses/pkg/model/api/config"
	"github.com/prometheus/client_golang/prometheus"
	"github.com/prometheus/client_golang/prometheus/collectors"
	"github.com/sirupsen/logrus"
)

const banner = `
 ___________
\___________/
     ___________      ______
    \___________/     | ___ \
 ___________          | |_/ /__ _ __ ___  ___  ___
\___________/         |  __/ _ \ '__/ __|/ _ \/ __|
 ___                  | | |  __/ |  \__ \  __/\__ \
\___/                 \_|  \___|_|  |___/\___||___/  %s
__________________________________________________________

`

func registerMetrics(register prometheus.Registerer) {
	register.MustRegister(collectors.NewGoCollector())
	register.MustRegister(collectors.NewProcessCollector(collectors.ProcessCollectorOpts{}))
	view.RegisterMetrics(register)
}

func main() {
	configFile := flag.String("config", "", "Path to the YAML configuration file for the API. Configuration settings can be overridden when using environment variables.")
	pprof := flag.Bool("pprof", false, "Enable pprof")
	flag.Parse()
	// load the config from file or/and from environment
	conf, err := config.Resolve(*configFile)
	if err != nil {
		logrus.WithError(err).Fatalf("error reading configuration from file %q or from environment", *configFile)
	}
<<<<<<< HEAD

	// metrics setup
	promRegistry := prometheus.NewRegistry()
	registerMetrics(promRegistry)

	runner, persistentManager, err := core.New(conf, banner, promRegistry)
=======
	runner, persistentManager, err := core.New(conf, *pprof, banner)
>>>>>>> 9cddac76
	if err != nil {
		logrus.Fatal(err)
	}
	defer func() {
		if daoCloseErr := persistentManager.GetPersesDAO().Close(); daoCloseErr != nil {
			logrus.WithError(daoCloseErr).Error("unable to close the connection to the database")
		}
	}()

	// start the application
	runner.Start()
}<|MERGE_RESOLUTION|>--- conflicted
+++ resolved
@@ -52,16 +52,12 @@
 	if err != nil {
 		logrus.WithError(err).Fatalf("error reading configuration from file %q or from environment", *configFile)
 	}
-<<<<<<< HEAD
 
 	// metrics setup
 	promRegistry := prometheus.NewRegistry()
 	registerMetrics(promRegistry)
 
-	runner, persistentManager, err := core.New(conf, banner, promRegistry)
-=======
-	runner, persistentManager, err := core.New(conf, *pprof, banner)
->>>>>>> 9cddac76
+	runner, persistentManager, err := core.New(conf, *pprof, promRegistry, banner)
 	if err != nil {
 		logrus.Fatal(err)
 	}
