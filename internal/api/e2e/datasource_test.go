// Copyright 2021 The Perses Authors
// Licensed under the Apache License, Version 2.0 (the "License");
// you may not use this file except in compliance with the License.
// You may obtain a copy of the License at
//
// http://www.apache.org/licenses/LICENSE-2.0
//
// Unless required by applicable law or agreed to in writing, software
// distributed under the License is distributed on an "AS IS" BASIS,
// WITHOUT WARRANTIES OR CONDITIONS OF ANY KIND, either express or implied.
// See the License for the specific language governing permissions and
// limitations under the License.

//go:build integration

package e2e

import (
	"testing"

	e2eframework "github.com/perses/perses/internal/api/e2e/framework"
	"github.com/perses/perses/internal/api/shared"
	"github.com/perses/perses/pkg/model/api"
)

func TestMainScenarioDatasource(t *testing.T) {
	e2eframework.MainTestScenarioWithProject(t, shared.PathDatasource, func(projectName string, name string) (api.Entity, api.Entity) {
		return e2eframework.NewProject(projectName), e2eframework.NewDatasource(t, projectName, name)
	})
<<<<<<< HEAD
	// perform the POST request, no error should occur at this point
	e.POST(fmt.Sprintf("%s/%s", shared.APIV1Prefix, shared.PathDatasource)).
		WithJSON(entity).
		Expect().
		Status(http.StatusOK)

	// check the document exists in the db
	_, err := persistenceManager.GetDatasource().Get(entity.Metadata.Project, entity.Metadata.Name)
	assert.NoError(t, err)
	utils.ClearAllKeys(t, persistenceManager.GetPersesDAO(), entity.GenerateID())
}

func TestCreateDatasourceWithConflict(t *testing.T) {
	entity := utils.NewDatasource(t)

	server, persistenceManager := utils.CreateServer(t)
	defer server.Close()
	e := httpexpect.WithConfig(httpexpect.Config{
		BaseURL:  server.URL,
		Reporter: httpexpect.NewAssertReporter(t),
	})
	utils.CreateAndWaitUntilEntityExists(t, persistenceManager, entity)

	// recall the same endpoint, it should now return a conflict error
	e.POST(fmt.Sprintf("%s/%s", shared.APIV1Prefix, shared.PathDatasource)).
		WithJSON(entity).
		Expect().
		Status(http.StatusConflict)

	utils.ClearAllKeys(t, persistenceManager.GetPersesDAO(), entity.GenerateID())
}

func TestCreateDatasourceBadRequest(t *testing.T) {
	dts := &v1.Datasource{Kind: v1.KindDatasource}

	server, _ := utils.CreateServer(t)
	defer server.Close()
	e := httpexpect.WithConfig(httpexpect.Config{
		BaseURL:  server.URL,
		Reporter: httpexpect.NewAssertReporter(t),
	})

	// metadata.name is not provided, it should return a bad request
	e.POST(fmt.Sprintf("%s/%s", shared.APIV1Prefix, shared.PathDatasource)).
		WithJSON(dts).
		Expect().
		Status(http.StatusBadRequest)
}

func TestCreateDatasourceWithEmptyProjectName(t *testing.T) {
	dts := utils.NewDatasource(t)
	dts.Metadata.Project = ""
	server, _ := utils.CreateServer(t)
	defer server.Close()
	e := httpexpect.WithConfig(httpexpect.Config{
		BaseURL:  server.URL,
		Reporter: httpexpect.NewAssertReporter(t),
	})

	// metadata.name is not provided, it should return a bad request
	e.POST(fmt.Sprintf("%s/%s", shared.APIV1Prefix, shared.PathDatasource)).
		WithJSON(dts).
		Expect().
		Status(http.StatusBadRequest)
}

func TestCreateDatasourceWithNonExistingProject(t *testing.T) {
	dts := utils.NewDatasource(t)
	dts.Metadata.Project = "404NotFound"
	server, _ := utils.CreateServer(t)
	defer server.Close()
	e := httpexpect.WithConfig(httpexpect.Config{
		BaseURL:  server.URL,
		Reporter: httpexpect.NewAssertReporter(t),
	})

	// metadata.name is not provided, it should return a bad request
	e.POST(fmt.Sprintf("%s/%s", shared.APIV1Prefix, shared.PathDatasource)).
		WithJSON(dts).
		Expect().
		Status(http.StatusBadRequest)
}

func TestUpdateDatasource(t *testing.T) {
	entity := utils.NewDatasource(t)

	server, persistenceManager := utils.CreateServer(t)
	defer server.Close()
	e := httpexpect.WithConfig(httpexpect.Config{
		BaseURL:  server.URL,
		Reporter: httpexpect.NewAssertReporter(t),
	})
	utils.CreateAndWaitUntilEntityExists(t, persistenceManager, entity)

	// call now the update endpoint, shouldn't return an error

	o := e.PUT(fmt.Sprintf("%s/%s/%s/%s/%s", shared.APIV1Prefix, shared.PathProject, entity.Metadata.Project, shared.PathDatasource, entity.Metadata.Name)).
		WithJSON(entity).
		Expect().
		Status(http.StatusOK).
		JSON().Raw()

	// To be able to compare the result, an easy is to convert the map returned by the test framework.
	// So for that we have to first marshal again the data
	raw, err := json.Marshal(o)
	if err != nil {
		t.Fatal(err)
	}
	result := &v1.Datasource{}
	if err := json.Unmarshal(raw, result); err != nil {
		t.Fatal(err)
	}

	// for the moment the only thing to test is that the dates are correctly updated
	assert.True(t, result.Metadata.CreatedAt.UnixNano() < result.Metadata.UpdatedAt.UnixNano())
	assert.True(t, result.Metadata.Version > 0)

	// check the document exists in the db
	_, err = persistenceManager.GetDatasource().Get(entity.Metadata.Project, entity.Metadata.Name)
	assert.NoError(t, err)

	utils.ClearAllKeys(t, persistenceManager.GetPersesDAO(), entity.GenerateID())
}

func TestUpdateDatasourceNotFound(t *testing.T) {
	entity := utils.NewDatasource(t)
	server, _ := utils.CreateServer(t)
	defer server.Close()
	e := httpexpect.WithConfig(httpexpect.Config{
		BaseURL:  server.URL,
		Reporter: httpexpect.NewAssertReporter(t),
	})

	e.PUT(fmt.Sprintf("%s/%s/%s/%s/%s", shared.APIV1Prefix, shared.PathProject, entity.Metadata.Project, shared.PathDatasource, entity.Metadata.Name)).
		WithJSON(entity).
		Expect().
		Status(http.StatusNotFound)
}

func TestUpdateDatasourceBadRequest(t *testing.T) {
	entity := utils.NewDatasource(t)
	server, _ := utils.CreateServer(t)
	defer server.Close()
	e := httpexpect.WithConfig(httpexpect.Config{
		BaseURL:  server.URL,
		Reporter: httpexpect.NewAssertReporter(t),
	})

	// the name in the metadata and the name in the path doesn't match, it should return a bad request
	e.PUT(fmt.Sprintf("%s/%s/%s/%s/otherProject", shared.APIV1Prefix, shared.PathProject, entity.Metadata.Project, shared.PathDatasource)).
		WithJSON(entity).
		Expect().
		Status(http.StatusBadRequest)
}

func TestGetDatasource(t *testing.T) {
	entity := utils.NewDatasource(t)
	server, persistenceManager := utils.CreateServer(t)
	defer server.Close()
	e := httpexpect.WithConfig(httpexpect.Config{
		BaseURL:  server.URL,
		Reporter: httpexpect.NewAssertReporter(t),
	})
	utils.CreateAndWaitUntilEntityExists(t, persistenceManager, entity)

	e.GET(fmt.Sprintf("%s/%s/%s/%s/%s", shared.APIV1Prefix, shared.PathProject, entity.Metadata.Project, shared.PathDatasource, entity.Metadata.Name)).
		Expect().
		Status(http.StatusOK)

	utils.ClearAllKeys(t, persistenceManager.GetPersesDAO(), entity.GenerateID())
}

func TestGetDatasourceNotFound(t *testing.T) {
	server, _ := utils.CreateServer(t)
	defer server.Close()
	e := httpexpect.WithConfig(httpexpect.Config{
		BaseURL:  server.URL,
		Reporter: httpexpect.NewAssertReporter(t),
	})

	e.GET(fmt.Sprintf("%s/%s/perses/%s/otherProject", shared.APIV1Prefix, shared.PathProject, shared.PathDatasource)).
		Expect().
		Status(http.StatusNotFound)
}

func TestDeleteDatasource(t *testing.T) {
	entity := utils.NewDatasource(t)
	server, persistenceManager := utils.CreateServer(t)
	defer server.Close()
	e := httpexpect.WithConfig(httpexpect.Config{
		BaseURL:  server.URL,
		Reporter: httpexpect.NewAssertReporter(t),
	})
	utils.CreateAndWaitUntilEntityExists(t, persistenceManager, entity)

	e.DELETE(fmt.Sprintf("%s/%s/%s/%s/%s", shared.APIV1Prefix, shared.PathProject, entity.Metadata.Project, shared.PathDatasource, entity.Metadata.Name)).
		Expect().
		Status(http.StatusNoContent)

	e.GET(fmt.Sprintf("%s/%s/%s/%s/%s", shared.APIV1Prefix, shared.PathProject, entity.Metadata.Project, shared.PathDatasource, entity.Metadata.Name)).
		Expect().
		Status(http.StatusNotFound)
}

func TestDeleteDatasourceNotFound(t *testing.T) {
	server, _ := utils.CreateServer(t)
	defer server.Close()
	e := httpexpect.WithConfig(httpexpect.Config{
		BaseURL:  server.URL,
		Reporter: httpexpect.NewAssertReporter(t),
	})

	e.DELETE(fmt.Sprintf("%s/%s/perses/%s/otherProject", shared.APIV1Prefix, shared.PathProject, shared.PathDatasource)).
		Expect().
		Status(http.StatusNotFound)
}

func TestListDatasource(t *testing.T) {
	entity := utils.NewDatasource(t)
	server, persistenceManager := utils.CreateServer(t)
	defer server.Close()
	e := httpexpect.WithConfig(httpexpect.Config{
		BaseURL:  server.URL,
		Reporter: httpexpect.NewAssertReporter(t),
	})

	if err := persistenceManager.GetDatasource().Update(entity); err != nil {
		t.Fatal(err)
	}

	e.GET(fmt.Sprintf("%s/%s/%s/%s", shared.APIV1Prefix, shared.PathProject, entity.Metadata.Project, shared.PathDatasource)).
		Expect().
		Status(http.StatusOK)
	utils.ClearAllKeys(t, persistenceManager.GetPersesDAO(), entity.GenerateID())
=======
>>>>>>> 5cf81983
}<|MERGE_RESOLUTION|>--- conflicted
+++ resolved
@@ -27,57 +27,10 @@
 	e2eframework.MainTestScenarioWithProject(t, shared.PathDatasource, func(projectName string, name string) (api.Entity, api.Entity) {
 		return e2eframework.NewProject(projectName), e2eframework.NewDatasource(t, projectName, name)
 	})
-<<<<<<< HEAD
-	// perform the POST request, no error should occur at this point
-	e.POST(fmt.Sprintf("%s/%s", shared.APIV1Prefix, shared.PathDatasource)).
-		WithJSON(entity).
-		Expect().
-		Status(http.StatusOK)
-
-	// check the document exists in the db
-	_, err := persistenceManager.GetDatasource().Get(entity.Metadata.Project, entity.Metadata.Name)
-	assert.NoError(t, err)
-	utils.ClearAllKeys(t, persistenceManager.GetPersesDAO(), entity.GenerateID())
-}
-
-func TestCreateDatasourceWithConflict(t *testing.T) {
-	entity := utils.NewDatasource(t)
-
-	server, persistenceManager := utils.CreateServer(t)
-	defer server.Close()
-	e := httpexpect.WithConfig(httpexpect.Config{
-		BaseURL:  server.URL,
-		Reporter: httpexpect.NewAssertReporter(t),
-	})
-	utils.CreateAndWaitUntilEntityExists(t, persistenceManager, entity)
-
-	// recall the same endpoint, it should now return a conflict error
-	e.POST(fmt.Sprintf("%s/%s", shared.APIV1Prefix, shared.PathDatasource)).
-		WithJSON(entity).
-		Expect().
-		Status(http.StatusConflict)
-
-	utils.ClearAllKeys(t, persistenceManager.GetPersesDAO(), entity.GenerateID())
-}
-
-func TestCreateDatasourceBadRequest(t *testing.T) {
-	dts := &v1.Datasource{Kind: v1.KindDatasource}
-
-	server, _ := utils.CreateServer(t)
-	defer server.Close()
-	e := httpexpect.WithConfig(httpexpect.Config{
-		BaseURL:  server.URL,
-		Reporter: httpexpect.NewAssertReporter(t),
-	})
-
-	// metadata.name is not provided, it should return a bad request
-	e.POST(fmt.Sprintf("%s/%s", shared.APIV1Prefix, shared.PathDatasource)).
-		WithJSON(dts).
-		Expect().
-		Status(http.StatusBadRequest)
 }
 
 func TestCreateDatasourceWithEmptyProjectName(t *testing.T) {
+
 	dts := utils.NewDatasource(t)
 	dts.Metadata.Project = ""
 	server, _ := utils.CreateServer(t)
@@ -109,159 +62,4 @@
 		WithJSON(dts).
 		Expect().
 		Status(http.StatusBadRequest)
-}
-
-func TestUpdateDatasource(t *testing.T) {
-	entity := utils.NewDatasource(t)
-
-	server, persistenceManager := utils.CreateServer(t)
-	defer server.Close()
-	e := httpexpect.WithConfig(httpexpect.Config{
-		BaseURL:  server.URL,
-		Reporter: httpexpect.NewAssertReporter(t),
-	})
-	utils.CreateAndWaitUntilEntityExists(t, persistenceManager, entity)
-
-	// call now the update endpoint, shouldn't return an error
-
-	o := e.PUT(fmt.Sprintf("%s/%s/%s/%s/%s", shared.APIV1Prefix, shared.PathProject, entity.Metadata.Project, shared.PathDatasource, entity.Metadata.Name)).
-		WithJSON(entity).
-		Expect().
-		Status(http.StatusOK).
-		JSON().Raw()
-
-	// To be able to compare the result, an easy is to convert the map returned by the test framework.
-	// So for that we have to first marshal again the data
-	raw, err := json.Marshal(o)
-	if err != nil {
-		t.Fatal(err)
-	}
-	result := &v1.Datasource{}
-	if err := json.Unmarshal(raw, result); err != nil {
-		t.Fatal(err)
-	}
-
-	// for the moment the only thing to test is that the dates are correctly updated
-	assert.True(t, result.Metadata.CreatedAt.UnixNano() < result.Metadata.UpdatedAt.UnixNano())
-	assert.True(t, result.Metadata.Version > 0)
-
-	// check the document exists in the db
-	_, err = persistenceManager.GetDatasource().Get(entity.Metadata.Project, entity.Metadata.Name)
-	assert.NoError(t, err)
-
-	utils.ClearAllKeys(t, persistenceManager.GetPersesDAO(), entity.GenerateID())
-}
-
-func TestUpdateDatasourceNotFound(t *testing.T) {
-	entity := utils.NewDatasource(t)
-	server, _ := utils.CreateServer(t)
-	defer server.Close()
-	e := httpexpect.WithConfig(httpexpect.Config{
-		BaseURL:  server.URL,
-		Reporter: httpexpect.NewAssertReporter(t),
-	})
-
-	e.PUT(fmt.Sprintf("%s/%s/%s/%s/%s", shared.APIV1Prefix, shared.PathProject, entity.Metadata.Project, shared.PathDatasource, entity.Metadata.Name)).
-		WithJSON(entity).
-		Expect().
-		Status(http.StatusNotFound)
-}
-
-func TestUpdateDatasourceBadRequest(t *testing.T) {
-	entity := utils.NewDatasource(t)
-	server, _ := utils.CreateServer(t)
-	defer server.Close()
-	e := httpexpect.WithConfig(httpexpect.Config{
-		BaseURL:  server.URL,
-		Reporter: httpexpect.NewAssertReporter(t),
-	})
-
-	// the name in the metadata and the name in the path doesn't match, it should return a bad request
-	e.PUT(fmt.Sprintf("%s/%s/%s/%s/otherProject", shared.APIV1Prefix, shared.PathProject, entity.Metadata.Project, shared.PathDatasource)).
-		WithJSON(entity).
-		Expect().
-		Status(http.StatusBadRequest)
-}
-
-func TestGetDatasource(t *testing.T) {
-	entity := utils.NewDatasource(t)
-	server, persistenceManager := utils.CreateServer(t)
-	defer server.Close()
-	e := httpexpect.WithConfig(httpexpect.Config{
-		BaseURL:  server.URL,
-		Reporter: httpexpect.NewAssertReporter(t),
-	})
-	utils.CreateAndWaitUntilEntityExists(t, persistenceManager, entity)
-
-	e.GET(fmt.Sprintf("%s/%s/%s/%s/%s", shared.APIV1Prefix, shared.PathProject, entity.Metadata.Project, shared.PathDatasource, entity.Metadata.Name)).
-		Expect().
-		Status(http.StatusOK)
-
-	utils.ClearAllKeys(t, persistenceManager.GetPersesDAO(), entity.GenerateID())
-}
-
-func TestGetDatasourceNotFound(t *testing.T) {
-	server, _ := utils.CreateServer(t)
-	defer server.Close()
-	e := httpexpect.WithConfig(httpexpect.Config{
-		BaseURL:  server.URL,
-		Reporter: httpexpect.NewAssertReporter(t),
-	})
-
-	e.GET(fmt.Sprintf("%s/%s/perses/%s/otherProject", shared.APIV1Prefix, shared.PathProject, shared.PathDatasource)).
-		Expect().
-		Status(http.StatusNotFound)
-}
-
-func TestDeleteDatasource(t *testing.T) {
-	entity := utils.NewDatasource(t)
-	server, persistenceManager := utils.CreateServer(t)
-	defer server.Close()
-	e := httpexpect.WithConfig(httpexpect.Config{
-		BaseURL:  server.URL,
-		Reporter: httpexpect.NewAssertReporter(t),
-	})
-	utils.CreateAndWaitUntilEntityExists(t, persistenceManager, entity)
-
-	e.DELETE(fmt.Sprintf("%s/%s/%s/%s/%s", shared.APIV1Prefix, shared.PathProject, entity.Metadata.Project, shared.PathDatasource, entity.Metadata.Name)).
-		Expect().
-		Status(http.StatusNoContent)
-
-	e.GET(fmt.Sprintf("%s/%s/%s/%s/%s", shared.APIV1Prefix, shared.PathProject, entity.Metadata.Project, shared.PathDatasource, entity.Metadata.Name)).
-		Expect().
-		Status(http.StatusNotFound)
-}
-
-func TestDeleteDatasourceNotFound(t *testing.T) {
-	server, _ := utils.CreateServer(t)
-	defer server.Close()
-	e := httpexpect.WithConfig(httpexpect.Config{
-		BaseURL:  server.URL,
-		Reporter: httpexpect.NewAssertReporter(t),
-	})
-
-	e.DELETE(fmt.Sprintf("%s/%s/perses/%s/otherProject", shared.APIV1Prefix, shared.PathProject, shared.PathDatasource)).
-		Expect().
-		Status(http.StatusNotFound)
-}
-
-func TestListDatasource(t *testing.T) {
-	entity := utils.NewDatasource(t)
-	server, persistenceManager := utils.CreateServer(t)
-	defer server.Close()
-	e := httpexpect.WithConfig(httpexpect.Config{
-		BaseURL:  server.URL,
-		Reporter: httpexpect.NewAssertReporter(t),
-	})
-
-	if err := persistenceManager.GetDatasource().Update(entity); err != nil {
-		t.Fatal(err)
-	}
-
-	e.GET(fmt.Sprintf("%s/%s/%s/%s", shared.APIV1Prefix, shared.PathProject, entity.Metadata.Project, shared.PathDatasource)).
-		Expect().
-		Status(http.StatusOK)
-	utils.ClearAllKeys(t, persistenceManager.GetPersesDAO(), entity.GenerateID())
-=======
->>>>>>> 5cf81983
 }