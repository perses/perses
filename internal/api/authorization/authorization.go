--- conflicted
+++ resolved
@@ -44,13 +44,10 @@
 	GetUser(ctx echo.Context) (any, error)
 	// GetUsername returns the username/the login of the user from the context.
 	GetUsername(ctx echo.Context) (string, error)
-<<<<<<< HEAD
 	// GetPublicUser returns the PublicUser of the user from the context.
 	GetPublicUser(ctx echo.Context) (*v1.PublicUser, error)
-=======
 	// GetProviderInfo return some information about the provider used to authenticate the user.
 	GetProviderInfo(ctx echo.Context) (crypto.ProviderInfo, error)
->>>>>>> 71b57bc4
 	// Middleware returns the middleware function to be used in the echo server.
 	// This middleware is responsible for finding the token in the request, validating it and extracting it in the context.
 	// In case the token is not valid, it will prevent the request from being processed and return an error.
