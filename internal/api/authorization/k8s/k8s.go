--- conflicted
+++ resolved
@@ -148,7 +148,6 @@
 	return k8sUser.GetName(), nil
 }
 
-<<<<<<< HEAD
 // GetPublicUser implements [Authorization]
 func (k *k8sImpl) GetPublicUser(ctx echo.Context) (*v1.PublicUser, error) {
 	username, err := k.GetUsername(ctx)
@@ -161,13 +160,13 @@
 		Metadata: *v1.NewMetadata(username),
 		Spec:     v1.PublicUserSpec{},
 	}, nil
-=======
+}
+
 // GetProviderInfo implements [Authorization]
 func (k *k8sImpl) GetProviderInfo(_ echo.Context) (crypto.ProviderInfo, error) {
 	// Provider Info is essentially used to know the original type of authentication provider used when using native authorization model.
 	// For k8s authorization, the authentication is not using provider but k8s, so there won't be any provider info to retrieve.
 	return crypto.ProviderInfo{}, nil
->>>>>>> 71b57bc4
 }
 
 // Middleware implements [Authorization]
