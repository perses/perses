--- conflicted
+++ resolved
@@ -146,7 +146,7 @@
 }
 
 func (e *oAuthEndpoint) GetAuthKind() string {
-	return utils.AuthKindOAuth
+	return utils.AuthnKindOAuth
 }
 
 func (e *oAuthEndpoint) GetSlugID() string {
@@ -315,11 +315,7 @@
 
 	// If the Redirect URL is not setup by config, we build it from request
 	if e.conf.RedirectURL == "" {
-<<<<<<< HEAD
-		opts = append(opts, oauth2.SetAuthURLParam(redirectURIQueryParam, getRedirectURI(ctx.Request(), utils.AuthnKindOAuth, e.slugID)))
-=======
-		opts = append(opts, oauth2.SetAuthURLParam(redirectURIQueryParam, getRedirectURI(ctx.Request(), utils.AuthKindOAuth, e.slugID, e.apiPrefix)))
->>>>>>> 71b57bc4
+		opts = append(opts, oauth2.SetAuthURLParam(redirectURIQueryParam, getRedirectURI(ctx.Request(), utils.AuthnKindOAuth, e.slugID, e.apiPrefix)))
 	}
 
 	// Redirect user to consent page to ask for permission
@@ -359,11 +355,7 @@
 	// If the Redirect URL is not setup by config, we build it from request
 	// TODO: Is it really necessary for a token redeem?
 	if e.conf.RedirectURL == "" {
-<<<<<<< HEAD
-		opts = append(opts, oauth2.SetAuthURLParam(redirectURIQueryParam, getRedirectURI(ctx.Request(), utils.AuthnKindOAuth, e.slugID)))
-=======
-		opts = append(opts, oauth2.SetAuthURLParam(redirectURIQueryParam, getRedirectURI(ctx.Request(), utils.AuthKindOAuth, e.slugID, e.apiPrefix)))
->>>>>>> 71b57bc4
+		opts = append(opts, oauth2.SetAuthURLParam(redirectURIQueryParam, getRedirectURI(ctx.Request(), utils.AuthnKindOAuth, e.slugID, e.apiPrefix)))
 	}
 
 	providerCtx := e.newQueryContext(ctx)
@@ -469,7 +461,7 @@
 	// Generate and save access and refresh tokens
 	username := usr.GetMetadata().GetName()
 	providerInfo := crypto.ProviderInfo{
-		ProviderKind: utils.AuthKindOAuth,
+		ProviderKind: utils.AuthnKindOAuth,
 		ProviderID:   e.slugID,
 	}
 	accessToken, err := e.tokenManagement.accessToken(username, providerInfo, setCookie)
