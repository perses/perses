--- conflicted
+++ resolved
@@ -22,15 +22,6 @@
 	"github.com/stretchr/testify/assert"
 )
 
-<<<<<<< HEAD
-func TestGetRedirectURI(t *testing.T) {
-	assert.Equal(t, "http://localhost:8080/api/auth/providers/oidc/azure/callback", getRedirectURI(&http.Request{
-		URL: &url.URL{
-			Scheme: "http",
-		},
-		Host: "localhost:8080",
-	}, utils.AuthnKindOIDC, "azure"))
-=======
 func TestGetRedirectURI_WithAPIPrefix(t *testing.T) {
 	cases := []struct {
 		title     string
@@ -50,7 +41,7 @@
 					Scheme: "http",
 				},
 				Host: "localhost:8080",
-			}, utils.AuthKindOIDC, "azure", tc.apiPrefix)
+			}, utils.AuthnKindOIDC, "azure", tc.apiPrefix)
 			assert.Equal(t, tc.want, got)
 		})
 	}
@@ -75,5 +66,4 @@
 
 	state = "short--"
 	assert.Equal(t, "", decodeOAuthState(state))
->>>>>>> 71b57bc4
 }