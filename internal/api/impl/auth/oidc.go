--- conflicted
+++ resolved
@@ -232,7 +232,7 @@
 }
 
 func (e *oIDCEndpoint) GetAuthKind() string {
-	return utils.AuthKindOIDC
+	return utils.AuthnKindOIDC
 }
 
 func (e *oIDCEndpoint) GetSlugID() string {
@@ -249,11 +249,7 @@
 	}
 	// If the Redirect URL is not setup by config, we build it from request
 	if e.relyingParty.OAuthConfig().RedirectURL == "" {
-<<<<<<< HEAD
-		opts = append(opts, rp.WithURLParam(redirectURIQueryParam, getRedirectURI(ctx.Request(), utils.AuthnKindOIDC, e.slugID)))
-=======
-		opts = append(opts, rp.WithURLParam(redirectURIQueryParam, getRedirectURI(ctx.Request(), utils.AuthKindOIDC, e.slugID, e.apiPrefix)))
->>>>>>> 71b57bc4
+		opts = append(opts, rp.WithURLParam(redirectURIQueryParam, getRedirectURI(ctx.Request(), utils.AuthnKindOIDC, e.slugID, e.apiPrefix)))
 	}
 	codeExchangeHandler := rp.AuthURLHandler(func() string {
 		redirectPath := ctx.Request().URL.Query().Get(redirectQueryParam)
@@ -293,11 +289,7 @@
 	// If the Redirect URL is not setup by config, we build it from request
 	// TODO: Is it really necessary for a token redeem?
 	if e.relyingParty.OAuthConfig().RedirectURL == "" {
-<<<<<<< HEAD
-		opts = append(opts, rp.WithURLParam(redirectURIQueryParam, getRedirectURI(ctx.Request(), utils.AuthnKindOIDC, e.slugID)))
-=======
-		opts = append(opts, rp.WithURLParam(redirectURIQueryParam, getRedirectURI(ctx.Request(), utils.AuthKindOIDC, e.slugID, e.apiPrefix)))
->>>>>>> 71b57bc4
+		opts = append(opts, rp.WithURLParam(redirectURIQueryParam, getRedirectURI(ctx.Request(), utils.AuthnKindOIDC, e.slugID, e.apiPrefix)))
 	}
 	codeExchangeHandler := rp.CodeExchangeHandler(rp.UserinfoCallback(marshalUserinfo), e.relyingParty, opts...)
 	handler := echo.WrapHandler(codeExchangeHandler)
@@ -397,7 +389,7 @@
 	// Generate and save access and refresh tokens
 	username := usr.GetMetadata().GetName()
 	providerInfo := crypto.ProviderInfo{
-		ProviderKind: utils.AuthKindOIDC,
+		ProviderKind: utils.AuthnKindOIDC,
 		ProviderID:   e.slugID,
 	}
 	accessToken, err := e.tokenManagement.accessToken(username, providerInfo, setCookie)
