--- conflicted
+++ resolved
@@ -32,13 +32,13 @@
 
 type service struct {
 	dashboard.Service
-<<<<<<< HEAD
 	dao                 dashboard.DAO
 	globalVarDAO        globalvariable.DAO
 	projectVarDAO       variable.DAO
 	sch                 schema.Schema
 	isDatasourceDisable bool
 	isVariableDisable   bool
+	customRules         []*config.CustomLintRule
 }
 
 func NewService(cfg config.Config, dao dashboard.DAO, globalVarDAO globalvariable.DAO, projectVarDAO variable.DAO, sch schema.Schema) dashboard.Service {
@@ -49,22 +49,7 @@
 		sch:                 sch,
 		isDatasourceDisable: cfg.Datasource.DisableLocal,
 		isVariableDisable:   cfg.Variable.DisableLocal,
-=======
-	dao           dashboard.DAO
-	globalVarDAO  globalvariable.DAO
-	projectVarDAO variable.DAO
-	sch           schema.Schema
-	customRules   []*config.CustomLintRule
-}
-
-func NewService(customRules []*config.CustomLintRule, dao dashboard.DAO, globalVarDAO globalvariable.DAO, projectVarDAO variable.DAO, sch schema.Schema) dashboard.Service {
-	return &service{
-		dao:           dao,
-		globalVarDAO:  globalVarDAO,
-		projectVarDAO: projectVarDAO,
-		sch:           sch,
-		customRules:   customRules,
->>>>>>> 240a7684
+		customRules:         cfg.Dashboard.CustomLintRules,
 	}
 }
 
@@ -182,7 +167,9 @@
 	if err := validate.DashboardSpecWithVars(entity.Spec, s.sch, projectVars, globalVars); err != nil {
 		return apiInterface.HandleBadRequestError(err.Error())
 	}
-<<<<<<< HEAD
+	if err := validate.DashboardWithCustomRules(entity, s.customRules); err != nil {
+		return apiInterface.HandleBadRequestError(err.Error())
+	}
 	if s.isDatasourceDisable {
 		if len(entity.Spec.Datasources) > 0 {
 			return apiInterface.HandleBadRequestError("local datasource cannot be used as it has been disabled in the configuration")
@@ -192,10 +179,6 @@
 		if len(entity.Spec.Variables) > 0 {
 			return apiInterface.HandleBadRequestError("local variable cannot be used as it has been disabled in the configuration")
 		}
-=======
-	if err := validate.DashboardWithCustomRules(entity, s.customRules); err != nil {
-		return apiInterface.HandleBadRequestError(err.Error())
->>>>>>> 240a7684
 	}
 	return nil
 }
