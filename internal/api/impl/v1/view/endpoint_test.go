// Copyright 2024 The Perses Authors
// Licensed under the Apache License, Version 2.0 (the "License");
// you may not use this file except in compliance with the License.
// You may obtain a copy of the License at
//
// http://www.apache.org/licenses/LICENSE-2.0
//
// Unless required by applicable law or agreed to in writing, software
// distributed under the License is distributed on an "AS IS" BASIS,
// WITHOUT WARRANTIES OR CONDITIONS OF ANY KIND, either express or implied.
// See the License for the specific language governing permissions and
// limitations under the License.

package view

import (
	"encoding/json"
	"fmt"
	"net/http"
	"net/http/httptest"
	"strings"
	"testing"

	"github.com/labstack/echo/v4/middleware"
	"github.com/perses/perses/internal/api/authorization"
	"github.com/perses/perses/internal/api/crypto"
	"github.com/perses/perses/pkg/model/api"

	"github.com/golang-jwt/jwt/v5"
	"github.com/labstack/echo/v4"
	apiInterface "github.com/perses/perses/internal/api/interface"
	"github.com/perses/perses/internal/api/interface/v1/dashboard"
	v1 "github.com/perses/perses/pkg/model/api/v1"
	"github.com/perses/perses/pkg/model/api/v1/role"
	promclient "github.com/prometheus/client_model/go"
	"github.com/stretchr/testify/assert"
	"github.com/stretchr/testify/require"
)

var _ = authorization.Authorization(&testRBAC{})
var _ = dashboard.Service(&mockDashboardService{})

type testRBAC struct {
	allow bool
}

func (t *testRBAC) GetUser(_ echo.Context) (any, error) {
	return nil, nil
}

func (t *testRBAC) GetUsername(_ echo.Context) (string, error) {
	return "", nil
}

<<<<<<< HEAD
func (t *testRBAC) GetPublicUser(_ echo.Context) (*v1.PublicUser, error) {
	return nil, nil
=======
func (t *testRBAC) GetProviderInfo(_ echo.Context) (crypto.ProviderInfo, error) {
	return crypto.ProviderInfo{}, nil
>>>>>>> 71b57bc4
}

func (t *testRBAC) Middleware(_ middleware.Skipper) echo.MiddlewareFunc {
	return func(next echo.HandlerFunc) echo.HandlerFunc {
		return func(c echo.Context) error {
			return next(c)
		}
	}
}

func (t *testRBAC) GetPermissions(_ echo.Context) (map[string][]*role.Permission, error) {
	return map[string][]*role.Permission{}, nil
}

func (t *testRBAC) HasPermission(_ echo.Context, _ role.Action, _ string, _ role.Scope) bool {
	return t.allow
}

func (t *testRBAC) IsEnabled() bool {
	return true
}

func (t *testRBAC) IsNativeAuthz() bool {
	return true
}

func (t *testRBAC) RefreshPermissions() error {
	return nil
}

func (t *testRBAC) GetUserProjects(_ echo.Context, _ role.Action, _ role.Scope) ([]string, error) {
	panic("unimplemented")
}

type mockDashboardService struct {
	dashboard *v1.Dashboard
}

func (*mockDashboardService) Validate(_ *v1.Dashboard) error {
	panic("unimplemented")
}

func (*mockDashboardService) Create(_ echo.Context, _ *v1.Dashboard) (*v1.Dashboard, error) {
	panic("unimplemented")
}

func (*mockDashboardService) Update(_ echo.Context, _ *v1.Dashboard, _ apiInterface.Parameters) (*v1.Dashboard, error) {
	panic("unimplemented")
}

func (*mockDashboardService) Delete(_ echo.Context, _ apiInterface.Parameters) error {
	panic("unimplemented")
}

func (m *mockDashboardService) Get(_ apiInterface.Parameters) (*v1.Dashboard, error) {
	if m.dashboard != nil {
		return m.dashboard, nil
	}

	return nil, fmt.Errorf("not found")
}

func (*mockDashboardService) List(_ *dashboard.Query, _ apiInterface.Parameters) ([]*v1.Dashboard, error) {
	panic("unimplemented")
}

func (*mockDashboardService) RawList(_ *dashboard.Query, _ apiInterface.Parameters) ([]json.RawMessage, error) {
	panic("unimplemented")
}

func (*mockDashboardService) MetadataList(_ *dashboard.Query, _ apiInterface.Parameters) ([]api.Entity, error) {
	panic("unimplemented")
}

func (*mockDashboardService) RawMetadataList(_ *dashboard.Query, _ apiInterface.Parameters) ([]json.RawMessage, error) {
	panic("unimplemented")
}

func TestEndpoint(t *testing.T) {
	endpoint := NewEndpoint(NewMetricsViewService(), &testRBAC{true}, &mockDashboardService{&v1.Dashboard{}}).(*endpoint)

	e := echo.New()
	req := httptest.NewRequest(http.MethodPost, "/view", strings.NewReader(`{"project":"project","dashboard":"dashboard", "render_errors":2, "render_time_secs":1.7}`))
	req.Header.Set(echo.HeaderContentType, echo.MIMEApplicationJSON)
	rec := httptest.NewRecorder()
	ctx := e.NewContext(req, rec)
	ctx.Set("user", &jwt.Token{
		Claims: &jwt.RegisteredClaims{},
	})

	err := endpoint.view(ctx)
	require.NoError(t, err)

	metric := promclient.Metric{}
	count, err := dashboardViewCounter.GetMetricWithLabelValues("project", "dashboard")
	require.NoError(t, err)
	require.NoError(t, count.Write(&metric))
	assert.Equal(t, 1.0, *metric.Counter.Value)

	count, err = dashboardRenderErrorCounter.GetMetricWithLabelValues("project", "dashboard")
	require.NoError(t, err)
	require.NoError(t, count.Write(&metric))
	assert.Equal(t, 2.0, *metric.Counter.Value)
}

func TestNotAllowed(t *testing.T) {
	endpoint := NewEndpoint(NewMetricsViewService(), &testRBAC{false}, &mockDashboardService{&v1.Dashboard{}}).(*endpoint)

	e := echo.New()
	req := httptest.NewRequest(http.MethodPost, "/view", strings.NewReader(`{"project":"project","dashboard":"dashboard", "render_errors":2, "render_time_secs":1.7}`))
	req.Header.Set(echo.HeaderContentType, echo.MIMEApplicationJSON)
	rec := httptest.NewRecorder()
	ctx := e.NewContext(req, rec)
	ctx.Set("user", &jwt.Token{
		Claims: &jwt.RegisteredClaims{},
	})

	err := endpoint.view(ctx)
	require.Error(t, err)
	require.ErrorIs(t, err, apiInterface.UnauthorizedError)
}

func TestDashboardDoesntExist(t *testing.T) {
	endpoint := NewEndpoint(NewMetricsViewService(), &testRBAC{true}, &mockDashboardService{nil}).(*endpoint)

	e := echo.New()
	req := httptest.NewRequest(http.MethodPost, "/view", strings.NewReader(`{"project":"project","dashboard":"dashboard", "render_errors":2, "render_time_secs":1.7}`))
	req.Header.Set(echo.HeaderContentType, echo.MIMEApplicationJSON)
	rec := httptest.NewRecorder()
	ctx := e.NewContext(req, rec)
	ctx.Set("user", &jwt.Token{
		Claims: &jwt.RegisteredClaims{},
	})

	err := endpoint.view(ctx)
	require.Error(t, err)
	require.ErrorIs(t, err, apiInterface.NotFoundError)
}<|MERGE_RESOLUTION|>--- conflicted
+++ resolved
@@ -52,13 +52,12 @@
 	return "", nil
 }
 
-<<<<<<< HEAD
 func (t *testRBAC) GetPublicUser(_ echo.Context) (*v1.PublicUser, error) {
 	return nil, nil
-=======
+}
+
 func (t *testRBAC) GetProviderInfo(_ echo.Context) (crypto.ProviderInfo, error) {
 	return crypto.ProviderInfo{}, nil
->>>>>>> 71b57bc4
 }
 
 func (t *testRBAC) Middleware(_ middleware.Skipper) echo.MiddlewareFunc {
