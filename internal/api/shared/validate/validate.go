--- conflicted
+++ resolved
@@ -39,13 +39,8 @@
 }
 
 func Datasource[T modelV1.DatasourceInterface](entity T, list []T, sch schemas.Schemas) error {
-<<<<<<< HEAD
-	plugin := entity.GetSpec().Plugin
+	plugin := entity.GetDTSSpec().Plugin
 	if _, err := http.ValidateAndExtract(plugin.Spec); err != nil {
-=======
-	plugin := entity.GetDTSSpec().Plugin
-	if _, err := http.CheckAndValidate(plugin.Spec); err != nil {
->>>>>>> 5cf81983
 		return err
 	}
 	if list != nil {
