--- conflicted
+++ resolved
@@ -18,21 +18,16 @@
 import { DashboardSection } from '../../model/dashboard.model';
 import { NgxChartLineChartModel, NgxChartPoint } from '../../model/ngxcharts.model';
 import { ToastService } from '../../../../shared/service/toast.service';
-<<<<<<< HEAD
-import { UntilDestroy } from '@ngneat/until-destroy';
-=======
 import { UntilDestroy, untilDestroyed } from '@ngneat/until-destroy';
->>>>>>> 7cdac0df
 import { EventFeedService } from '../../service/event-feed.service';
 
 @UntilDestroy()
 @Component({
-    selector: 'app-dashboard-sections',
-    templateUrl: './dashboard-sections.component.html',
-    styleUrls: ['./dashboard-sections.component.scss']
+  selector: 'app-dashboard-sections',
+  templateUrl: './dashboard-sections.component.html',
+  styleUrls: ['./dashboard-sections.component.scss']
 })
 export class DashboardSectionsComponent implements OnInit {
-<<<<<<< HEAD
   @Input()
   datasource = '';
   @Input()
@@ -65,7 +60,7 @@
   }
 
   ngOnInit(): void {
-    this.eventFeedService.variableChange.subscribe(
+    this.eventFeedService.getVariableChange().pipe(untilDestroyed(this)).subscribe(
       shouldLoad => {
         if (shouldLoad) {
           this.feedDashboard();
@@ -132,117 +127,14 @@
             i++;
             this.chartDataMap.set(section.name + '_' + panel.name, ngxPanelData);
           }
-=======
-    @Input()
-    datasource = '';
-    @Input()
-    duration = '';
-    @Input()
-    sections: DashboardSection[] = [];
-    @Input()
-    selectedVariable: Record<string, string> = {};
+        }
+      }
+    }
+  }
 
-    isLoading = false;
-    chartDataMap = new Map<string, NgxChartLineChartModel[]>();
-
-    // TEMP static options data for graph display
-    view: [number, number] = [600, 400];
-    showXAxis = true;
-    showYAxis = true;
-    gradient = false;
-    showLegend = true;
-    showXAxisLabel = true;
-    xAxisLabel = 'Time';
-    showYAxisLabel = true;
-    yAxisLabel = 'Value';
-    timeline = true;
-    colorScheme = {
-        domain: ['#9370DB', '#87CEFA', '#FA8072', '#FF7F50', '#90EE90', '#9370DB']
-    };
-
-    constructor(private readonly service: DashboardService,
-                private readonly feedService: DashboardFeedService,
-                private readonly eventFeedService: EventFeedService,
-                private readonly toastService: ToastService) {
-    }
-
-    ngOnInit(): void {
-        this.eventFeedService.getVariableChange().pipe(untilDestroyed(this)).subscribe(
-            shouldLoad => {
-                if (shouldLoad) {
-                    this.feedDashboard();
-                }
-            },
-        );
-    }
-
-    feedSection(section: DashboardSection): void {
-        this.feedDashboard([section]);
-    }
-
-    private feedDashboard(sections = this.sections): void {
-        const filteredSections = sections.filter((section => section.open));
-        if (filteredSections.length === 0) {
-            // that would mean that all sections are closed, so no need to call the backend.
-            return;
-        }
-        this.isLoading = true;
-        const feedRequest: SectionFeedRequest = {
-            datasource: this.datasource,
-            duration: this.duration,
-            variables: this.selectedVariable,
-            sections: sections.filter((section => section.open)),
-        };
-        this.feedService.feedSections(feedRequest).pipe(untilDestroyed(this)).subscribe(
-            responses => {
-                this.convertDashboardFeeds(responses);
-                this.isLoading = false;
-            },
-            error => {
-                this.toastService.error(error);
-                this.isLoading = false;
-            },
-        );
-    }
-
-    private convertDashboardFeeds(dashboardFeeds: SectionFeedResponse[]): void {
-        for (const section of dashboardFeeds) {
-            for (const panel of section.panels) {
-                const ngxPanelData: NgxChartLineChartModel[] = [];
-                for (const query of panel.results) {
-                    let i = 0;
-                    if (query.err) {
-                        this.toastService.errorMessage(query.err);
-                        continue;
-                    }
-                    for (const serie of query.result) {
-                        const ngxSerieData: NgxChartLineChartModel = {
-                            name: serie.metric.__name__ + ' - ' + i,
-                            series: []
-                        };
-                        for (const [timestamp, value] of serie.values) {
-                            const datapoint: NgxChartPoint = {name: String(timestamp), value: Number(value)};
-                            ngxSerieData.series.push(datapoint);
-                        }
-                        ngxPanelData[i] = ngxSerieData;
-                        i++;
-                        this.chartDataMap.set(section.name + '_' + panel.name, ngxPanelData);
-                    }
-                }
-            }
->>>>>>> 7cdac0df
-        }
-    }
-
-<<<<<<< HEAD
   private setIsSectionLoading(sections: DashboardSection[], value: boolean): void {
     for (const section of sections) {
       this.isSectionLoading[section.name] = value;
     }
   }
-=======
-    public getChartData(sectionName: string, panelName: string): NgxChartLineChartModel[] | undefined {
-        return this.chartDataMap.get(`${sectionName}_${panelName}`);
-    }
->>>>>>> 7cdac0df
 }