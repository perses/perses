// Copyright 2021 Amadeus s.a.s
// Licensed under the Apache License, Version 2.0 (the "License");
// you may not use this file except in compliance with the License.
// You may obtain a copy of the License at
//
// http://www.apache.org/licenses/LICENSE-2.0
//
// Unless required by applicable law or agreed to in writing, software
// distributed under the License is distributed on an "AS IS" BASIS,
// WITHOUT WARRANTIES OR CONDITIONS OF ANY KIND, either express or implied.
// See the License for the specific language governing permissions and
// limitations under the License.

import { NgModule } from '@angular/core';
import { DashboardRoutingModule } from './dashboard-routing.module';
import { DashboardDetailsComponent } from './dashboard-details/dashboard-details.component';
import { DashboardSectionsComponent } from './dashboard-details/dashboard-sections/dashboard-sections.component';
import { DashboardListComponent } from './dashboard-list/dashboard-list.component';
import { SharedModule } from '../../shared/shared.module';
<<<<<<< HEAD
import { DashboardRoutingModule } from './dashboard-routing.module';
import { DashboardVariablesComponent } from './dashboard-details/dashboard-variables/dashboard-variables.component';
import { MatSelectModule } from '@angular/material/select';
import { MatOptionModule } from '@angular/material/core';
import { MatFormFieldModule } from '@angular/material/form-field';


@NgModule({
  declarations: [DashboardDetailsComponent, DashboardVariablesComponent],
=======
import { PageModule } from '../../shared/component/page/page.module';
import { NgxChartsModule } from '@swimlane/ngx-charts';
import { MatDividerModule } from '@angular/material/divider';
import { MatExpansionModule } from '@angular/material/expansion';


@NgModule({
  declarations: [DashboardListComponent, DashboardDetailsComponent, DashboardSectionsComponent],
>>>>>>> 60cc3946
  imports: [
    NgxChartsModule,
    DashboardRoutingModule,
<<<<<<< HEAD
    MatFormFieldModule,
    MatSelectModule,
    MatOptionModule,
=======
    PageModule, // TODO @Nexucis : to be removed once variable is integrated
    SharedModule,
    MatDividerModule,
    MatExpansionModule
>>>>>>> 60cc3946
  ]
})
export class DashboardModule {
}<|MERGE_RESOLUTION|>--- conflicted
+++ resolved
@@ -12,13 +12,12 @@
 // limitations under the License.
 
 import { NgModule } from '@angular/core';
-import { DashboardRoutingModule } from './dashboard-routing.module';
 import { DashboardDetailsComponent } from './dashboard-details/dashboard-details.component';
 import { DashboardSectionsComponent } from './dashboard-details/dashboard-sections/dashboard-sections.component';
 import { DashboardListComponent } from './dashboard-list/dashboard-list.component';
 import { SharedModule } from '../../shared/shared.module';
-<<<<<<< HEAD
 import { DashboardRoutingModule } from './dashboard-routing.module';
+import { NgxChartsModule } from '@swimlane/ngx-charts';
 import { DashboardVariablesComponent } from './dashboard-details/dashboard-variables/dashboard-variables.component';
 import { MatSelectModule } from '@angular/material/select';
 import { MatOptionModule } from '@angular/material/core';
@@ -26,30 +25,14 @@
 
 
 @NgModule({
-  declarations: [DashboardDetailsComponent, DashboardVariablesComponent],
-=======
-import { PageModule } from '../../shared/component/page/page.module';
-import { NgxChartsModule } from '@swimlane/ngx-charts';
-import { MatDividerModule } from '@angular/material/divider';
-import { MatExpansionModule } from '@angular/material/expansion';
-
-
-@NgModule({
-  declarations: [DashboardListComponent, DashboardDetailsComponent, DashboardSectionsComponent],
->>>>>>> 60cc3946
+  declarations: [DashboardListComponent, DashboardDetailsComponent, DashboardSectionsComponent, DashboardVariablesComponent],
   imports: [
+    SharedModule,
     NgxChartsModule,
     DashboardRoutingModule,
-<<<<<<< HEAD
     MatFormFieldModule,
     MatSelectModule,
     MatOptionModule,
-=======
-    PageModule, // TODO @Nexucis : to be removed once variable is integrated
-    SharedModule,
-    MatDividerModule,
-    MatExpansionModule
->>>>>>> 60cc3946
   ]
 })
 export class DashboardModule {
