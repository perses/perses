--- conflicted
+++ resolved
@@ -16,13 +16,10 @@
 	github.com/davecgh/go-spew v1.1.2-0.20180830191138-d8f796af33cc // indirect
 	github.com/fxamacker/cbor/v2 v2.9.0 // indirect
 	github.com/go-jose/go-jose/v4 v4.1.3 // indirect
-<<<<<<< HEAD
 	github.com/go-logr/logr v1.4.3 // indirect
 	github.com/gogo/protobuf v1.3.2 // indirect
-=======
 	github.com/golang-jwt/jwt/v5 v5.3.0 // indirect
 	github.com/google/uuid v1.6.0 // indirect
->>>>>>> 71b57bc4
 	github.com/jpillora/backoff v1.0.0 // indirect
 	github.com/json-iterator/go v1.1.12 // indirect
 	github.com/modern-go/concurrent v0.0.0-20180306012644-bacd9c7ef1dd // indirect
@@ -32,31 +29,19 @@
 	github.com/mwitkow/go-conntrack v0.0.0-20190716064945-2f068394615f // indirect
 	github.com/prometheus/client_golang v1.23.2 // indirect
 	github.com/prometheus/client_model v0.6.2 // indirect
-<<<<<<< HEAD
-	github.com/prometheus/common v0.67.1 // indirect
-	github.com/prometheus/procfs v0.16.1 // indirect
+	github.com/prometheus/common v0.67.4 // indirect
+	github.com/prometheus/procfs v0.17.0 // indirect
 	github.com/spf13/pflag v1.0.9 // indirect
 	github.com/x448/float16 v0.8.4 // indirect
-	github.com/zitadel/oidc/v3 v3.45.0 // indirect
-	github.com/zitadel/schema v1.3.1 // indirect
-	go.yaml.in/yaml/v2 v2.4.3 // indirect
-	golang.org/x/net v0.45.0 // indirect
-	golang.org/x/oauth2 v0.32.0 // indirect
-	golang.org/x/sys v0.37.0 // indirect
-	golang.org/x/term v0.36.0 // indirect
-	golang.org/x/text v0.30.0 // indirect
-	golang.org/x/time v0.12.0 // indirect
-=======
-	github.com/prometheus/common v0.67.4 // indirect
-	github.com/prometheus/procfs v0.17.0 // indirect
 	github.com/zitadel/oidc/v3 v3.45.0 // indirect
 	github.com/zitadel/schema v1.3.1 // indirect
 	go.yaml.in/yaml/v2 v2.4.3 // indirect
 	golang.org/x/net v0.47.0 // indirect
 	golang.org/x/oauth2 v0.33.0 // indirect
 	golang.org/x/sys v0.38.0 // indirect
+	golang.org/x/term v0.36.0 // indirect
 	golang.org/x/text v0.31.0 // indirect
->>>>>>> 71b57bc4
+	golang.org/x/time v0.12.0 // indirect
 	google.golang.org/protobuf v1.36.10 // indirect
 	gopkg.in/inf.v0 v0.9.1 // indirect
 	gopkg.in/yaml.v3 v3.0.1 // indirect
