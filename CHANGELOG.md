# Changelog

## Unreleased

- [ENHANCEMENT] set abbreviate to true in default Decimal unit #813
- [ENHANCEMENT] show axisPointer line on hover in time series panel #821

## 0.18.0 / 2022-11-29

- [FEATURE] `y_axis.show` and reset optional props support in TimeSeriesChart #798
- [FEATURE] Add ability to refresh dashboard #777
- [FEATURE] Add a migration page #774 #816
- [FEATURE] add a new field `captured_regexp` to filter the variable list #763
- [ENHANCEMENT] Dashboard view can be configured to be readonly #731
- [ENHANCEMENT] reduce line_width and point_radius max allowed values #798
- [ENHANCEMENT] Add perses design system #804
- [ENHANCEMENT] Add a new option `input` in the CLI command `migrate` #816
- [ENHANCEMENT] Add ability to select multiple legend items #814
- [ENHANCEMENT] Add download button in edit mode #801
- [BUGFIX] Fix variable preview #808
- [BUGFIX] Fix button wrapping when too many vars #803
- [BUGFIX] Fix pressing back button removes query param individually #811
- [BUGFIX] Fix `dashboard.name` when migrating from a Grafana dashboard #812
- [BUGFIX] Fix the permission on the workdir `perses` in the docker images #817
- [BUGFIX] Fix the backend proxy that wasn't working when using a datasource from a project. #816
- [BUGFIX] Fix issue when translating a Perses dashboard from YAML to JSON. #822
- [BREAKINGCHANGE] Bump peer-dependencies @mui/material to v5.10.0 #782
- [BREAKINGCHANGE] useTimeRange now returns timeRange and absoluteTimeRange #777
- [BREAKINGCHANGE] Remove empty chart #809
<<<<<<< HEAD
- [ENHANCEMENT] Add ability to select multiple legend items #814
- [ENHANCEMENT] Add ability to set default panel kind #815
=======
- [BREAKINGCHANGE] Body accepted by the endpoint `/api/migrate` has been reviewed to be able to provide a list of input
  used later to replace some variables by the values provided in the JSON Grafana dashboard. #816
>>>>>>> 1b20d733

## 0.17.0 / 2022-11-21

- [FEATURE] custom y_axis `label`, `min`, and `max` properties in time series panel #767, #790
- [FEATURE] Add `migrate` command in the CLI #795
- [FEATURE] Ability to preview ListVariable values while editing #776
- [ENHANCEMENT] Standardize headers for editors #784
- [ENHANCEMENT] Reduce the number of retries #788
- [ENHANCEMENT] add a display field for the dashboards #689
- [BUGFIX] Update the expanded/collapsed icons for panel groups #794

## 0.16.0 / 2022-11-17

- [FEATURE] Add UI for configuring gauge panel options #761
- [FEATURE] Add UI for configuring stat panel options #762
- [FEATURE] add new variable plugin: PrometheusPromQLVariable #758
- [FEATURE] add `line_width` and `point_radius` visual options in time series panel #754
- [FEATURE] Add ability to download dashboard JSON #764
- [ENHANCEMENT] User always sees edit icons in edit mode (instead of only seeing on hover) #748
- [ENHANCEMENT] Add unit selector to time series chart options #744
- [ENHANCEMENT] Add validation for Variables #768
- [BUGFIX] Fix the default config file used in the docker images and in the archive #745
- [BUGFIX] Fix duplicate panel keys #765
- [BUGFIX] Automatically add a Panel Group when adding a Panel to an empty dashboard #766
- [BUGFIX] fix dependsOn for labelValues and labelNames variables #755
- [BUGFIX] Do not send empty queries #770
- [BUGFIX] Reset error boundary on spec change #771
- [BUGFIX] tooltip in LineChart should use unit passed from panel #775

## 0.15.0 / 2022-11-09

- [FEATURE] custom legend formatting in TimeSeriesChart using `series_name_format` query option #709
- [FEATURE] User can collapse / expand queries in the panel editor #718
- [FEATURE] TimeSeriesQuery plugins now accept a `dependsOn` function to optimize loading based on dashboard context
  #732
- [ENHANCEMENT] Dashboard variables list is displayed as a sticky header #703
- [ENHANCEMENT] Disable initial panel animation #710
- [ENHANCEMENT] time range components styling improvements #733
- [ENHANCEMENT] Organize time series options in tabs #741
- [BUGFIX] Fix Variable data model in the backend to be aligned with what is available in the frontend. #734
- [BUGFIX] Back button to dashboard listing broken #735
- [BUGFIX] Fix setDashboard to set metadata #743
- [BREAKINGCHANGE] TimeRangeProvider props changed, `enabledURLParams` added #735
- [BREAKINGCHANGE] Variable display configuration has been aligned with panel display configuration. `display.label`
- [BREAKINGCHANGE] Variable plugins `dependsOn` now returns an object #742
  becomes `display.name` #734

## 0.14.0 / 2022-11-02

- [FEATURE] Add a Project view with a dashboard list section #697
- [FEATURE] Add a breadcrumbs as a dashboard title #702
- [ENHANCEMENT] Adjust panel editor padding #716
- [ENHANCEMENT] Clean up imports and exports to help with package and bundle size #721
- [BUGFIX] ECharts theme performance fix #722
- [BUGFIX] Fix query border #717
- [BUGFIX] Adjust gauge chart radius to avoid clipping #714
- [BREAKINGCHANGE] Chart theme provider `themeName` prop removed #722

## 0.13.0 / 2022-10-31

- [FEATURE] Add endpoint /api/config that will provide the config of the server #700
- [FEATURE] Warn users of any unsaved changes when canceling edit mode #699
- [FEATURE] Update variables based on time range #692
- [FEATURE] Sync variable state with URL #690
- [ENHANCEMENT] Run queries in panel editor on input blur #705
- [ENHANCEMENT] Edit icons no longer appear when previewing a panel in the editor #694
- [BREAKINGCHANGE] DashboardProvider API changes #711
- [BREAKINGCHANGE] Add PluginLoader type to PluginRegistry #704

## 0.12.0 / 2022-10-25

- [FEATURE] Cancel variable editing #673
- [FEATURE] Display dashboard list #677
- [FEATURE] Get dashboard from backend #663
- [ENHANCEMENT] Add border to each query in time series chart editor #676
- [ENHANCEMENT] Save dashboard layout changes #684
- [ENHANCEMENT] Add middleware to verify project exists during a request #680
- [ENHANCEMENT] Review of API e2e tests and remove user endpoint
- [ENHANCEMENT] Add missing datasources definition in dashboard #688
- [ENHANCEMENT] Fallback to text field for gauge and stat editors #678
- [BUGFIX] Fix dao file to be able to return the list when we are at the root of the resources #671
- [BUGFIX] Fix variable editor styling #674
- [BUGFIX] Fix tooltip and other stylings #675
- [BUGFIX] Remove suggested step from time series query key #686
- [BREAKINGCHANGE] `DashboardProvider` API changes #670

## 0.11.0 / 2022-10-19

- [FEATURE] Ability to change variable order #667
- [FEATURE] Save and cancel dashboard visual editing changes #661
- [FEATURE] Add variable plugin editors #647
- [FEATURE] Add and delete queries #656
- [FEATURE] New custom legend in TimeSeriesChart panel #638, #660
- [ENHANCEMENT] Dashboard store renames and clean-up #666
- [ENHANCEMENT] Provide kind and default query parameter to filter the list of datasources #659
- [ENHANCEMENT] Dashboard and datasource validation improvements #635, #636, #637, #641
- [ENHANCEMENT] Review variable data model and migrate variables management to cuelang #629, #654, #662
- [ENHANCEMENT] Modify populate script to generate a local db #658
- [ENHANCEMENT] Update go deps and simplify fsnotify event management #657
- [ENHANCEMENT] Provide a way to determinate the build order of variables #650
- [ENHANCEMENT] Provide a way to pass the API in a readonly mode by config #649
- [ENHANCEMENT] Refactor panel groups to use panel group id everywhere #633
- [ENHANCEMENT] Add circular-dependency-plugin to catch import issues #622
- [BUGFIX] Refactor theme, fix form control width #668
- [BUGFIX] Fix MUI icon dependency in components package #665
- [BUGFIX] Fix panel preview unselected condition #655
- [BUGFIX] Remove edit button on mobile #646
- [BREAKINGCHANGE] New time-range query param approach using `QueryParamProvider` #621
- [BREAKINGCHANGE] `DashboardProvider` API changes to support visual editing #661, #666

## 0.10.0 / 2022-10-12

- [FEATURE] Implement new datasource format #570
- [FEATURE] Add PluginSpecEditor to support a query input and static panel options for TimeSeriesChart #596, #612
- [FEATURE] Add sorting to panel groups #602
- [FEATURE] Delete panel group #617
- [FEATURE] Delete panel #625
- [FEATURE] Add visual editing for template variables #627
- [ENHANCEMENT] Add functionality to DashboardProvider api #590, #598
- [ENHANCEMENT] Add clean as dependency in build script #597
- [ENHANCEMENT] Create initial panel preview component #604
- [ENHANCEMENT] Add an UnknownSpec type for framework code at runtime #609
- [ENHANCEMENT] Implement latest version of panel and query datamodel #614
- [ENHANCEMENT] Simplify cue definitions and use internal schema libs to test all cue schemas #616, #620
- [ENHANCEMENT] New common UI components for working with the plugin system #624
- [BUGFIX] Fix redundant no data in StatChart #606

## 0.9.0 / 2022-10-04

- [FEATURE] New ListVariable plugin for StaticListVariables #547
- [FEATURE] New Prometheus plugin for ListVariable (LabelName, LabelValues) #565
- [FEATURE] Variable chaining support for Prometheus variables #579
- [FEATURE] Visual editor for markdown panel #555, #574
- [FEATURE] Cuelang schema for markdown panel #553
- [ENHANCEMENT] Upgrade react-query to v4 #578
- [ENHANCEMENT] Monorepo / build tooling improvements #550, #567, #583, #585, #586
- [ENHANCEMENT] Update Perses Header, refactor embeddable components #580
- [ENHANCEMENT] Code, tables, lists and links within a markdown panel will be styled, relying on theme for colors #553,
  #563
- [ENHANCEMENT] Add optional Datasource selector spec to Prom variables and queries #587
- [BUGFIX] Fix overlapping header issue #580
- [BREAKINGCHANGE] Initial Datasources v2 spec support in UI #577
- [BREAKINGCHANGE] Integrate new PluginRegistry, remove legacy code #559
- [BREAKINGCHANGE] Rename `GraphQuery` to `TimeSeriesQuery` #573
- [BREAKINGCHANGE] Rename `LineChart` panel to `TimeSeriesChart` #575
- [BREAKINGCHANGE] Be consistent with kind and spec in our API, remove `options` #549
- [BREAKINGCHANGE] Switch GraphQuery plugin API to be Promise-based #556

## 0.8.1 / 2022-09-23

- [BUGFIX] Add Dashboard ErrorBoundary, fix grid open state #562

## 0.8.0 / 2022-09-21

- [FEATURE] Add and edit panel groups #546
- [FEATURE] ListVariable and TextVariable have been introduced #535
- [FEATURE] Add a panel that supports markdown (no editing capabilities yet) #532, #541
- [FEATURE] time range selection shareable URLs #530
- [FEATURE] zoom event on a line chart panel updates the dashboard active time range #530
- [ENHANCEMENT] QueryStringProvider allows apps to pass their own utils to update the URL #530
- [ENHANCEMENT] DashboardProvider improvements #540
- [ENHANCEMENT] Governance process changes #431 #522 #523
- [ENHANCEMENT] Use React 18 for development, allow React 17 backward compatability #533
- [ENHANCEMENT] upgrade go to 1.19 #543
- [ENHANCEMENT] build process improvements #489, #490, #491 #515
- [ENHANCEMENT] add datasource documentation #404
- [BUGFIX] fix no kebab case error #538
- [BREAKINGCHANGE] Remove unused validate prop from plugin definitions #526
- [BREAKINGCHANGE] usePlugin needs kind not definition #527
- [BREAKINGCHANGE] Add metadata for individual plugins to plugin module metadata #531
- [BREAKINGCHANGE] Panel plugins now need additional props to support visual editing #528
- [BREAKINGCHANGE] Simplify plugin module export format #534
- [BREAKINGCHANGE] Template variable definitions have changed completely #535
- [BREAKINGCHANGE] Plugin spec for template variables has changed and only supports ListVariables #535

## 0.7.1 / 2022-09-09

- [ENHANCEMENT] Removed react-grid-layout and react-resizable css imports #524

## 0.7.0 / 2022-09-09

- [FEATURE] Edit mode and drag & drop using react-grid-layout #510
- [FEATURE] Add new panel and panel group #517
- [FEATURE] Time range selection: relative time dropdown, absolute time calendar #509
- [BUGFIX] Bytes formatted with 'undefined' as unit #513
- [ENHANCEMENT] Update CONTRIBUTING and ui/README #512 #519
- [ENHANCEMENT] Update Node and NPM to latest #514
- [ENHANCEMENT] Add missing makefile target 'cross-release' #515
- [ENHANCEMENT] Move footer component into App #518

## 0.6.0 / 2022-08-15

- [FEATURE] Pin and enter line chart tooltip on click #505
- [FEATURE] Move variable inputs to the top of dashboard view #498
- [BUGFIX] Fix stuck tooltip when moving cursor quickly #505
- [ENHANCEMENT] Create optional flag that can be used across different commands #491
- [ENHANCEMENT] Refactor how the different files for the CLI are dispatched #490
- [ENHANCEMENT] Review the way to cross build Perses #489

## 0.5.2 / 2022-08-12

- [ENHANCEMENT] lazy load panels on scroll #500
- [BUGFIX] improve tooltip performance when many line charts are on a single dashboard #499

## 0.5.1 / 2022-07-28

- [ENHANCEMENT] update prometheus-plugin to use @prometheus-io/lezer-promql #486

## 0.5.0 / 2022-07-20

- [FEATURE] Introduce Cuelang schemas to handle the `Panel` data-model. It gives the ability to add new panel & query at
  runtime #422 #434 #435 #457 #459 #478
- [FEATURE] echarts theme customization which allows flexibility when Perses is embedded in other apps #480
- [FEATURE] Add ability to show info icon next to panel header using `display.description` #465
- [FEATURE] `thresholds` support in line chart #462
- [FEATURE] echarts legends using `show_legend` in line chart #462
- [FEATURE] enable data zoom by default in line chart, restore on double click #462
- [ENHANCEMENT] gauge chart support additional units #481
- [ENHANCEMENT] add `Bytes` formatting to line and stats charts #462
- [ENHANCEMENT] stat chart selectable text and theme improvements #462
- [ENHANCEMENT] release process and license header improvements #452, #456
- [ENHANCEMENT] add a version number on every resources managed. This number is increased when a resource is updated.
  #453
- [ENHANCEMENT] add documentation regarding how Perses might work on k8s #448
- [BUGFIX] line chart query error handling #479
- [BUGFIX] line chart fill empty data regression #462
- [BREAKINGCHANGE] align layout definition between FE and BE, `spec` moved inside `display` #454

## 0.4.2 / 2022-05-18

- [BUGFIX] fix line chart shows time beyond 24 hours #443
- [ENHANCEMENT] add optional max prop for customizing xAxis #443

## 0.4.1 / 2022-05-13

- [BUGFIX] fix line chart xAxis date formatting #439
- [BUGFIX] adjust tooltip key formatting in line chart #438
- [BUGFIX] add core as dependency of components #430
- [BUGFIX] fix go build: set parallelism build to 1 #427
- [ENHANCEMENT] update release title template to include the date #428

## 0.4.0 / 2022-04-26

- [FEATURE] add dark mode support, theme toggle in app header #415
- [ENHANCEMENT] upgrade go to v1.18 #419
- [ENHANCEMENT] use generics to simplify the way to convert slice in CLI #420
- [BUGFIX] Switch bundle output directory to fix app build #421
- [BUGFIX] echarts wrapper disposes canvas too frequently #425

## 0.3.1 / 2022-04-15

- [ENHANCEMENT] Add CommonJS build output to all packages #413
- [BUGFIX] Make tooltip text readable in LineChart #412
- [BUGFIX] Remove `@formatjs/intl-numberformat` dependency #411

## 0.3.0 / 2022-04-12

- [ENHANCEMENT] Ability to embed LineChart independent of a panel
- [ENHANCEMENT] Improve dependencies for NPM package consumers
- [ENHANCEMENT] Remove uplot dependency
- [FEATURE] LineChart visual refinements to tooltips, loading state, yAxis formatting, grid spacing, fonts
- [FEATURE] LineChart hover state that shows focused series symbols
- [FEATURE] LineChart additional props for customizing dataZoom and toolbox icons
- [BUGFIX] Tooltips no longer linger after moving cursor out of canvas
- [BUGFIX] CLI: fix the cmd version to be able print it even if the remote API is not connected or doesn't respond

## 0.2.1 / 2022-03-28

- [ENHANCEMENT] Merge GitHub workflow for build and release in a single one. It also fixed the publishing of the docker
  images.

## 0.2.0 / 2022-03-24

- [FEATURE] First release using new automated GitHub Actions workflow #336<|MERGE_RESOLUTION|>--- conflicted
+++ resolved
@@ -17,6 +17,7 @@
 - [ENHANCEMENT] Add a new option `input` in the CLI command `migrate` #816
 - [ENHANCEMENT] Add ability to select multiple legend items #814
 - [ENHANCEMENT] Add download button in edit mode #801
+- [ENHANCEMENT] Add ability to set default panel kind #815
 - [BUGFIX] Fix variable preview #808
 - [BUGFIX] Fix button wrapping when too many vars #803
 - [BUGFIX] Fix pressing back button removes query param individually #811
@@ -27,13 +28,9 @@
 - [BREAKINGCHANGE] Bump peer-dependencies @mui/material to v5.10.0 #782
 - [BREAKINGCHANGE] useTimeRange now returns timeRange and absoluteTimeRange #777
 - [BREAKINGCHANGE] Remove empty chart #809
-<<<<<<< HEAD
 - [ENHANCEMENT] Add ability to select multiple legend items #814
-- [ENHANCEMENT] Add ability to set default panel kind #815
-=======
 - [BREAKINGCHANGE] Body accepted by the endpoint `/api/migrate` has been reviewed to be able to provide a list of input
   used later to replace some variables by the values provided in the JSON Grafana dashboard. #816
->>>>>>> 1b20d733
 
 ## 0.17.0 / 2022-11-21
 
