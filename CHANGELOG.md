--- conflicted
+++ resolved
@@ -3,10 +3,8 @@
 ## Unreleased
 
 - [FEATURE] Add a breadcrumbs as a dashboard title #702
-<<<<<<< HEAD
+- [FEATURE] Add a Project view with a dashboard list section #697
 - [ENHANCEMENT] Dashboard variables list is displayed as a sticky header #703
-=======
-- [FEATURE] Add a Project view with a dashboard list section #697
 
 ## 0.13.0 / 2022-10-31
 
@@ -18,7 +16,6 @@
 - [ENHANCEMENT] Edit icons no longer appear when previewing a panel in the editor #694
 - [BREAKINGCHANGE] DashboardProvider API changes #711
 - [BREAKINGCHANGE] Add PluginLoader type to PluginRegistry #704
->>>>>>> 888a862c
 
 ## 0.12.0 / 2022-10-25
 
