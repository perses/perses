--- conflicted
+++ resolved
@@ -5,16 +5,14 @@
 - [FEATURE] custom legend formatting in TimeSeriesChart using `series_name_format` query option #709
 - [FEATURE] User can collapse / expand queries in the panel editor #718
 - [ENHANCEMENT] Dashboard variables list is displayed as a sticky header #703
-<<<<<<< HEAD
+- [ENHANCEMENT] Disable initial panel animation #710
 - [ENHANCEMENT] time range components styling improvements #733
+- [ENHANCEMENT] Organize time series options in tabs #741
+- [BUGFIX] Fix Variable data model in the backend to be aligned with what is available in the backend. #734
 - [BUGFIX] Back button to dashboard listing broken #735
 - [BREAKINGCHANGE] TimeRangeProvider props changed, `paramsEnabled` added #735
-=======
-- [ENHANCEMENT] Disable initial panel animation #710
-- [BUGFIX] Fix Variable data model in the backend to be aligned with what is available in the backend. #734
 - [BREAKINGCHANGE] Variable display configuration has been aligned with panel display configuration. `display.label`
   becomes `display.name` #734
-- [ENHANCEMENT] Organize time series options in tabs #741
 
 ## 0.14.0 / 2022-11-02
 
@@ -26,7 +24,6 @@
 - [BUGFIX] Fix query border #717
 - [BUGFIX] Adjust gauge chart radius to avoid clipping #714
 - [BREAKINGCHANGE] Chart theme provider `themeName` prop removed #722
->>>>>>> ba9808b5
 
 ## 0.13.0 / 2022-10-31
 
