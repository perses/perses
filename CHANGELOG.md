--- conflicted
+++ resolved
@@ -2,14 +2,8 @@
 
 ## Unreleased
 
-<<<<<<< HEAD
 - [ENHANCEMENT] Add ability to specify time zone via TimeZoneProvider
-=======
 - [BUGFIX] time series panel edit preview shows stale properties
-
-## 0.19.0 / 2022-12-02
-
->>>>>>> 570fd236
 - [ENHANCEMENT] set abbreviate to true in default Decimal unit #813
 - [ENHANCEMENT] show axisPointer line on hover in time series panel #821
 - [ENHANCEMENT] Add ability to set default plugin kinds #815
