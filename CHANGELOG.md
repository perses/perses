# Changelog

## Unreleased

- [FEATURE] Add ability to refresh dashboard #777
- [FEATURE] Add a migration page #774
- [ENHANCEMENT] Dashboard view can be configured to be readonly #731
- [BREAKINGCHANGE] bump peer-dependencies @mui/material to v5.10.0 #782
- [BREAKINGCHANGE] useTimeRange now returns timeRange and absoluteTimeRange #777

## 0.17.0 / 2022-11-21

- [FEATURE] custom y_axis `label`, `min`, and `max` properties in time series panel #767, #790
- [FEATURE] Add `migrate` command in the CLI #795
- [FEATURE] Ability to preview ListVariable values while editing #776
- [ENHANCEMENT] Standardize headers for editors #784
- [ENHANCEMENT] Reduce the number of retries #788
<<<<<<< HEAD
- [BREAKINGCHANGE] useTimeRange now returns timeRange and absoluteTimeRange #777
- [BUGFIX] Fix button wrapping when too many vars #803
=======
- [ENHANCEMENT] add a display field for the dashboards #689
- [BUGFIX] Update the expanded/collapsed icons for panel groups #794
>>>>>>> 3ef4e730

## 0.16.0 / 2022-11-17

- [FEATURE] Add UI for configuring gauge panel options #761
- [FEATURE] Add UI for configuring stat panel options #762
- [FEATURE] add new variable plugin: PrometheusPromQLVariable #758
- [FEATURE] add `line_width` and `point_radius` visual options in time series panel #754
- [FEATURE] Add ability to download dashboard JSON #764
- [ENHANCEMENT] User always sees edit icons in edit mode (instead of only seeing on hover) #748
- [ENHANCEMENT] Add unit selector to time series chart options #744
- [ENHANCEMENT] Add validation for Variables #768
- [BUGFIX] Fix the default config file used in the docker images and in the archive #745
- [BUGFIX] Fix duplicate panel keys #765
- [BUGFIX] Automatically add a Panel Group when adding a Panel to an empty dashboard #766
- [BUGFIX] fix dependsOn for labelValues and labelNames variables #755
- [BUGFIX] Do not send empty queries #770
- [BUGFIX] Reset error boundary on spec change #771
- [BUGFIX] tooltip in LineChart should use unit passed from panel #775

## 0.15.0 / 2022-11-09

- [FEATURE] custom legend formatting in TimeSeriesChart using `series_name_format` query option #709
- [FEATURE] User can collapse / expand queries in the panel editor #718
- [FEATURE] TimeSeriesQuery plugins now accept a `dependsOn` function to optimize loading based on dashboard context #732
- [ENHANCEMENT] Dashboard variables list is displayed as a sticky header #703
- [ENHANCEMENT] Disable initial panel animation #710
- [ENHANCEMENT] time range components styling improvements #733
- [ENHANCEMENT] Organize time series options in tabs #741
- [BUGFIX] Fix Variable data model in the backend to be aligned with what is available in the frontend. #734
- [BUGFIX] Back button to dashboard listing broken #735
- [BUGFIX] Fix setDashboard to set metadata #743
- [BREAKINGCHANGE] TimeRangeProvider props changed, `enabledURLParams` added #735
- [BREAKINGCHANGE] Variable display configuration has been aligned with panel display configuration. `display.label`
- [BREAKINGCHANGE] Variable plugins `dependsOn` now returns an object #742
  becomes `display.name` #734

## 0.14.0 / 2022-11-02

- [FEATURE] Add a Project view with a dashboard list section #697
- [FEATURE] Add a breadcrumbs as a dashboard title #702
- [ENHANCEMENT] Adjust panel editor padding #716
- [ENHANCEMENT] Clean up imports and exports to help with package and bundle size #721
- [BUGFIX] ECharts theme performance fix #722
- [BUGFIX] Fix query border #717
- [BUGFIX] Adjust gauge chart radius to avoid clipping #714
- [BREAKINGCHANGE] Chart theme provider `themeName` prop removed #722

## 0.13.0 / 2022-10-31

- [FEATURE] Add endpoint /api/config that will provide the config of the server #700
- [FEATURE] Warn users of any unsaved changes when canceling edit mode #699
- [FEATURE] Update variables based on time range #692
- [FEATURE] Sync variable state with URL #690
- [ENHANCEMENT] Run queries in panel editor on input blur #705
- [ENHANCEMENT] Edit icons no longer appear when previewing a panel in the editor #694
- [BREAKINGCHANGE] DashboardProvider API changes #711
- [BREAKINGCHANGE] Add PluginLoader type to PluginRegistry #704

## 0.12.0 / 2022-10-25

- [FEATURE] Cancel variable editing #673
- [FEATURE] Display dashboard list #677
- [FEATURE] Get dashboard from backend #663
- [ENHANCEMENT] Add border to each query in time series chart editor #676
- [ENHANCEMENT] Save dashboard layout changes #684
- [ENHANCEMENT] Add middleware to verify project exists during a request #680
- [ENHANCEMENT] Review of API e2e tests and remove user endpoint
- [ENHANCEMENT] Add missing datasources definition in dashboard #688
- [ENHANCEMENT] Fallback to text field for gauge and stat editors #678
- [BUGFIX] Fix dao file to be able to return the list when we are at the root of the resources #671
- [BUGFIX] Fix variable editor styling #674
- [BUGFIX] Fix tooltip and other stylings #675
- [BUGFIX] Remove suggested step from time series query key #686
- [BREAKINGCHANGE] `DashboardProvider` API changes #670

## 0.11.0 / 2022-10-19

- [FEATURE] Ability to change variable order #667
- [FEATURE] Save and cancel dashboard visual editing changes #661
- [FEATURE] Add variable plugin editors #647
- [FEATURE] Add and delete queries #656
- [FEATURE] New custom legend in TimeSeriesChart panel #638, #660
- [ENHANCEMENT] Dashboard store renames and clean-up #666
- [ENHANCEMENT] Provide kind and default query parameter to filter the list of datasources #659
- [ENHANCEMENT] Dashboard and datasource validation improvements #635, #636, #637, #641
- [ENHANCEMENT] Review variable data model and migrate variables management to cuelang #629, #654, #662
- [ENHANCEMENT] Modify populate script to generate a local db #658
- [ENHANCEMENT] Update go deps and simplify fsnotify event management #657
- [ENHANCEMENT] Provide a way to determinate the build order of variables #650
- [ENHANCEMENT] Provide a way to pass the API in a readonly mode by config #649
- [ENHANCEMENT] Refactor panel groups to use panel group id everywhere #633
- [ENHANCEMENT] Add circular-dependency-plugin to catch import issues #622
- [BUGFIX] Refactor theme, fix form control width #668
- [BUGFIX] Fix MUI icon dependency in components package #665
- [BUGFIX] Fix panel preview unselected condition #655
- [BUGFIX] Remove edit button on mobile #646
- [BREAKINGCHANGE] New time-range query param approach using `QueryParamProvider` #621
- [BREAKINGCHANGE] `DashboardProvider` API changes to support visual editing #661, #666

## 0.10.0 / 2022-10-12

- [FEATURE] Implement new datasource format #570
- [FEATURE] Add PluginSpecEditor to support a query input and static panel options for TimeSeriesChart #596, #612
- [FEATURE] Add sorting to panel groups #602
- [FEATURE] Delete panel group #617
- [FEATURE] Delete panel #625
- [FEATURE] Add visual editing for template variables #627
- [ENHANCEMENT] Add functionality to DashboardProvider api #590, #598
- [ENHANCEMENT] Add clean as dependency in build script #597
- [ENHANCEMENT] Create initial panel preview component #604
- [ENHANCEMENT] Add an UnknownSpec type for framework code at runtime #609
- [ENHANCEMENT] Implement latest version of panel and query datamodel #614
- [ENHANCEMENT] Simplify cue definitions and use internal schema libs to test all cue schemas #616, #620
- [ENHANCEMENT] New common UI components for working with the plugin system #624
- [BUGFIX] Fix redundant no data in StatChart #606

## 0.9.0 / 2022-10-04

- [FEATURE] New ListVariable plugin for StaticListVariables #547
- [FEATURE] New Prometheus plugin for ListVariable (LabelName, LabelValues) #565
- [FEATURE] Variable chaining support for Prometheus variables #579
- [FEATURE] Visual editor for markdown panel #555, #574
- [FEATURE] Cuelang schema for markdown panel #553
- [ENHANCEMENT] Upgrade react-query to v4 #578
- [ENHANCEMENT] Monorepo / build tooling improvements #550, #567, #583, #585, #586
- [ENHANCEMENT] Update Perses Header, refactor embeddable components #580
- [ENHANCEMENT] Code, tables, lists and links within a markdown panel will be styled, relying on theme for colors #553,
  #563
- [ENHANCEMENT] Add optional Datasource selector spec to Prom variables and queries #587
- [BUGFIX] Fix overlapping header issue #580
- [BREAKINGCHANGE] Initial Datasources v2 spec support in UI #577
- [BREAKINGCHANGE] Integrate new PluginRegistry, remove legacy code #559
- [BREAKINGCHANGE] Rename `GraphQuery` to `TimeSeriesQuery` #573
- [BREAKINGCHANGE] Rename `LineChart` panel to `TimeSeriesChart` #575
- [BREAKINGCHANGE] Be consistent with kind and spec in our API, remove `options` #549
- [BREAKINGCHANGE] Switch GraphQuery plugin API to be Promise-based #556

## 0.8.1 / 2022-09-23

- [BUGFIX] Add Dashboard ErrorBoundary, fix grid open state #562

## 0.8.0 / 2022-09-21

- [FEATURE] Add and edit panel groups #546
- [FEATURE] ListVariable and TextVariable have been introduced #535
- [FEATURE] Add a panel that supports markdown (no editing capabilities yet) #532, #541
- [FEATURE] time range selection shareable URLs #530
- [FEATURE] zoom event on a line chart panel updates the dashboard active time range #530
- [ENHANCEMENT] QueryStringProvider allows apps to pass their own utils to update the URL #530
- [ENHANCEMENT] DashboardProvider improvements #540
- [ENHANCEMENT] Governance process changes #431 #522 #523
- [ENHANCEMENT] Use React 18 for development, allow React 17 backward compatability #533
- [ENHANCEMENT] upgrade go to 1.19 #543
- [ENHANCEMENT] build process improvements #489, #490, #491 #515
- [ENHANCEMENT] add datasource documentation #404
- [BUGFIX] fix no kebab case error #538
- [BREAKINGCHANGE] Remove unused validate prop from plugin definitions #526
- [BREAKINGCHANGE] usePlugin needs kind not definition #527
- [BREAKINGCHANGE] Add metadata for individual plugins to plugin module metadata #531
- [BREAKINGCHANGE] Panel plugins now need additional props to support visual editing #528
- [BREAKINGCHANGE] Simplify plugin module export format #534
- [BREAKINGCHANGE] Template variable definitions have changed completely #535
- [BREAKINGCHANGE] Plugin spec for template variables has changed and only supports ListVariables #535

## 0.7.1 / 2022-09-09

- [ENHANCEMENT] Removed react-grid-layout and react-resizable css imports #524

## 0.7.0 / 2022-09-09

- [FEATURE] Edit mode and drag & drop using react-grid-layout #510
- [FEATURE] Add new panel and panel group #517
- [FEATURE] Time range selection: relative time dropdown, absolute time calendar #509
- [BUGFIX] Bytes formatted with 'undefined' as unit #513
- [ENHANCEMENT] Update CONTRIBUTING and ui/README #512 #519
- [ENHANCEMENT] Update Node and NPM to latest #514
- [ENHANCEMENT] Add missing makefile target 'cross-release' #515
- [ENHANCEMENT] Move footer component into App #518

## 0.6.0 / 2022-08-15

- [FEATURE] Pin and enter line chart tooltip on click #505
- [FEATURE] Move variable inputs to the top of dashboard view #498
- [BUGFIX] Fix stuck tooltip when moving cursor quickly #505
- [ENHANCEMENT] Create optional flag that can be used across different commands #491
- [ENHANCEMENT] Refactor how the different files for the CLI are dispatched #490
- [ENHANCEMENT] Review the way to cross build Perses #489

## 0.5.2 / 2022-08-12

- [ENHANCEMENT] lazy load panels on scroll #500
- [BUGFIX] improve tooltip performance when many line charts are on a single dashboard #499

## 0.5.1 / 2022-07-28

- [ENHANCEMENT] update prometheus-plugin to use @prometheus-io/lezer-promql #486

## 0.5.0 / 2022-07-20

- [FEATURE] Introduce Cuelang schemas to handle the `Panel` data-model. It gives the ability to add new panel & query at
  runtime #422 #434 #435 #457 #459 #478
- [FEATURE] echarts theme customization which allows flexibility when Perses is embedded in other apps #480
- [FEATURE] Add ability to show info icon next to panel header using `display.description` #465
- [FEATURE] `thresholds` support in line chart #462
- [FEATURE] echarts legends using `show_legend` in line chart #462
- [FEATURE] enable data zoom by default in line chart, restore on double click #462
- [ENHANCEMENT] gauge chart support additional units #481
- [ENHANCEMENT] add `Bytes` formatting to line and stats charts #462
- [ENHANCEMENT] stat chart selectable text and theme improvements #462
- [ENHANCEMENT] release process and license header improvements #452, #456
- [ENHANCEMENT] add a version number on every resources managed. This number is increased when a resource is updated.
  #453
- [ENHANCEMENT] add documentation regarding how Perses might work on k8s #448
- [BUGFIX] line chart query error handling #479
- [BUGFIX] line chart fill empty data regression #462
- [BREAKINGCHANGE] align layout definition between FE and BE, `spec` moved inside `display` #454

## 0.4.2 / 2022-05-18

- [BUGFIX] fix line chart shows time beyond 24 hours #443
- [ENHANCEMENT] add optional max prop for customizing xAxis #443

## 0.4.1 / 2022-05-13

- [BUGFIX] fix line chart xAxis date formatting #439
- [BUGFIX] adjust tooltip key formatting in line chart #438
- [BUGFIX] add core as dependency of components #430
- [BUGFIX] fix go build: set parallelism build to 1 #427
- [ENHANCEMENT] update release title template to include the date #428

## 0.4.0 / 2022-04-26

- [FEATURE] add dark mode support, theme toggle in app header #415
- [ENHANCEMENT] upgrade go to v1.18 #419
- [ENHANCEMENT] use generics to simplify the way to convert slice in CLI #420
- [BUGFIX] Switch bundle output directory to fix app build #421
- [BUGFIX] echarts wrapper disposes canvas too frequently #425

## 0.3.1 / 2022-04-15

- [ENHANCEMENT] Add CommonJS build output to all packages #413
- [BUGFIX] Make tooltip text readable in LineChart #412
- [BUGFIX] Remove `@formatjs/intl-numberformat` dependency #411

## 0.3.0 / 2022-04-12

- [ENHANCEMENT] Ability to embed LineChart independent of a panel
- [ENHANCEMENT] Improve dependencies for NPM package consumers
- [ENHANCEMENT] Remove uplot dependency
- [FEATURE] LineChart visual refinements to tooltips, loading state, yAxis formatting, grid spacing, fonts
- [FEATURE] LineChart hover state that shows focused series symbols
- [FEATURE] LineChart additional props for customizing dataZoom and toolbox icons
- [BUGFIX] Tooltips no longer linger after moving cursor out of canvas
- [BUGFIX] CLI: fix the cmd version to be able print it even if the remote API is not connected or doesn't respond

## 0.2.1 / 2022-03-28

- [ENHANCEMENT] Merge GitHub workflow for build and release in a single one. It also fixed the publishing of the docker
  images.

## 0.2.0 / 2022-03-24

- [FEATURE] First release using new automated GitHub Actions workflow #336<|MERGE_RESOLUTION|>--- conflicted
+++ resolved
@@ -7,6 +7,7 @@
 - [ENHANCEMENT] Dashboard view can be configured to be readonly #731
 - [BREAKINGCHANGE] bump peer-dependencies @mui/material to v5.10.0 #782
 - [BREAKINGCHANGE] useTimeRange now returns timeRange and absoluteTimeRange #777
+- [BUGFIX] Fix button wrapping when too many vars #803
 
 ## 0.17.0 / 2022-11-21
 
@@ -15,13 +16,8 @@
 - [FEATURE] Ability to preview ListVariable values while editing #776
 - [ENHANCEMENT] Standardize headers for editors #784
 - [ENHANCEMENT] Reduce the number of retries #788
-<<<<<<< HEAD
-- [BREAKINGCHANGE] useTimeRange now returns timeRange and absoluteTimeRange #777
-- [BUGFIX] Fix button wrapping when too many vars #803
-=======
 - [ENHANCEMENT] add a display field for the dashboards #689
 - [BUGFIX] Update the expanded/collapsed icons for panel groups #794
->>>>>>> 3ef4e730
 
 ## 0.16.0 / 2022-11-17
 
