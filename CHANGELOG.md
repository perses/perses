--- conflicted
+++ resolved
@@ -2,16 +2,12 @@
 
 ## Unreleased
 
-<<<<<<< HEAD
 - [ENHANCEMENT] Add ability to specify time zone via TimeZoneProvider #825
-=======
-- [ENHANCEMENT] Add ability to specify time zone via TimeZoneProvider
 - [BUGFIX] time series panel edit preview shows stale properties
 - [ENHANCEMENT] set abbreviate to true in default Decimal unit #813
 - [ENHANCEMENT] show axisPointer line on hover in time series panel #821
 - [ENHANCEMENT] Add ability to set default plugin kinds #815
 - [BUGFIX] Fix browser crash when opening panel editor #828
->>>>>>> b7415a0f
 - [FEATURE] `y_axis.show` and reset optional props support in TimeSeriesChart #798
 - [FEATURE] Add ability to refresh dashboard #777
 - [FEATURE] Add a migration page #774 #816
