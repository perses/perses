--- conflicted
+++ resolved
@@ -6,13 +6,10 @@
 - [ENHANCEMENT] User always sees edit icons in edit mode (instead of only seeing on hover) #748
 - [ENHANCEMENT] Add unit selector to time series chart options #744
 - [ENHANCEMENT] Add UI for configuring gauge panel options #761
-<<<<<<< HEAD
+- [ENHANCEMENT] Add UI for configuring stat panel options #762
+- [ENHANCEMENT] Add validation for Variables #768
 - [BUGFIX] Fix the default config file used in the docker images and in the archive #745
 - [BUGFIX] Automatically add a Panel Group when adding a Panel to an empty dashboard #766
-=======
-- [ENHANCEMENT] Add UI for configuring stat panel options #762
-- [ENHANCEMENT] Add validation for Variables #768
->>>>>>> 157f6847
 
 ## 0.15.0 / 2022-11-09
 
